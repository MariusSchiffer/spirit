--- conflicted
+++ resolved
@@ -25,11 +25,7 @@
 ### (heisenberg_neighbours, heisenberg_pairs, gaussian)
 hamiltonian                heisenberg_pairs
 
-<<<<<<< HEAD
-### Boundary_conditions (in a b c) = 0(open), 1(periodical)
-=======
-### boundary_conditions (a b c): 0(open), 1(periodical)
->>>>>>> c26e5cd3
+### Boundary_conditions (a b c): 0(open), 1(periodical)
 boundary_conditions        1 1 0
 
 ### External magnetic field vector[T]
