#include "SpinWidget.hpp"

#include <QTimer>
#include <QMouseEvent>

#include "ISpinRenderer.hpp"
#include "BoundingBoxRenderer.hpp"
#include "SphereSpinRenderer.hpp"
#include "IsosurfaceSpinRenderer.hpp"
#include "utilities.hpp"

#include <glm/gtc/type_ptr.hpp>

#include "Interface_Geometry.h"
#include "Interface_System.h"
#include "Interface_Simulation.h"

SpinWidget::SpinWidget(std::shared_ptr<State> state, QWidget *parent) : QOpenGLWidget(parent)
{
    this->state = state;
    setFocusPolicy(Qt::StrongFocus);

		QSizePolicy sizePolicy(QSizePolicy::Expanding, QSizePolicy::Expanding);
		sizePolicy.setHorizontalStretch(0);
		sizePolicy.setVerticalStretch(0);
    this->setSizePolicy(sizePolicy);

    this->setMinimumSize(200,200);
    this->setBaseSize(600,600);
}

void SpinWidget::initializeGL()
{
	// Get GL context
	makeCurrent();
	// Initialize the visualisation options
	std::vector<int> n_cells(3);
	Geometry_Get_N_Cells(state.get(), n_cells.data());
	this->gl_spins = std::make_shared<GLSpins>(n_cells);
	// Initial camera position
	_reset_camera = true;
	// Fetch data and update GL arrays
	this->updateData();
}

void SpinWidget::teardownGL() {
	// GLSpins::terminate();
}

void SpinWidget::resizeGL(int width, int height) {
	gl_spins->setFramebufferSize(width*devicePixelRatio(), height*devicePixelRatio());
	//update();
	QTimer::singleShot(1, this, SLOT(update()));
}

void SpinWidget::updateData()
{
	int nos = System_Get_NOS(state.get());
	std::vector<glm::vec3> positions = std::vector<glm::vec3>(nos);
	std::vector<glm::vec3> directions = std::vector<glm::vec3>(nos);
	std::vector<std::array<int, 4>> tetrahedra_indices;

	// ToDo: Update the pointer to our Data instead of copying Data?
	// Positions and directions
	//		get pointer
<<<<<<< HEAD
	scalar *spins, *spin_pos;
=======
	double *spins, *spin_pos;
>>>>>>> 7f9c1a9c
	bool keep_magnitudes = false;
	if (true)
	{
		spins = System_Get_Spin_Directions(state.get());
	}
	else
	{
		spins = System_Get_Effective_Field(state.get());
		keep_magnitudes = true;
	}
	spin_pos = Geometry_Get_Spin_Positions(state.get());
	//		copy
	for (int i = 0; i < nos; ++i)
	{
		positions[i] = glm::vec3(spin_pos[0 * nos + i], spin_pos[1 * nos + i], spin_pos[2 * nos + i]);
	}
	for (int i = 0; i < nos; ++i)
	{
		directions[i] = glm::vec3(spins[i], spins[nos + i], spins[2 * nos + i]);
	}
	//    normalize if needed
	if (keep_magnitudes)
	{
		float max_length = 0;
		for (auto direction : directions)
		{
			max_length = std::max(max_length, glm::length(direction));
		}
		if (max_length > 0)
		{
			for (auto& direction : directions)
			{
				direction /= max_length;
			}
		}
	}
	else
	{
		for (auto& direction : directions)
		{
			direction = glm::normalize(direction);
		}
	}
	//		update GL
	gl_spins->updateSpins(positions, directions);

	// Triangles and Tetrahedra
	//		get tetrahedra
	if (Geometry_Get_Dimensionality(state.get()) == 3)
	{
		const std::array<int, 4> *tetrahedra_indices_ptr = nullptr;
		int num_tetrahedra = Geometry_Get_Triangulation(state.get(), reinterpret_cast<const int **>(&tetrahedra_indices_ptr));
		tetrahedra_indices = std::vector<std::array<int, 4>>(tetrahedra_indices_ptr, tetrahedra_indices_ptr + num_tetrahedra);
	}
	//		get bounds
	float b_min[3], b_max[3];
	Geometry_Get_Bounds(state.get(), b_min, b_max);
	glm::vec3 bounds_min = glm::make_vec3(b_min);
	glm::vec3 bounds_max = glm::make_vec3(b_max);
	glm::vec3 center = (bounds_min + bounds_max) * 0.5f;
	//		update GL
	gl_spins->updateSystemGeometry(bounds_min, center, bounds_max, tetrahedra_indices);
	if (_reset_camera)
	{
		gl_spins->setCameraToDefault();
		_reset_camera = false;
	}
}

void SpinWidget::paintGL() {
	// ToDo: This does not catch the case that we have no simulation running
	//		 but we switched between images or chains...
	if (Simulation_Running_Any(state.get()))
	{
		this->updateData();
	}

	gl_spins->draw();
	QTimer::singleShot(1, this, SLOT(update()));
}

void SpinWidget::mousePressEvent(QMouseEvent *event) {
  _previous_pos = event->pos();
}

void SpinWidget::mouseMoveEvent(QMouseEvent *event) {
  auto current_pos = event->pos();
  auto position_before = glm::vec2(_previous_pos.x(), _previous_pos.y()) * (float)devicePixelRatio();
  auto position_after = glm::vec2(current_pos.x(), current_pos.y()) * (float)devicePixelRatio();
  GLSpins::CameraMovementModes mode = GLSpins::CameraMovementModes::ROTATE;
  if ((event->modifiers() & Qt::AltModifier) == Qt::AltModifier) {
    mode = GLSpins::CameraMovementModes::TRANSLATE;
  }
  gl_spins->mouseMove(position_before, position_after, mode);
  _previous_pos = current_pos;
}

void SpinWidget::setCameraToDefault() {
  gl_spins->setCameraToDefault();
}

void SpinWidget::setCameraToX() {
  gl_spins->setCameraToX();
}

void SpinWidget::setCameraToY() {
  gl_spins->setCameraToY();
}

void SpinWidget::setCameraToZ() {
  gl_spins->setCameraToZ();
}

void SpinWidget::setCameraPositonTo(float x, float y, float z)
{
	gl_spins->setCameraPositionTo(x, y, z);
}

void SpinWidget::setCameraFocusTo(float x, float y, float z)
{
	gl_spins->setCameraFocusTo(x, y, z);
}

void SpinWidget::setCameraUpvectorTo(float x, float y, float z)
{
	gl_spins->setCameraUpvectorTo(x, y, z);
}

std::vector<float> SpinWidget::getCameraPositon()
{
	std::vector<float> v(3);
	glm::vec3 _v = gl_spins->getCameraPosition();
	v[0] = _v[0];
	v[1] = _v[1];
	v[2] = _v[2];
	return v;
}

std::vector<float> SpinWidget::getCameraFocus()
{
	std::vector<float> v(3);
	glm::vec3 _v = gl_spins->getCameraFocus();
	v[0] = _v[0];
	v[1] = _v[1];
	v[2] = _v[2];
	return v;
}

std::vector<float> SpinWidget::getCameraUpvector()
{
	std::vector<float> v(3);
	glm::vec3 _v = gl_spins->getCameraUpvector();
	v[0] = _v[0];
	v[1] = _v[1];
	v[2] = _v[2];
	return v;
}

float SpinWidget::getFramesPerSecond() const {
  return gl_spins->getFramerate();
}

void SpinWidget::wheelEvent(QWheelEvent *event) {
  float wheel_delta = event->delta();
  gl_spins->mouseScroll(wheel_delta*0.1);
}

const Options<GLSpins>& SpinWidget::options() const {
  if (gl_spins) {
    return gl_spins->options();
  }
  return default_options;
  
}

float SpinWidget::verticalFieldOfView() const {
  return options().get<ISpinRenderer::Option::VERTICAL_FIELD_OF_VIEW>();
}

void SpinWidget::setVerticalFieldOfView(float vertical_field_of_view) {
	makeCurrent();
  auto option = Options<GLSpins>::withOption<ISpinRenderer::Option::VERTICAL_FIELD_OF_VIEW>(vertical_field_of_view);
  gl_spins->updateOptions(option);
}

glm::vec3 SpinWidget::backgroundColor() const {
  return options().get<ISpinRenderer::Option::BACKGROUND_COLOR>();
}

void SpinWidget::setBackgroundColor(glm::vec3 background_color) {
	makeCurrent();
  auto option = Options<GLSpins>::withOption<ISpinRenderer::Option::BACKGROUND_COLOR>(background_color);
  gl_spins->updateOptions(option);
}

glm::vec3 SpinWidget::boundingBoxColor() const {
  return options().get<BoundingBoxRenderer::Option::COLOR>();
}

void SpinWidget::setBoundingBoxColor(glm::vec3 bounding_box_color) {
	makeCurrent();
  auto option = Options<GLSpins>::withOption<BoundingBoxRenderer::Option::COLOR>(bounding_box_color);
  gl_spins->updateOptions(option);
}

bool SpinWidget::isMiniviewEnabled() const {
  return options().get<GLSpins::Option::SHOW_MINIVIEW>();
}

void SpinWidget::enableMiniview(bool enabled) {
	makeCurrent();
  auto option = Options<GLSpins>::withOption<GLSpins::Option::SHOW_MINIVIEW>(enabled);
  gl_spins->updateOptions(option);
}

bool SpinWidget::isCoordinateSystemEnabled() const {
  return options().get<GLSpins::Option::SHOW_COORDINATE_SYSTEM>();
}

void SpinWidget::enableCoordinateSystem(bool enabled) {
	makeCurrent();
  auto option = Options<GLSpins>::withOption<GLSpins::Option::SHOW_COORDINATE_SYSTEM>(enabled);
  gl_spins->updateOptions(option);
}

bool SpinWidget::isBoundingBoxEnabled() const {
  return options().get<GLSpins::Option::SHOW_BOUNDING_BOX>();
}

void SpinWidget::enableBoundingBox(bool enabled) {
	makeCurrent();
  auto option = Options<GLSpins>::withOption<GLSpins::Option::SHOW_BOUNDING_BOX>(enabled);
  gl_spins->updateOptions(option);
}

GLSpins::WidgetLocation SpinWidget::miniviewPosition() const {
  return options().get<GLSpins::Option::MINIVIEW_LOCATION>();
}

void SpinWidget::setMiniviewPosition(GLSpins::WidgetLocation miniview_position) {
	makeCurrent();
  auto option = Options<GLSpins>::withOption<GLSpins::Option::MINIVIEW_LOCATION>(miniview_position);
  gl_spins->updateOptions(option);
}

GLSpins::WidgetLocation SpinWidget::coordinateSystemPosition() const {
  return options().get<GLSpins::Option::COORDINATE_SYSTEM_LOCATION>();
}

void SpinWidget::setCoordinateSystemPosition(GLSpins::WidgetLocation coordinatesystem_position) {
	makeCurrent();
  auto option = Options<GLSpins>::withOption<GLSpins::Option::COORDINATE_SYSTEM_LOCATION>(coordinatesystem_position);
  gl_spins->updateOptions(option);
}

GLSpins::VisualizationMode SpinWidget::visualizationMode() const {
  return options().get<GLSpins::Option::VISUALIZATION_MODE>();
}

void SpinWidget::setVisualizationMode(GLSpins::VisualizationMode visualization_mode) {
	makeCurrent();
  auto option = Options<GLSpins>::withOption<GLSpins::Option::VISUALIZATION_MODE>(visualization_mode);
  gl_spins->updateOptions(option);
}

glm::vec2 SpinWidget::zRange() const {
  return options().get<ISpinRenderer::Option::Z_RANGE>();
}

void SpinWidget::setZRange(glm::vec2 z_range) {
  makeCurrent();
  auto option = Options<GLSpins>::withOption<ISpinRenderer::Option::Z_RANGE>(z_range);
  gl_spins->updateOptions(option);
}

float SpinWidget::isovalue() const {
  return options().get<IsosurfaceSpinRendererOptions::ISOVALUE>();
}

void SpinWidget::setIsovalue(float isovalue) {
  makeCurrent();
  auto option = Options<GLSpins>::withOption<IsosurfaceSpinRendererOptions::ISOVALUE>(isovalue);
  gl_spins->updateOptions(option);
}


GLSpins::Colormap SpinWidget::colormap() const {
  auto colormap_implementation = options().get<ISpinRenderer::Option::COLORMAP_IMPLEMENTATION>();
  if (colormap_implementation == getColormapImplementation("hsv")) {
    return GLSpins::Colormap::HSV;
  } else if (colormap_implementation == getColormapImplementation("bluered")) {
    return GLSpins::Colormap::BLUE_RED;
  } else if (colormap_implementation == getColormapImplementation("bluegreenred")) {
    return GLSpins::Colormap::BLUE_GREEN_RED;
  } else if (colormap_implementation == getColormapImplementation("bluewhitered")) {
    return GLSpins::Colormap::BLUE_WHITE_RED;
  }
  return GLSpins::Colormap::OTHER;
}

void SpinWidget::setColormap(GLSpins::Colormap colormap) {
	makeCurrent();
  std::string colormap_implementation = getColormapImplementation("hsv");
  switch (colormap) {
    case GLSpins::Colormap::HSV:
      break;
	case GLSpins::Colormap::HSV_NO_Z:
	  colormap_implementation = getColormapImplementation("hsv.noz");
	  break;
	case GLSpins::Colormap::BLUE_RED:
	  colormap_implementation = getColormapImplementation("bluered");
	  break;
    case GLSpins::Colormap::BLUE_GREEN_RED:
      colormap_implementation = getColormapImplementation("bluegreenred");
      break;
    case GLSpins::Colormap::BLUE_WHITE_RED:
      colormap_implementation = getColormapImplementation("bluewhitered");
      break;
    case GLSpins::Colormap::OTHER:
      break;
    default:
      break;
  }
  auto option = Options<GLSpins>::withOption<ISpinRenderer::Option::COLORMAP_IMPLEMENTATION>(colormap_implementation);
  gl_spins->updateOptions(option);
}

glm::vec2 SpinWidget::spherePointSizeRange() const {
  return options().get<SphereSpinRenderer::Option::POINT_SIZE_RANGE>();
}

void SpinWidget::setSpherePointSizeRange(glm::vec2 sphere_point_size_range) {
	makeCurrent();
  auto option = Options<GLSpins>::withOption<SphereSpinRenderer::Option::POINT_SIZE_RANGE>(sphere_point_size_range);
  gl_spins->updateOptions(option);
}<|MERGE_RESOLUTION|>--- conflicted
+++ resolved
@@ -63,11 +63,7 @@
 	// ToDo: Update the pointer to our Data instead of copying Data?
 	// Positions and directions
 	//		get pointer
-<<<<<<< HEAD
 	scalar *spins, *spin_pos;
-=======
-	double *spins, *spin_pos;
->>>>>>> 7f9c1a9c
 	bool keep_magnitudes = false;
 	if (true)
 	{
