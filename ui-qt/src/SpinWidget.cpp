--- conflicted
+++ resolved
@@ -53,7 +53,6 @@
 	QTimer::singleShot(1, this, SLOT(update()));
 }
 
-<<<<<<< HEAD
 void SpinWidget::update()
 {
 	int nos = System_Get_NOS(state.get());
@@ -65,6 +64,7 @@
 	// Positions and directions
 	//		get pointer
 	double *spins, *spin_pos;
+  bool keep_magnitudes = false;
 	if (true)
 	{
 		spins = System_Get_Spin_Directions(state.get());
@@ -72,6 +72,7 @@
 	else
 	{
 		spins = System_Get_Effective_Field(state.get());
+    keep_magnitudes = true;
 	}
 	spin_pos = Geometry_Get_Spin_Positions(state.get());
 	//		copy
@@ -83,58 +84,7 @@
 	{
 		directions[i] = glm::vec3(spins[i], spins[nos + i], spins[2 * nos + i]);
 	}
-	//		update GL
-	gl_spins->updateSpins(positions, directions);
-
-	// Triangles and Tetrahedra
-	//		get tetrahedra
-	if (!Geometry_Is_2D(state.get()))
-	{
-		const std::array<int, 4> *tetrahedra_indices_ptr = nullptr;
-		int num_tetrahedra = Geometry_Get_Triangulation(state.get(), reinterpret_cast<const int **>(&tetrahedra_indices_ptr));
-		tetrahedra_indices = std::vector<std::array<int, 4>>(tetrahedra_indices_ptr, tetrahedra_indices_ptr + num_tetrahedra);
-	}
-	//		get bounds
-	float b_min[3], b_max[3];
-	Geometry_Get_Bounds(state.get(), b_min, b_max);
-	glm::vec3 bounds_min = glm::make_vec3(b_min);
-	glm::vec3 bounds_max = glm::make_vec3(b_max);
-	glm::vec3 center = (bounds_min + bounds_max) * 0.5f;
-	//		update GL
-	gl_spins->updateSystemGeometry(bounds_min, center, bounds_max, tetrahedra_indices);
-	if (_reset_camera)
-	{
-		gl_spins->setCameraToDefault();
-		_reset_camera = false;
-	}
-}
-=======
-void SpinWidget::paintGL() {
-  // ToDo: Update the pointer to our Data instead of copying Data?
-  int nos = System_Get_NOS(state.get());
-  double *spins, *spin_pos;
-  bool keep_magnitudes = false;
-  if (true)
-  {
-    spins = System_Get_Spin_Directions(state.get());
-  }
-  else
-  {
-    spins = System_Get_Effective_Field(state.get());
-    keep_magnitudes = true;
-  }
-  spin_pos = Geometry_Get_Spin_Positions(state.get());
-  
-  std::vector<glm::vec3> positions(nos);
-  for (int i = 0; i < nos; ++i)
-  {
-    positions[i] = glm::vec3(spin_pos[0*nos+i], spin_pos[1*nos+i], spin_pos[2*nos+i]);
-  }
-  std::vector<glm::vec3> directions(nos);
-  for (int i = 0; i < nos; ++i)
-  {
-    directions[i] = glm::vec3(spins[i], spins[nos + i], spins[2*nos + i]);
-  }
+  //    normalize if needed
   if (keep_magnitudes) {
     float max_length = 0;
     for (auto direction : directions) {
@@ -150,9 +100,31 @@
       direction = glm::normalize(direction);
     }
   }
-
-  gl_spins->updateSpins(positions, directions);
->>>>>>> 36de020a
+	//		update GL
+	gl_spins->updateSpins(positions, directions);
+
+	// Triangles and Tetrahedra
+	//		get tetrahedra
+	if (!Geometry_Is_2D(state.get()))
+	{
+		const std::array<int, 4> *tetrahedra_indices_ptr = nullptr;
+		int num_tetrahedra = Geometry_Get_Triangulation(state.get(), reinterpret_cast<const int **>(&tetrahedra_indices_ptr));
+		tetrahedra_indices = std::vector<std::array<int, 4>>(tetrahedra_indices_ptr, tetrahedra_indices_ptr + num_tetrahedra);
+	}
+	//		get bounds
+	float b_min[3], b_max[3];
+	Geometry_Get_Bounds(state.get(), b_min, b_max);
+	glm::vec3 bounds_min = glm::make_vec3(b_min);
+	glm::vec3 bounds_max = glm::make_vec3(b_max);
+	glm::vec3 center = (bounds_min + bounds_max) * 0.5f;
+	//		update GL
+	gl_spins->updateSystemGeometry(bounds_min, center, bounds_max, tetrahedra_indices);
+	if (_reset_camera)
+	{
+		gl_spins->setCameraToDefault();
+		_reset_camera = false;
+	}
+}
 
 void SpinWidget::paintGL() {
 	// ToDo: This does not catch the case that we have no simulation running
