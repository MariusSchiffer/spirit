--- conflicted
+++ resolved
@@ -8,12 +8,9 @@
 extern "C" int System_Get_NOS(State * state, int idx_image=-1, int idx_chain=-1);
 
 // Data
-<<<<<<< HEAD
 extern "C" double * System_Get_Spin_Directions(State * state, int idx_image=-1, int idx_chain=-1);
 extern "C" double * System_Get_Effective_Field(State * state, int idx_image=-1, int idx_chain=-1);
-=======
 extern "C" double System_Get_Rx(State * state, int idx_image=-1, int idx_chain=-1);
->>>>>>> a71e470e
 extern "C" double System_Get_Energy(State * state, int idx_image=-1, int idx_chain=-1);
 extern "C" void System_Get_Energy_Array(State * state, double * energies, int idx_image=-1, int idx_chain=-1);
 
