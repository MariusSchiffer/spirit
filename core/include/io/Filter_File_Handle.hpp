--- conflicted
+++ resolved
@@ -33,11 +33,8 @@
         // Start and stop of file stream indicator
         std::ios::pos_type position_start;
         std::ios::pos_type position_stop;
-<<<<<<< HEAD
-=======
         int n_lines;
         int n_comment_lines;
->>>>>>> 4ae862a3
     public:
         std::string filename;
         std::unique_ptr<std::ifstream> myfile;
