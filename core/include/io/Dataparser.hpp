--- conflicted
+++ resolved
@@ -12,14 +12,6 @@
 
 namespace IO
 {
-<<<<<<< HEAD
-    void Read_Spin_Configuration( std::shared_ptr<Data::Spin_System> s, const std::string file, 
-                                  VF_FileFormat format = VF_FileFormat::SPIRIT_CSV_POS_SPIN );
-    void Read_SpinChain_Configuration( std::shared_ptr<Data::Spin_System_Chain> c, 
-                                       const std::string file );
-    void Read_Eigenmodes( std::shared_ptr<Data::Spin_System> image, const std::string filename, 
-                          VF_FileFormat format = VF_FileFormat::SPIRIT_CSV_POS_SPIN );
-=======
     void Read_NonOVF_Spin_Configuration( vectorfield& spins, Data::Geometry& geometry, 
                                          const int nos, const int idx_image_infile, 
                                          const std::string file );
@@ -27,7 +19,8 @@
                                            const std::string file, int start_image_infile, 
                                            int end_image_infile, const int insert_idx, 
                                            int& noi_to_add, int& noi_to_read, const int idx_chain );
->>>>>>> 4ae862a3
+    void Read_Eigenmodes( std::shared_ptr<Data::Spin_System> image, const std::string filename, 
+                          VF_FileFormat format = VF_FileFormat::SPIRIT_CSV_POS_SPIN );
     void Anisotropy_from_File( const std::string anisotropyFile, 
                                const std::shared_ptr<Data::Geometry> geometry, int& n_indices,
                                intfield& anisotropy_index, scalarfield& anisotropy_magnitude, 
