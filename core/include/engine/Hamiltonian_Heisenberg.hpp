#pragma once
#ifndef HAMILTONIAN_HEISENBERG_H
#define HAMILTONIAN_HEISENBERG_H

#include <vector>
#include <memory>

#include "Spirit_Defines.h"
#include <engine/Vectormath_Defines.hpp>
#include <engine/Hamiltonian.hpp>
#include <data/Geometry.hpp>

namespace Engine
{
    /*
        The Heisenberg Hamiltonian using Pairs contains all information on the interactions between spins.
        The information is presented in pair lists and parameter lists in order to easily e.g. calculate the energy of the system via summation.
        Calculations are made on a per-pair basis running over all pairs.
    */
    class Hamiltonian_Heisenberg : public Hamiltonian
    {
    public:
        Hamiltonian_Heisenberg(
            scalarfield mu_s,
            scalar external_field_magnitude, Vector3 external_field_normal,
            intfield anisotropy_indices, scalarfield anisotropy_magnitudes, vectorfield anisotropy_normals,
            pairfield exchange_pairs, scalarfield exchange_magnitudes,
            pairfield dmi_pairs, scalarfield dmi_magnitudes, vectorfield dmi_normals,
            scalar ddi_radius,
            quadrupletfield quadruplets, scalarfield quadruplet_magnitudes,
            std::shared_ptr<Data::Geometry> geometry,
            intfield boundary_conditions
        );

        Hamiltonian_Heisenberg(
            scalarfield mu_s,
            scalar external_field_magnitude, Vector3 external_field_normal,
            intfield anisotropy_indices, scalarfield anisotropy_magnitudes, vectorfield anisotropy_normals,
            scalarfield exchange_shell_magnitudes,
            scalarfield dmi_shell_magnitudes, int dm_chirality,
            scalar ddi_radius,
            quadrupletfield quadruplets, scalarfield quadruplet_magnitudes,
            std::shared_ptr<Data::Geometry> geometry,
            intfield boundary_conditions
        );

        void Update_Interactions();

        void Update_Energy_Contributions() override;

        void Hessian(const vectorfield & spins, MatrixX & hessian) override;
        void Gradient(const vectorfield & spins, vectorfield & gradient) override;
        void Energy_Contributions_per_Spin(const vectorfield & spins, std::vector<std::pair<std::string, scalarfield>> & contributions) override;

        // Calculate the total energy for a single spin
        scalar Energy_Single_Spin(int ispin, const vectorfield & spins) override;

        // Hamiltonian name as string
        const std::string& Name() override;
        
        // ------------ Single Spin Interactions ------------
        // Spin moments of basis cell atoms
        scalarfield mu_s;
        // External magnetic field across the sample
        scalar external_field_magnitude;
        Vector3 external_field_normal;
        // External magnetic field - for now external magnetic field is homogeneous
        // If required, an additional, inhomogeneous external field should be added
        //   scalarfield external_field_magnitudes;
        //   vectorfield external_field_normals;
        // Anisotropy axes of a basis cell
        // (indexed, as any atom of the basis cell can have one or more anisotropy axes)
        intfield anisotropy_indices;
        scalarfield anisotropy_magnitudes;
        vectorfield anisotropy_normals;

        // ------------ Pair Interactions ------------
        // Exchange interaction
        scalarfield exchange_shell_magnitudes;
<<<<<<< HEAD
=======
        pairfield   exchange_pairs_in;
        scalarfield exchange_magnitudes_in;
>>>>>>> a016cefb
        pairfield   exchange_pairs;
        scalarfield exchange_magnitudes;
        // DMI
        scalarfield dmi_shell_magnitudes;
<<<<<<< HEAD
=======
        int         dmi_shell_chirality;
        pairfield   dmi_pairs_in;
        scalarfield dmi_magnitudes_in;
        vectorfield dmi_normals_in;
>>>>>>> a016cefb
        pairfield   dmi_pairs;
        scalarfield dmi_magnitudes;
        vectorfield dmi_normals;
        // Dipole Dipole interaction
        scalar      ddi_cutoff_radius;
        pairfield   ddi_pairs;
        scalarfield ddi_magnitudes;
        vectorfield ddi_normals;

        // ------------ Quadruplet Interactions ------------
        quadrupletfield quadruplets;
        scalarfield     quadruplet_magnitudes;

    private:
        std::shared_ptr<Data::Geometry> geometry;

        // ------------ Effective Field Functions ------------
        // Calculate the Zeeman effective field of a single Spin
        void Gradient_Zeeman(vectorfield & gradient);
        // Calculate the Anisotropy effective field of a single Spin
        void Gradient_Anisotropy(const vectorfield & spins, vectorfield & gradient);
        // Calculate the exchange interaction effective field of a Spin Pair
        void Gradient_Exchange(const vectorfield & spins, vectorfield & gradient);
        // Calculate the DMI effective field of a Spin Pair
        void Gradient_DMI(const vectorfield & spins, vectorfield & gradient);
        // Calculates the Dipole-Dipole contribution to the effective field of spin ispin within system s
        void Gradient_DDI(const vectorfield& spins, vectorfield & gradient);
        // Quadruplet
        void Gradient_Quadruplet(const vectorfield & spins, vectorfield & gradient);

        // ------------ Energy Functions ------------
        // Indices for Energy vector
        int idx_zeeman, idx_anisotropy, idx_exchange, idx_dmi, idx_ddi, idx_quadruplet;
        // Calculate the Zeeman energy of a Spin System
        void E_Zeeman(const vectorfield & spins, scalarfield & Energy);
        // Calculate the Anisotropy energy of a Spin System
        void E_Anisotropy(const vectorfield & spins, scalarfield & Energy);
        // Calculate the exchange interaction energy of a Spin System
        void E_Exchange(const vectorfield & spins, scalarfield & Energy);
        // Calculate the DMI energy of a Spin System
        void E_DMI(const vectorfield & spins, scalarfield & Energy);
        // calculates the Dipole-Dipole Energy
        void E_DDI(const vectorfield& spins, scalarfield & Energy);
        // Quadruplet
        void E_Quadruplet(const vectorfield & spins, scalarfield & Energy);

    };
}
#endif<|MERGE_RESOLUTION|>--- conflicted
+++ resolved
@@ -77,22 +77,16 @@
         // ------------ Pair Interactions ------------
         // Exchange interaction
         scalarfield exchange_shell_magnitudes;
-<<<<<<< HEAD
-=======
         pairfield   exchange_pairs_in;
         scalarfield exchange_magnitudes_in;
->>>>>>> a016cefb
         pairfield   exchange_pairs;
         scalarfield exchange_magnitudes;
         // DMI
         scalarfield dmi_shell_magnitudes;
-<<<<<<< HEAD
-=======
         int         dmi_shell_chirality;
         pairfield   dmi_pairs_in;
         scalarfield dmi_magnitudes_in;
         vectorfield dmi_normals_in;
->>>>>>> a016cefb
         pairfield   dmi_pairs;
         scalarfield dmi_magnitudes;
         vectorfield dmi_normals;
