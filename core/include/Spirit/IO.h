--- conflicted
+++ resolved
@@ -14,77 +14,49 @@
 #define IO_Fileformat_OVF_text      6   // 
 
 // From Config File
-<<<<<<< HEAD
-DLLEXPORT int IO_System_From_Config( State *state, const char * file, int idx_image=-1, 
-                                     int idx_chain=-1);
-=======
-DLLEXPORT int IO_System_From_Config(State * state, const char * file, int idx_image=-1, int idx_chain=-1) noexcept;
->>>>>>> 2ef16a4e
+DLLEXPORT int IO_System_From_Config( State * state, const char * file, int idx_image=-1,
+                                     int idx_chain=-1 ) noexcept;
 
 ///// TODO: give bool returns for these functions to indicate success??
 
 // Images
-<<<<<<< HEAD
 DLLEXPORT int IO_N_Images_In_File( State *state, const char *file, 
-                                   int format=IO_Fileformat_Regular, int idx_chain=-1 );
+                                   int format=IO_Fileformat_Regular, int idx_chain=-1 ) noexcept;
 DLLEXPORT void IO_Image_Read( State *state, const char *file, int format=IO_Fileformat_Regular, 
-                              int idx_image_infile=-1, int idx_image_inchain=-1, int idx_chain=-1 );
+                              int idx_image_infile=-1, int idx_image_inchain=-1, int idx_chain=-1 ) noexcept;
 DLLEXPORT void IO_Image_Write( State *state, const char *file, int format=IO_Fileformat_Regular, 
-                               const char *comment = " ", int idx_image=-1, int idx_chain=-1 );
+                               const char *comment = " ", int idx_image=-1, int idx_chain=-1 ) noexcept;
 DLLEXPORT void IO_Image_Append( State *state, const char *file, int format=IO_Fileformat_Regular, 
-                                const char *comment = " ", int idx_image=-1, int idx_chain=-1 );
+                                const char *comment = " ", int idx_image=-1, int idx_chain=-1 ) noexcept;
 
 // Chains
 DLLEXPORT void IO_Chain_Read( State *state, const char *file, int format=IO_Fileformat_Regular, 
                               int starting_image=-1, int ending_image=-1, int insert_idx=-1, 
-                              int idx_chain=-1 );
+                              int idx_chain=-1 ) noexcept;
 DLLEXPORT void IO_Chain_Write( State * state, const char *file, int format=IO_Fileformat_Regular, 
-                               int idx_chain=-1 );
+                               int idx_chain=-1 ) noexcept;
 DLLEXPORT void IO_Chain_Append( State *state, const char *file, int format=IO_Fileformat_Regular, 
-                                int idx_chain=-1 );
+                                int idx_chain=-1 ) noexcept;
 
 // Collection
 DLLEXPORT void IO_Collection_Read( State *state, const char *file, int idx_image=-1, 
-                                   int idx_chain=-1 );
+                                   int idx_chain=-1 ) noexcept;
 DLLEXPORT void IO_Collection_Write( State *state, const char *file, int idx_image=-1, 
-                                    int idx_chain=-1 );
+                                    int idx_chain=-1 ) noexcept;
 
 
 // Save the spin-resolved energy contributions of a spin system
-DLLEXPORT void IO_Write_System_Energy_per_Spin( State *state, const char *file, int idx_chain = -1);
+DLLEXPORT void IO_Write_System_Energy_per_Spin( State *state, const char *file, int idx_chain = -1) noexcept;
 // Save the Energy contributions of a spin system
 DLLEXPORT void IO_Write_System_Energy( State *state, const char *file, int idx_image=-1, 
-                                       int idx_chain=-1 );
+                                       int idx_chain=-1 ) noexcept;
 
 // Save the Energy contributions of a chain of spin systems
-DLLEXPORT void IO_Write_Chain_Energies( State *state, const char *file, int idx_chain = -1 );
+DLLEXPORT void IO_Write_Chain_Energies( State *state, const char *file, int idx_chain = -1 ) noexcept;
 // Save the interpolated energies of a chain of spin systems
 DLLEXPORT void IO_Write_Chain_Energies_Interpolated( State *state, const char *file, 
-                                                     int idx_chain = -1 );
-=======
-DLLEXPORT void IO_Image_Read(State * state, const char * file, int format=IO_Fileformat_Regular, int idx_image=-1, int idx_chain=-1) noexcept;
-DLLEXPORT void IO_Image_Write(State * state, const char * file, int format=IO_Fileformat_Regular, int idx_image=-1, int idx_chain=-1) noexcept;
-DLLEXPORT void IO_Image_Append(State * state, const char * file, int iteration=0, int format=IO_Fileformat_Regular, int idx_image=-1, int idx_chain=-1) noexcept;
+                                                     int idx_chain = -1 ) noexcept;
 
-// Chains
-DLLEXPORT void IO_Chain_Read(State * state, const char * file, int format=IO_Fileformat_Regular, int idx_chain=-1) noexcept;
-DLLEXPORT void IO_Chain_Write(State * state, const char * file, int format=IO_Fileformat_Regular, int idx_chain=-1) noexcept;
-
-// Collection
-DLLEXPORT void IO_Collection_Read(State * state, const char * file, int idx_image=-1, int idx_chain=-1) noexcept;
-DLLEXPORT void IO_Collection_Write(State * state, const char * file, int idx_image=-1, int idx_chain=-1) noexcept;
-
-
-// Save the spin-resolved energy contributions of a spin system
-DLLEXPORT void IO_Write_System_Energy_per_Spin(State * state, const char * file, int idx_chain=-1) noexcept;
-// Save the Energy contributions of a spin system
-DLLEXPORT void IO_Write_System_Energy(State * state, const char * file, int idx_image=-1, int idx_chain=-1) noexcept;
-
-// Save the Energy contributions of a chain of spin systems
-DLLEXPORT void IO_Write_Chain_Energies(State * state, const char * file, int idx_chain=-1) noexcept;
-// Save the interpolated energies of a chain of spin systems
-DLLEXPORT void IO_Write_Chain_Energies_Interpolated(State * state, const char * file, int idx_chain=-1) noexcept;
->>>>>>> 2ef16a4e
 
 
 #include "DLL_Undefine_Export.h"
