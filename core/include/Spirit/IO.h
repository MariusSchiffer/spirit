#pragma once
#ifndef INTERFACE_IO_H
#define INTERFACE_IO_H
#include "DLL_Define_Export.h"
struct State;

// Define File Formats for Vector Fields
#define IO_Fileformat_OVF_bin   0
#define IO_Fileformat_OVF_bin4  1
#define IO_Fileformat_OVF_bin8  2
#define IO_Fileformat_OVF_text  3
#define IO_Fileformat_OVF_csv   4

// From Config File
DLLEXPORT int IO_System_From_Config( State * state, const char * file, int idx_image=-1,
                                     int idx_chain=-1 ) noexcept;

// Geometry
<<<<<<< HEAD
DLLEXPORT void IO_Positions_Write( State * state, const char *file, int format=IO_Fileformat_OVF_bin, 
=======
DLLEXPORT void IO_Positions_Write( State * state, const char *file, int format=IO_Fileformat_OVF_text, 
>>>>>>> d7143b93
                                   const char *comment = "-", int idx_image=-1, int idx_chain=-1 ) noexcept;

///// TODO: give bool returns for these functions to indicate success??

// Images
DLLEXPORT int IO_N_Images_In_File( State * state, const char *file, int idx_image=-1, int idx_chain=-1 ) noexcept;
DLLEXPORT void IO_Image_Read( State *state, const char *file, int idx_image_infile=0, 
                              int idx_image_inchain=-1, int idx_chain=-1 ) noexcept;
<<<<<<< HEAD
DLLEXPORT void IO_Image_Write( State *state, const char *file, int format=IO_Fileformat_OVF_bin, 
                               const char *comment = "-", int idx_image=-1, int idx_chain=-1 ) noexcept;
DLLEXPORT void IO_Image_Append( State *state, const char *file, int format=IO_Fileformat_OVF_bin, 
=======
DLLEXPORT void IO_Image_Write( State *state, const char *file, int format=IO_Fileformat_OVF_text, 
                               const char *comment = "-", int idx_image=-1, int idx_chain=-1 ) noexcept;
DLLEXPORT void IO_Image_Append( State *state, const char *file, int format=IO_Fileformat_OVF_text, 
>>>>>>> d7143b93
                                const char *comment = "-", int idx_image=-1, int idx_chain=-1 ) noexcept;

// Chains
DLLEXPORT void IO_Chain_Read( State *state, const char *file, int start_image_infile=0, 
                              int end_image_infile=-1, int insert_idx=0, int idx_chain=-1 ) noexcept;
DLLEXPORT void IO_Chain_Write( State *state, const char *file, int format=IO_Fileformat_OVF_text, 
                               const char* comment = "-", int idx_chain=-1 ) noexcept;
DLLEXPORT void IO_Chain_Append( State *state, const char *file, int format=IO_Fileformat_OVF_text, 
                                const char* comment = "-", int idx_chain=-1 ) noexcept;

// Save the interactions
DLLEXPORT void IO_Image_Write_Neighbours_Exchange( State * state, const char * file, 
                                         int idx_image=-1, int idx_chain=-1 ) noexcept;
DLLEXPORT void IO_Image_Write_Neighbours_DMI( State * state, const char * file, 
                                    int idx_image=-1, int idx_chain=-1 ) noexcept;

// Save the spin-resolved energy contributions of a spin system
DLLEXPORT void IO_Image_Write_Energy_per_Spin( State *state, const char *file, int idx_image=-1, 
                                               int idx_chain = -1 ) noexcept;
// Save the Energy contributions of a spin system
DLLEXPORT void IO_Image_Write_Energy( State *state, const char *file, int idx_image=-1, 
                                      int idx_chain=-1 ) noexcept;

// Save the Energy contributions of a chain of spin systems
DLLEXPORT void IO_Chain_Write_Energies( State *state, const char *file, int idx_chain = -1 ) noexcept;
// Save the interpolated energies of a chain of spin systems
DLLEXPORT void IO_Chain_Write_Energies_Interpolated( State *state, const char *file, 
                                                     int idx_chain = -1 ) noexcept;

// Eigenmodes
DLLEXPORT void IO_Eigenmodes_Read( State *state, const char *file, int format=IO_Fileformat_OVF_text, 
                                   int idx_image_inchain=-1, int idx_chain=-1 ) noexcept;
DLLEXPORT void IO_Eigenmodes_Write( State *state, const char *file, int format=IO_Fileformat_OVF_text, 
                                    const char *comment = "-", int idx_image=-1, int idx_chain=-1 ) noexcept;

#include "DLL_Undefine_Export.h"
#endif<|MERGE_RESOLUTION|>--- conflicted
+++ resolved
@@ -16,11 +16,7 @@
                                      int idx_chain=-1 ) noexcept;
 
 // Geometry
-<<<<<<< HEAD
 DLLEXPORT void IO_Positions_Write( State * state, const char *file, int format=IO_Fileformat_OVF_bin, 
-=======
-DLLEXPORT void IO_Positions_Write( State * state, const char *file, int format=IO_Fileformat_OVF_text, 
->>>>>>> d7143b93
                                    const char *comment = "-", int idx_image=-1, int idx_chain=-1 ) noexcept;
 
 ///// TODO: give bool returns for these functions to indicate success??
@@ -29,15 +25,9 @@
 DLLEXPORT int IO_N_Images_In_File( State * state, const char *file, int idx_image=-1, int idx_chain=-1 ) noexcept;
 DLLEXPORT void IO_Image_Read( State *state, const char *file, int idx_image_infile=0, 
                               int idx_image_inchain=-1, int idx_chain=-1 ) noexcept;
-<<<<<<< HEAD
 DLLEXPORT void IO_Image_Write( State *state, const char *file, int format=IO_Fileformat_OVF_bin, 
                                const char *comment = "-", int idx_image=-1, int idx_chain=-1 ) noexcept;
 DLLEXPORT void IO_Image_Append( State *state, const char *file, int format=IO_Fileformat_OVF_bin, 
-=======
-DLLEXPORT void IO_Image_Write( State *state, const char *file, int format=IO_Fileformat_OVF_text, 
-                               const char *comment = "-", int idx_image=-1, int idx_chain=-1 ) noexcept;
-DLLEXPORT void IO_Image_Append( State *state, const char *file, int format=IO_Fileformat_OVF_text, 
->>>>>>> d7143b93
                                 const char *comment = "-", int idx_image=-1, int idx_chain=-1 ) noexcept;
 
 // Chains
@@ -68,8 +58,7 @@
                                                      int idx_chain = -1 ) noexcept;
 
 // Eigenmodes
-DLLEXPORT void IO_Eigenmodes_Read( State *state, const char *file, int format=IO_Fileformat_OVF_text, 
-                                   int idx_image_inchain=-1, int idx_chain=-1 ) noexcept;
+DLLEXPORT void IO_Eigenmodes_Read( State *state, const char *file, int idx_image_inchain=-1, int idx_chain=-1 ) noexcept;
 DLLEXPORT void IO_Eigenmodes_Write( State *state, const char *file, int format=IO_Fileformat_OVF_text, 
                                     const char *comment = "-", int idx_image=-1, int idx_chain=-1 ) noexcept;
 
