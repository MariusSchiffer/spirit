--- conflicted
+++ resolved
@@ -18,17 +18,6 @@
 } Spirit_Log_Level;
 
 // Define Log Senders
-<<<<<<< HEAD
-#define Log_Sender_All  0
-#define Log_Sender_IO   1
-#define Log_Sender_GNEB 2
-#define Log_Sender_LLG  3
-#define Log_Sender_MC   4
-#define Log_Sender_MMF  5
-#define Log_Sender_API  6
-#define Log_Sender_UI   7
-#define Log_Sender_EMA  8
-=======
 typedef enum
 {
     Log_Sender_All  = 0,
@@ -37,10 +26,10 @@
     Log_Sender_LLG  = 3,
     Log_Sender_MC   = 4,
     Log_Sender_MMF  = 5,
-    Log_Sender_API  = 6,
-    Log_Sender_UI   = 7
+    Log_Sender_EMA  = 6,
+    Log_Sender_API  = 7,
+    Log_Sender_UI   = 8
 } Spirit_Log_Sender;
->>>>>>> 4ae862a3
 
 struct State;
 
