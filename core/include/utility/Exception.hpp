#pragma once
#ifndef UTILITY_EXEPTION_H
#define UTILITY_EXEPTION_H

#include <utility/Logging.hpp>
#include <fmt/format.h>

namespace Utility
{
    enum class Exception_Classifier
    {
        File_not_Found,
        System_not_Initialized,
        Division_by_zero,
        Simulated_domain_too_small,
        Not_Implemented,
        Non_existing_Image,
        Non_existing_Chain,
        Input_parse_failed,
<<<<<<< HEAD
        Bad_File_Content,
        Unknown_Exception
=======
		Standard_Exception,
		Unknown_Exception
>>>>>>> ac833ef5
        // TODO: from Chain.cpp
        // Last image deletion ?
        // Empty clipboard     ?
    };


    // Spirit library exception class:
    //      Derived from std::runtime_error.
    //      Adds file, line and function information to the exception message.
    //      Contains an exception classifier and a level so that the handler
    //      can decide if execution should be stopped or can continue.
    class S_Exception : public std::runtime_error
    {
    public:
        S_Exception(Exception_Classifier classifier, Log_Level level, const std::string & message, const char * file, unsigned int line, const std::string & function) :
            std::runtime_error(message)
        {
			this->classifier = classifier;
			this->level      = level;
			this->message  = message;
			this->file     = file;
			this->line     = line;
			this->function = function;

			// The complete description
			this->_what = fmt::format("{}:{} in function \'{}\':\n{:>49}{}", file, line, function, " ", message);
        }

        ~S_Exception() throw() {}

        const char *what() const throw()
        {
            return _what.c_str();
        }
        
        Exception_Classifier classifier;
        Log_Level level;
		std::string  message;
		std::string  file;
		unsigned int line;
		std::string  function;

    private:
		std::string  _what;
    };


    // Rethrow (creating a std::nested_exception) an exception using the Exception class
    // to add file and line info
    void rethrow(const std::string & message, const char * file, unsigned int line, const std::string & function);

    // Handle_Exception_API finalizes what should be done when an exception is encountered at the API layer.
    //      This function should only be used inside API functions, since that is the top level at which an
    //      exception is caught.
    void Handle_Exception_API( const std::string & function="", int idx_image=-1, int idx_chain=-1 );

    // Handle_Exception_Core finalizes what should be done when an exception is encountered inside the core.
    //      This function should only be used inside the core, below the API layer.
    void Handle_Exception_Core(std::string message, const char * file, unsigned int line, const std::string & function);


    // Shorthand for throwing a Spirit library exception with file and line info
    #define spirit_throw(classifier, level, message) throw Utility::S_Exception(classifier, level, message, __FILE__, __LINE__, __func__)

    // Rethrow any exception to create a backtraceable nested exception
    #define spirit_rethrow(message) Utility::rethrow(message, __FILE__, __LINE__, __func__)

    // Handle exception with backtrace and logging information on the calling API function
    #define spirit_handle_exception_api(idx_image, idx_chain) Utility::Handle_Exception_API(__func__, idx_image, idx_chain)

    // Handle exception with backtrace and logging information on the calling core function
    #define spirit_handle_exception_core(message) Utility::Handle_Exception_Core(message, __FILE__, __LINE__, __func__) 
}

#endif<|MERGE_RESOLUTION|>--- conflicted
+++ resolved
@@ -17,13 +17,9 @@
         Non_existing_Image,
         Non_existing_Chain,
         Input_parse_failed,
-<<<<<<< HEAD
         Bad_File_Content,
-        Unknown_Exception
-=======
 		Standard_Exception,
 		Unknown_Exception
->>>>>>> ac833ef5
         // TODO: from Chain.cpp
         // Last image deletion ?
         // Empty clipboard     ?
