import os
import sys

# spirit_py_dir = os.path.dirname(os.path.realpath(__file__))
spirit_py_dir = os.path.abspath(os.path.join(os.path.dirname( __file__ ), ".."))
sys.path.insert(0, spirit_py_dir)

from spirit import state, chain, system, io, configuration, simulation

import unittest

##########

cfgfile       = spirit_py_dir + "/../test/input/fd_pairs.cfg"   # Input File
io_image_test = spirit_py_dir + "/test/io_test_files/io_image_test"
io_chain_test = spirit_py_dir + "/test/io_test_files/io_chain_test"

p_state = state.setup(cfgfile)                  # State setup

class TestParameters(unittest.TestCase):
    
    def setUp(self):
        ''' Setup a p_state and copy it to Clipboard'''
        self.p_state = p_state
    
class Image_IO(TestParameters):
    
    def test_write(self):
        configuration.PlusZ(self.p_state)
        io.Image_Write(self.p_state, io_image_test)
    
    def test_read(self):
        nos = system.Get_NOS(self.p_state)
    
        configuration.PlusZ(self.p_state)
    
        io.Image_Write(self.p_state, io_image_test, 6, "python io test")
        io.Image_Read(self.p_state, io_image_test)
        spins = system.Get_Spin_Directions(self.p_state)
        for i in range(nos):
            self.assertAlmostEqual( spins[i][0], 0.)
            self.assertAlmostEqual( spins[i][1], 0.)
            self.assertAlmostEqual( spins[i][2], 1.)
        
        configuration.MinusZ(self.p_state)
        
        io.Image_Write(self.p_state, io_image_test, 6, "python io test")
        io.Image_Read(self.p_state, io_image_test)
        spins = system.Get_Spin_Directions(self.p_state)
        for i in range(nos):
            self.assertAlmostEqual( spins[i][0], 0.)
            self.assertAlmostEqual( spins[i][1], 0.)
            self.assertAlmostEqual( spins[i][2], -1.)
        
    def test_append(self):
        configuration.MinusZ(self.p_state)
<<<<<<< HEAD
        io.Image_Append(self.p_state, io_image_test, 0, "python io test")
        io.Image_Append(self.p_state, io_image_test, 0, "python io test")

class Eigenmodes_IO(TestParameters):

    def test_write(self):
        configuration.PlusZ(self.p_state)
        configuration.Skyrmion(self.p_state,radius=5,phase=-90)
        simulation.PlayPause(self.p_state,"LLG","VP")
        system.updateEigenmodes(self.p_state)
        io.Eigenmodes_Write(self.p_state,io_image_test,6)

=======
        io.Image_Append(self.p_state, io_image_test, 6, "python io test")
        io.Image_Append(self.p_state, io_image_test, 6, "python io test")
    
>>>>>>> 4ae862a3
class Chain_IO(TestParameters):
    
    def test_chain_write(self):
        # add two more images
        chain.Image_to_Clipboard(self.p_state)
        chain.Insert_Image_After(self.p_state)
        chain.Insert_Image_After(self.p_state)
        # set different configuration in each image
        chain.Jump_To_Image(self.p_state, 0)
        configuration.MinusZ(self.p_state)
        chain.Jump_To_Image(self.p_state, 1)
        configuration.Random(self.p_state)
        chain.Jump_To_Image(self.p_state, 2)
        configuration.PlusZ(self.p_state,)
        # write and append chain
        io.Chain_Write(self.p_state,io_chain_test, 6, "python io chain")  # this must be overwritten
        io.Chain_Write(self.p_state,io_chain_test, 6, "python io chain")
        io.Chain_Append(self.p_state,io_chain_test, 6, "python io chain")
    
#########

def suite():
    suite = unittest.TestSuite()
    suite.addTest(unittest.makeSuite(Image_IO))
    suite.addTest(unittest.makeSuite(Eigenmodes_IO))
    suite.addTest(unittest.makeSuite(Chain_IO))
    return suite

if __name__ == '__main__':
    suite = suite()

    runner = unittest.TextTestRunner()
    success = runner.run(suite).wasSuccessful()

    state.delete( p_state )                         # Delete State

    sys.exit(not success)<|MERGE_RESOLUTION|>--- conflicted
+++ resolved
@@ -54,7 +54,6 @@
         
     def test_append(self):
         configuration.MinusZ(self.p_state)
-<<<<<<< HEAD
         io.Image_Append(self.p_state, io_image_test, 0, "python io test")
         io.Image_Append(self.p_state, io_image_test, 0, "python io test")
 
@@ -67,11 +66,9 @@
         system.updateEigenmodes(self.p_state)
         io.Eigenmodes_Write(self.p_state,io_image_test,6)
 
-=======
         io.Image_Append(self.p_state, io_image_test, 6, "python io test")
         io.Image_Append(self.p_state, io_image_test, 6, "python io test")
     
->>>>>>> 4ae862a3
 class Chain_IO(TestParameters):
     
     def test_chain_write(self):
