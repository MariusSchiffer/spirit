--- conflicted
+++ resolved
@@ -54,12 +54,8 @@
         
     def test_append(self):
         configuration.MinusZ(self.p_state)
-<<<<<<< HEAD
         io.Image_Append(self.p_state, io_image_test, io.FILEFORMAT_OVF_TEXT, "python io test")
         io.Image_Append(self.p_state, io_image_test, io.FILEFORMAT_OVF_TEXT, "python io test")
-=======
-        io.Image_Append(self.p_state, io_image_test, 0, "python io test")
-        io.Image_Append(self.p_state, io_image_test, 0, "python io test")
 
 class Eigenmodes_IO(TestParameters):
 
@@ -68,11 +64,10 @@
         configuration.Skyrmion(self.p_state,radius=5,phase=-90)
         simulation.PlayPause(self.p_state,"LLG","VP")
         system.updateEigenmodes(self.p_state)
-        io.Eigenmodes_Write(self.p_state,io_image_test,6)
+        io.Eigenmodes_Write(self.p_state,io_image_test,io.FILEFORMAT_OVF_TEXT)
 
-        io.Image_Append(self.p_state, io_image_test, 6, "python io test")
-        io.Image_Append(self.p_state, io_image_test, 6, "python io test")
->>>>>>> d7143b93
+        io.Image_Append(self.p_state, io_image_test, io.FILEFORMAT_OVF_TEXT, "python io test")
+        io.Image_Append(self.p_state, io_image_test, io.FILEFORMAT_OVF_TEXT, "python io test")
     
 class Chain_IO(TestParameters):
     
