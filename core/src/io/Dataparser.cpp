--- conflicted
+++ resolved
@@ -1,912 +1,772 @@
-#include <io/IO.hpp>
-#include <io/Filter_File_Handle.hpp>
-#include <io/OVF_File.hpp>
-#include <io/Dataparser.hpp>
-#include <io/OVF_File.hpp>
-#include <engine/Vectormath.hpp>
-#include <utility/Logging.hpp>
-#include <utility/Exception.hpp>
-
-#include <iostream>
-#include <fstream>
-#include <thread>
-#include <string>
-#include <sstream>
-#include <algorithm>
-
-using namespace Utility;
-using namespace Engine;
-
-namespace IO
-{
-    /*
-    Reads a non-OVF spins file with plain text and discarding any headers starting with '#'
-    */
-    void Read_NonOVF_Spin_Configuration( vectorfield& spins, Data::Geometry& geometry, 
-                                         const int nos, const int idx_image_infile, 
-                                         const std::string file )
-    {
-        IO::Filter_File_Handle file_handle( file, "#" );
-         
-        // jump to the specified image in the file
-        for (int i=0; i<( nos * idx_image_infile ); i++) 
-            file_handle.GetLine(); 
-
-        for (int i=0; i<nos && file_handle.GetLine(","); i++)
-        {
-            file_handle.iss >> spins[i][0]; 
-            file_handle.iss >> spins[i][1]; 
-            file_handle.iss >> spins[i][2]; 
-
-            if (spins[i].norm() < 1e-5)
-            {
-                spins[i] = {0, 0, 1};
-                // in case of spin vector close to zero we have a vacancy
-            #ifdef SPIRIT_ENABLE_DEFECTS
-                geometry.atom_types[i] = -1;
-            #endif
-<<<<<<< HEAD
-            }            
-        }
-    }
-    
-    /*
-    Reads a configuration file into an existing Spin_System
-    */
-    void Read_Spin_Configuration( std::shared_ptr<Data::Spin_System> s, const std::string file, 
-                                  VF_FileFormat format )
-    {
-        std::ifstream myfile(file);
-        if (myfile.is_open())
-        {
-            Log(Log_Level::Info, Log_Sender::IO, std::string("Reading Spins File ").append(file));
-            std::string line = "";
-            std::istringstream iss(line);
-            std::size_t found;
-            int i = 0;
-            if (format == VF_FileFormat::SPIRIT_CSV_POS_SPIN)
-            {
-                auto& spins = *s->spins;
-                while (getline(myfile, line))
-                {
-                    if (i >= s->nos) 
-                    { 
-                        Log( Log_Level::Warning, Log_Sender::IO, "NOS mismatch in Read Spin "
-                             "Configuration - Aborting" ); 
-                        myfile.close(); 
-                        return; 
-                    }
-                    
-                    found = line.find("#");
-                    
-                    // Read the line if # is not found (# marks a comment)
-                    if (found == std::string::npos)
-                    {
-                        auto x = split_string_to_scalar(line, ",");
-
-                        if (x[3]*x[3] + x[4]*x[4] + x[5]*x[5] < 1e-5)
-                        {
-                            spins[i][0] = 0;
-                            spins[i][1] = 0;
-                            spins[i][2] = 1;
-                            #ifdef SPIRIT_ENABLE_DEFECTS
-                            s->geometry->atom_types[i] = -1;
-                            #endif
-                        }
-                        else
-                        {
-                            spins[i][0] = x[3];
-                            spins[i][1] = x[4];
-                            spins[i][2] = x[5];
-                        }
-                        ++i;
-                    }// endif (# not found)
-                    
-                    // discard line if # is found
-                }// endif new line (while)
-            
-                if (i < s->nos) { Log(Log_Level::Warning, Log_Sender::IO, "NOS mismatch in Read Spin Configuration"); }
-            }
-            else if ( format == VF_FileFormat::OVF_BIN8 || 
-                      format == VF_FileFormat::OVF_BIN4 || 
-                      format == VF_FileFormat::OVF_TEXT )
-            {
-                auto& spins = *s->spins;
-                auto& geometry = *s->geometry;
-                
-                iFile_OVF ifile_ovf( file, format );
-                ifile_ovf.Read_Segment( spins, geometry );
-            }
-            else
-            {
-                auto& spins = *s->spins;
-                Vector3 spin;
-                while (getline(myfile, line))
-                {
-                    if (i >= s->nos) 
-                    { 
-                        Log( Log_Level::Warning, Log_Sender::IO, "NOS mismatch in Read Spin "
-                             "Configuration - Aborting"); 
-                        myfile.close(); 
-                        return; 
-                    }
-                    found = line.find("#");
-                    // Read the line if # is not found (# marks a comment)
-                    if (found == std::string::npos)
-                    {
-                        //scalar x, y, z;
-                        iss.clear();
-                        iss.str(line);
-                        //iss >> x >> y >> z;
-                        iss >> spin[0] >> spin[1] >> spin[2];
-                        if (spin.norm() < 1e-5)
-                        {
-                            spin = {0, 0, 1};
-                            // in case of spin vector close to zero we have a vacancy
-                            #ifdef SPIRIT_ENABLE_DEFECTS
-                            s->geometry->atom_types[i] = -1;
-                            #endif
-                        }
-                        spins[i] = spin;
-                        ++i;
-                    }// endif (# not found)
-                        // discard line if # is found
-                }// endif new line (while)
-                if (i < s->nos) { Log(Log_Level::Warning, Log_Sender::IO, "NOS mismatch in Read Spin Configuration"); }
-            }
-        
-        #ifdef SPIRIT_ENABLE_DEFECTS
-            // assure that defects are treated right
-            check_defects(s);
-        #endif
-            
-            // normalize read in spins
-            Vectormath::normalize_vectors(*s->spins);
-            
-            myfile.close();
-            Log(Log_Level::Info, Log_Sender::IO, "Done");
-=======
-            }
->>>>>>> 4ae862a3
-        }
-
-        // normalize read in spins
-        Vectormath::normalize_vectors( spins );
-    }
-
-
-    void Check_NonOVF_Chain_Configuration( std::shared_ptr<Data::Spin_System_Chain> chain, 
-                                           const std::string file, int start_image_infile, 
-                                           int end_image_infile, const int insert_idx, 
-                                           int& noi_to_add, int& noi_to_read, const int idx_chain )
-    {
-        IO::Filter_File_Handle file_handle( file, "#" ); 
-        
-        int nol = file_handle.Get_N_Non_Comment_Lines();
-        int noi = chain->noi;
-        int nos = chain->images[0]->nos;
-       
-        int noi_infile = nol/nos;
-        int remainder = nol%nos;
-
-        if ( remainder != 0 )
-        {
-            Log( Utility::Log_Level::Warning, Utility::Log_Sender::IO,
-                 fmt::format( "Calculated number of images in the nonOVF file is not integer"),
-                 insert_idx, idx_chain );
-        }
-
-        // Check if the ending image is valid otherwise set it to the last image infile
-        if ( end_image_infile < start_image_infile || end_image_infile >= noi_infile )
-        {
-            end_image_infile = noi_infile - 1;
-            Log( Utility::Log_Level::Warning, Utility::Log_Sender::API,
-                 fmt::format( "Invalid end_image_infile. Value was set to the last image "
-                 "of the file"), insert_idx, idx_chain );
-        }
-          
-        // If the idx of the starting image is valid
-        if ( start_image_infile < noi_infile )
-        {
-            noi_to_read = end_image_infile - start_image_infile + 1;
-           
-            noi_to_add = noi_to_read - ( noi - insert_idx );
-        }
-        else
-        {
-            Log( Utility::Log_Level::Error, Utility::Log_Sender::IO,
-                 fmt::format( "Invalid starting_idx. File {} has {} noi", file, 
-                 noi_infile ), insert_idx, idx_chain );
-        }
-    }
-
-<<<<<<< HEAD
-    void Read_Eigenmodes( std::shared_ptr<Data::Spin_System> image, const std::string filename, 
-                          VF_FileFormat format )
-    {
-        if (format == VF_FileFormat::OVF_BIN8 || 
-            format == VF_FileFormat::OVF_BIN4 || 
-            format == VF_FileFormat::OVF_TEXT )
-        {
-            auto& spins = *image->spins;
-            auto& modes = image->modes;
-            auto& eigenvalues = image->eigenvalues;
-            auto& geometry = *image->geometry;
-           
-            iFile_OVF ifile_ovf( filename, format );
-          
-            int n_segments = ifile_ovf.Get_N_Segments();
-
-            // If the modes buffer's size is not the same as the n_segments then resize
-            if ( modes.size() != n_segments )
-            {
-                modes.resize( n_segments );
-                eigenvalues.resize( n_segments );
-                Log( Log_Level::Warning, Log_Sender::IO, fmt::format("Modes buffer resized "
-                     "since the number of modes in the OVF file was greater than its size") );
-            }
-            
-            Log( Log_Level::Debug, Log_Sender::IO, fmt::format( "Reading OVF file with "
-                 "{} segments", n_segments ) );
-
-            // read in the modes
-            for (int idx=0; idx<n_segments; idx++)
-            {
-                // if the mode buffer is created by resizing then it needs to be allocated
-                if ( modes[idx] == NULL )
-                    modes[idx] = std::shared_ptr<vectorfield>(
-                        new vectorfield( spins.size(), Vector3{1,0,0} ));
-                
-                ifile_ovf.Read_Segment( *modes[idx], geometry, idx );
-                ifile_ovf.Read_Variable_from_Comment( eigenvalues[idx], 
-                                                      "# Desc: eigenvalue = ", idx );
-            }
-
-            // if the modes vector was reseized adjust the n_modes value
-            if ( image->modes.size() != image->ema_parameters->n_modes )
-                image->ema_parameters->n_modes = image->modes.size();
-
-            // print the first eigenmodes
-            int n_log_eigenvalues = ( n_segments > 50 ) ? 50 : n_segments;
-
-            Log( Log_Level::Info, Log_Sender::IO, fmt::format( "The first {} eigenvalues are: {}",
-                 n_log_eigenvalues, fmt::join( eigenvalues.begin(), eigenvalues.begin() + 
-                 n_log_eigenvalues, ", " ) ) );
-        }
-        else
-        {
-            Log( Log_Level::Warning, Log_Sender::IO, "Read Eigenmodes supports only OVF files"); 
-        }
-    }
-
-=======
->>>>>>> 4ae862a3
-    /*
-    Read from Anisotropy file
-    */
-    void Anisotropy_from_File(const std::string anisotropyFile, const std::shared_ptr<Data::Geometry> geometry, int & n_indices,
-        intfield & anisotropy_index, scalarfield & anisotropy_magnitude,
-        vectorfield & anisotropy_normal)
-    {
-        Log(Log_Level::Info, Log_Sender::IO, "Reading anisotropy from file " + anisotropyFile);
-        try
-        {
-            std::vector<std::string> columns(5);    // at least: 1 (index) + 3 (K)
-            // column indices of pair indices and interactions
-            int col_i = -1, col_K = -1, col_Kx = -1, col_Ky = -1, col_Kz = -1, col_Ka = -1, col_Kb = -1, col_Kc = -1;
-            bool K_magnitude = false, K_xyz = false, K_abc = false;
-            Vector3 K_temp = { 0, 0, 0 };
-            int n_anisotropy;
-
-            Filter_File_Handle file(anisotropyFile);
-
-            if (file.Find("n_anisotropy"))
-            {
-                // Read n interaction pairs
-                file.iss >> n_anisotropy;
-                Log(Log_Level::Info, Log_Sender::IO, fmt::format("Anisotropy file {} should have {} vectors", anisotropyFile, n_anisotropy));
-            }
-            else
-            {
-                // Read the whole file
-                n_anisotropy = (int)1e8;
-                // First line should contain the columns
-                file.ResetStream();
-                Log(Log_Level::Info, Log_Sender::IO, "Trying to parse anisotropy columns from top of file " + anisotropyFile);
-            }
-
-            // Get column indices
-            file.GetLine(); // first line contains the columns
-            for (unsigned int i = 0; i < columns.size(); ++i)
-            {
-                file.iss >> columns[i];
-                if (!columns[i].compare(0, 1, "i"))    col_i = i;
-                else if (!columns[i].compare(0, 2, "k")) { col_K = i;    K_magnitude = true; }
-                else if (!columns[i].compare(0, 2, "kx"))    col_Kx = i;
-                else if (!columns[i].compare(0, 2, "ky"))    col_Ky = i;
-                else if (!columns[i].compare(0, 2, "kz"))    col_Kz = i;
-                else if (!columns[i].compare(0, 2, "ka"))    col_Ka = i;
-                else if (!columns[i].compare(0, 2, "kb"))    col_Kb = i;
-                else if (!columns[i].compare(0, 2, "kc"))    col_Kc = i;
-
-                if (col_Kx >= 0 && col_Ky >= 0 && col_Kz >= 0) K_xyz = true;
-                if (col_Ka >= 0 && col_Kb >= 0 && col_Kc >= 0) K_abc = true;
-            }
-
-            if (!K_xyz && !K_abc) Log(Log_Level::Warning, Log_Sender::IO, "No anisotropy data could be found in header of file " + anisotropyFile);
-
-            // Indices
-            int spin_i = 0;
-            scalar spin_K = 0, spin_K1 = 0, spin_K2 = 0, spin_K3 = 0;
-            // Arrays
-            anisotropy_index = intfield(0);
-            anisotropy_magnitude = scalarfield(0);
-            anisotropy_normal = vectorfield(0);
-
-            // Get actual Data
-            int i_anisotropy = 0;
-            std::string sdump;
-            while (file.GetLine() && i_anisotropy < n_anisotropy)
-            {
-                // Read a line from the File
-                for (unsigned int i = 0; i < columns.size(); ++i)
-                {
-                    if (i == col_i)
-                        file.iss >> spin_i;
-                    else if (i == col_K)
-                        file.iss >> spin_K;
-                    else if (i == col_Kx && K_xyz)
-                        file.iss >> spin_K1;
-                    else if (i == col_Ky && K_xyz)
-                        file.iss >> spin_K2;
-                    else if (i == col_Kz && K_xyz)
-                        file.iss >> spin_K3;
-                    else if (i == col_Ka && K_abc)
-                        file.iss >> spin_K1;
-                    else if (i == col_Kb && K_abc)
-                        file.iss >> spin_K2;
-                    else if (i == col_Kc && K_abc)
-                        file.iss >> spin_K3;
-                    else
-                        file.iss >> sdump;
-                }
-                K_temp = { spin_K1, spin_K2, spin_K3 };
-<<<<<<< HEAD
-
-=======
-                
->>>>>>> 4ae862a3
-                // Anisotropy vector orientation
-                if (K_abc)
-                {
-                    spin_K1 = K_temp.dot(geometry->bravais_vectors[0]);
-                    spin_K2 = K_temp.dot(geometry->bravais_vectors[1]);
-                    spin_K3 = K_temp.dot(geometry->bravais_vectors[2]);
-                    K_temp = { spin_K1, spin_K2, spin_K3 };
-                }
-
-                // Anisotropy vector normalisation
-                if (K_magnitude)
-                {
-                    K_temp.normalize();
-                    if (K_temp.norm() == 0)
-                        K_temp = Vector3{0, 0, 1};
-                }
-                else
-                {
-                    spin_K = K_temp.norm();
-                    if (spin_K != 0)
-                        K_temp.normalize();
-                }
-
-                // Add the index and parameters to the corresponding lists
-                if (spin_K != 0)
-                {
-                    anisotropy_index.push_back(spin_i);
-                    anisotropy_magnitude.push_back(spin_K);
-                    anisotropy_normal.push_back(K_temp);
-                }
-<<<<<<< HEAD
-
-=======
-                
->>>>>>> 4ae862a3
-                ++i_anisotropy;
-            }// end while getline
-            n_indices = i_anisotropy;
-        }// end try
-        catch( ... )
-        {
-            spirit_rethrow(    fmt::format("Could not read anisotropies from file  \"{}\"", anisotropyFile) );
-        }
-    }
-
-    /*
-    Read from Pairs file by Markus & Bernd
-    */
-    void Pairs_from_File(const std::string pairsFile, const std::shared_ptr<Data::Geometry> geometry, int & nop,
-        pairfield & exchange_pairs, scalarfield & exchange_magnitudes,
-        pairfield & dmi_pairs, scalarfield & dmi_magnitudes, vectorfield & dmi_normals)
-    {
-        Log(Log_Level::Info, Log_Sender::IO, fmt::format("Reading spin pairs from file \"{}\"", pairsFile));
-        try
-        {
-            std::vector<std::string> columns(20);    // at least: 2 (indices) + 3 (J) + 3 (DMI)
-            // column indices of pair indices and interactions
-            int n_pairs = 0;
-            int col_i = -1, col_j = -1, col_da = -1, col_db = -1, col_dc = -1,
-                col_J = -1, col_DMIx = -1, col_DMIy = -1, col_DMIz = -1,
-                col_Dij = -1, col_DMIa = -1, col_DMIb = -1, col_DMIc = -1;
-            bool J = false, DMI_xyz = false, DMI_abc = false, Dij = false;
-            int pair_periodicity = 0;
-            Vector3 pair_D_temp = { 0, 0, 0 };
-            // Get column indices
-            Filter_File_Handle file(pairsFile);
-
-            if (file.Find("n_interaction_pairs"))
-            {
-                // Read n interaction pairs
-                file.iss >> n_pairs;
-                Log(Log_Level::Parameter, Log_Sender::IO, fmt::format("File {} should have {} pairs", pairsFile, n_pairs));
-            }
-            else
-            {
-                // Read the whole file
-                n_pairs = (int)1e8;
-                // First line should contain the columns
-                file.ResetStream();
-                Log(Log_Level::Info, Log_Sender::IO, "Trying to parse spin pairs columns from top of file " + pairsFile);
-            }
-
-            file.GetLine(); 
-            for (unsigned int i = 0; i < columns.size(); ++i)
-            {
-                file.iss >> columns[i];
-                if      (columns[i] == "i")    col_i = i;
-                else if (columns[i] == "j")    col_j = i;
-                else if (columns[i] == "da")   col_da = i;
-                else if (columns[i] == "db")   col_db = i;
-                else if (columns[i] == "dc")   col_dc = i;
-                else if (columns[i] == "jij")  { col_J = i;    J = true; }
-                else if (columns[i] == "dij")  { col_Dij = i;    Dij = true; }
-                else if (columns[i] == "dijx") col_DMIx = i;
-                else if (columns[i] == "dijy") col_DMIy = i;
-                else if (columns[i] == "dijz") col_DMIz = i;
-                else if (columns[i] == "dija") col_DMIx = i;
-                else if (columns[i] == "dijb") col_DMIy = i;
-                else if (columns[i] == "dijc") col_DMIz = i;
-
-                if (col_DMIx >= 0 && col_DMIy >= 0 && col_DMIz >= 0) DMI_xyz = true;
-                if (col_DMIa >= 0 && col_DMIb >= 0 && col_DMIc >= 0) DMI_abc = true;
-            }
-
-            // Check if interactions have been found in header
-            if (!J && !DMI_xyz && !DMI_abc) Log(Log_Level::Warning, Log_Sender::IO, "No interactions could be found in pairs file " + pairsFile);
-
-            // Get actual Pairs Data
-            int i_pair = 0;
-            std::string sdump;
-            while (file.GetLine() && i_pair < n_pairs)
-            {
-                // Pair Indices
-                int pair_i = 0, pair_j = 0, pair_da = 0, pair_db = 0, pair_dc = 0;
-                scalar pair_Jij = 0, pair_Dij = 0, pair_D1 = 0, pair_D2 = 0, pair_D3 = 0;
-                // Read a Pair from the File
-                for (unsigned int i = 0; i < columns.size(); ++i)
-                {
-                    if (i == col_i)
-                        file.iss >> pair_i;
-                    else if (i == col_j)
-                        file.iss >> pair_j;
-                    else if (i == col_da)
-                        file.iss >> pair_da;
-                    else if (i == col_db)
-                        file.iss >> pair_db;
-                    else if (i == col_dc)
-                        file.iss >> pair_dc;
-                    else if (i == col_J && J)
-                        file.iss >> pair_Jij;
-                    else if (i == col_Dij && Dij)
-                        file.iss >> pair_Dij;
-                    else if (i == col_DMIa && DMI_abc)
-                        file.iss >> pair_D1;
-                    else if (i == col_DMIb && DMI_abc)
-                        file.iss >> pair_D2;
-                    else if (i == col_DMIc && DMI_abc)
-                        file.iss >> pair_D3;
-                    else if (i == col_DMIx && DMI_xyz)
-                        file.iss >> pair_D1;
-                    else if (i == col_DMIy && DMI_xyz)
-                        file.iss >> pair_D2;
-                    else if (i == col_DMIz && DMI_xyz)
-                        file.iss >> pair_D3;
-                    else
-                        file.iss >> sdump;
-                }// end for columns
-
-                // DMI vector orientation
-                if (DMI_abc)
-                {
-                    pair_D_temp =  pair_D1 * geometry->bravais_vectors[0] 
-                                 + pair_D2 * geometry->bravais_vectors[1] 
-                                 + pair_D3 * geometry->bravais_vectors[2];
-                    pair_D1 = pair_D_temp[0];
-                    pair_D2 = pair_D_temp[1];
-                    pair_D3 = pair_D_temp[2];
-                }
-                // DMI vector normalisation
-                scalar dnorm = std::sqrt(std::pow(pair_D1, 2) + std::pow(pair_D2, 2) + std::pow(pair_D3, 2));
-                if (dnorm != 0)
-                {
-                    pair_D1 = pair_D1 / dnorm;
-                    pair_D2 = pair_D2 / dnorm;
-                    pair_D3 = pair_D3 / dnorm;
-                }
-                if (!Dij)
-                {
-                    pair_Dij = dnorm;
-                }
-
-                // Add the indices and parameters to the corresponding lists
-                if (pair_Jij != 0)
-                {
-                    bool already_in;
-                    already_in = false;
-                    int atposition = -1;
-                    for (unsigned int icheck = 0; icheck < exchange_pairs.size(); ++icheck )
-                    {
-                        auto& p = exchange_pairs[icheck];
-                        auto& t = p.translations;
-                        std::array<int, 3> tnew = { pair_da, pair_db, pair_dc };
-                        if ( (pair_i == p.i && pair_j == p.j && tnew == std::array<int, 3>{ t[0],  t[1],  t[2]}) ||
-                             (pair_i == p.j && pair_j == p.i && tnew == std::array<int, 3>{-t[0], -t[1], -t[2]}) )
-                        {
-                            already_in = true;
-                            atposition = icheck;
-                            break;
-                        }
-                    }
-                    if (already_in)
-                    {
-                        exchange_magnitudes[atposition] += pair_Jij;
-                    }
-                    else
-                    {
-                        exchange_pairs.push_back({ pair_i, pair_j, { pair_da, pair_db, pair_dc } });
-                        exchange_magnitudes.push_back(pair_Jij);
-                    }
-                }
-                if (pair_Dij != 0)
-                {
-                    bool already_in;
-                    int dfact = 1;
-                    already_in = false;
-                    int atposition = -1;
-                    for (unsigned int icheck = 0; icheck < dmi_pairs.size(); ++icheck )
-                    {
-                        auto& p = dmi_pairs[icheck];
-                        auto& t = p.translations;
-                        std::array<int, 3> tnew = { pair_da, pair_db, pair_dc };
-                        if (pair_i == p.i && pair_j == p.j && tnew == std::array<int, 3>{ t[0], t[1], t[2] })
-                        {
-                            already_in = true;
-                            atposition = icheck;
-                            break;
-                        }
-                        else if (pair_i == p.j && pair_j == p.i && tnew == std::array<int, 3>{-t[0], -t[1], -t[2]})
-                        { // if the inverted pair is present, the DMI vector has to be mirrored due to its pseudo-vector behaviour
-                            dfact = -1;
-                            already_in = true;
-                            atposition = icheck;
-                            break;
-                        }
-
-                    }
-                    if (already_in)
-                    { // calculate new D vector by adding the two redundant ones and normalize again
-                        Vector3 newD =   dmi_magnitudes[atposition] * dmi_normals[atposition]
-                                       + dfact * pair_Dij           * Vector3{pair_D1, pair_D2, pair_D3};
-                        scalar newdnorm = std::sqrt(std::pow(newD[0], 2) + std::pow(newD[1], 2) + std::pow(newD[2], 2));
-                        dmi_magnitudes[atposition] = newdnorm;
-                        dmi_normals[atposition] = newD / newdnorm;
-                    }
-                    else
-                    {
-                        dmi_pairs.push_back({ pair_i, pair_j, { pair_da, pair_db, pair_dc } });
-                        dmi_magnitudes.push_back(pair_Dij);
-                        dmi_normals.push_back(Vector3{pair_D1, pair_D2, pair_D3});
-                    }
-                }
-
-                ++i_pair;
-            }// end while GetLine
-            Log(Log_Level::Info, Log_Sender::IO, fmt::format("Done reading {} spin pairs from file \"{}\"", i_pair, pairsFile));
-            nop = i_pair;
-        }// end try
-        catch( ... )
-        {
-            spirit_rethrow(fmt::format("Could not read pairs file \"{}\"", pairsFile));
-        }
-    }
-
-
-
-    /*
-    Read from Quadruplet file
-    */
-    void Quadruplets_from_File(const std::string quadrupletsFile, const std::shared_ptr<Data::Geometry>, int & noq,
-        quadrupletfield & quadruplets, scalarfield & quadruplet_magnitudes)
-    {
-        Log(Log_Level::Info, Log_Sender::IO, "Reading spin quadruplets from file " + quadrupletsFile);
-        try
-        {
-            std::vector<std::string> columns(20);    // at least: 4 (indices) + 3*3 (positions) + 1 (magnitude)
-            // column indices of pair indices and interactions
-            int col_i = -1;
-            int col_j = -1, col_da_j = -1, col_db_j = -1, col_dc_j = -1, periodicity_j = 0;
-            int col_k = -1, col_da_k = -1, col_db_k = -1, col_dc_k = -1, periodicity_k = 0;
-            int col_l = -1, col_da_l = -1, col_db_l = -1, col_dc_l = -1, periodicity_l = 0;
-            int    col_Q = -1;
-            bool Q = false;
-            int max_periods_a = 0, max_periods_b = 0, max_periods_c = 0;
-            int quadruplet_periodicity = 0;
-            int n_quadruplets = 0;
-
-            // Get column indices
-            Filter_File_Handle file(quadrupletsFile);
-
-            if (file.Find("n_interaction_quadruplets"))
-            {
-                // Read n interaction quadruplets
-                file.iss >> n_quadruplets;
-                Log(Log_Level::Debug, Log_Sender::IO, fmt::format("File {} should have {} quadruplets", quadrupletsFile, n_quadruplets));
-            }
-            else
-            {
-                // Read the whole file
-                n_quadruplets = (int)1e8;
-                // First line should contain the columns
-                file.ResetStream();
-                Log(Log_Level::Info, Log_Sender::IO, "Trying to parse quadruplet columns from top of file " + quadrupletsFile);
-            }
-
-            file.GetLine();
-            for (unsigned int i = 0; i < columns.size(); ++i)
-            {
-                file.iss >> columns[i];
-                if      (columns[i] == "i")    col_i = i;
-                else if (columns[i] == "j")    col_j = i;
-                else if (columns[i] == "da_j")    col_da_j = i;
-                else if (columns[i] == "db_j")    col_db_j = i;
-                else if (columns[i] == "dc_j")    col_dc_j = i;
-                else if (columns[i] == "k")    col_k = i;
-                else if (columns[i] == "da_k")    col_da_k = i;
-                else if (columns[i] == "db_k")    col_db_k = i;
-                else if (columns[i] == "dc_k")    col_dc_k = i;
-                else if (columns[i] == "l")    col_l = i;
-                else if (columns[i] == "da_l")    col_da_l = i;
-                else if (columns[i] == "db_l")    col_db_l = i;
-                else if (columns[i] == "dc_l")    col_dc_l = i;
-                else if (columns[i] == "q")    { col_Q = i;    Q = true; }
-            }
-
-            // Check if interactions have been found in header
-            if (!Q) Log(Log_Level::Warning, Log_Sender::IO, "No interactions could be found in header of quadruplets file " + quadrupletsFile);
-
-            // Quadruplet Indices
-            int q_i = 0;
-            int q_j = 0, q_da_j = 0, q_db_j = 0, q_dc_j = 0;
-            int q_k = 0, q_da_k = 0, q_db_k = 0, q_dc_k = 0;
-            int q_l = 0, q_da_l = 0, q_db_l = 0, q_dc_l = 0;
-            scalar q_Q;
-
-            // Get actual Quadruplets Data
-            int i_quadruplet = 0;
-            std::string sdump;
-            while (file.GetLine() && i_quadruplet < n_quadruplets)
-            {
-                // Read a Quadruplet from the File
-                for (unsigned int i = 0; i < columns.size(); ++i)
-                {
-                    // i
-                    if (i == col_i)
-                        file.iss >> q_i;
-                    // j
-                    else if (i == col_j)
-                        file.iss >> q_j;
-                    else if (i == col_da_j)
-                        file.iss >> q_da_j;
-                    else if (i == col_db_j)
-                        file.iss >> q_db_j;
-                    else if (i == col_dc_j)
-                        file.iss >> q_dc_j;
-                    // k
-                    else if (i == col_k)
-                        file.iss >> q_k;
-                    else if (i == col_da_k)
-                        file.iss >> q_da_k;
-                    else if (i == col_db_k)
-                        file.iss >> q_db_k;
-                    else if (i == col_dc_k)
-                        file.iss >> q_dc_k;
-                    // l
-                    else if (i == col_l)
-                        file.iss >> q_l;
-                    else if (i == col_da_l)
-                        file.iss >> q_da_l;
-                    else if (i == col_db_l)
-                        file.iss >> q_db_l;
-                    else if (i == col_dc_l)
-                        file.iss >> q_dc_l;
-                    // Quadruplet magnitude
-                    else if (i == col_Q && Q)
-                        file.iss >> q_Q;
-                    // Otherwise dump the line
-                    else
-                        file.iss >> sdump;
-                }// end for columns
-                
-
-                // Add the indices and parameter to the corresponding list
-                if (q_Q != 0)
-                {
-                    quadruplets.push_back({ q_i, q_j, q_k, q_l,
-                        { q_da_j, q_db_j, q_db_j },
-                        { q_da_k, q_db_k, q_db_k },
-                        { q_da_l, q_db_l, q_db_l } });
-                    quadruplet_magnitudes.push_back(q_Q);
-                }
-
-                ++i_quadruplet;
-            }// end while GetLine
-            Log(Log_Level::Info, Log_Sender::IO, fmt::format("Done reading {} spin quadruplets from file {}", i_quadruplet, quadrupletsFile));
-            noq = i_quadruplet;
-        }// end try
-        catch( ... )
-        {
-            spirit_rethrow( fmt::format("Could not read quadruplets from file  \"{}\"", quadrupletsFile) );
-        }
-    } // End Quadruplets_from_File
-
-
-    void Defects_from_File(const std::string defectsFile, int & n_defects,
-        intfield & defect_indices, intfield & defect_types)
-    {
-        n_defects = 0;
-
-        int nod = 0;
-        intfield indices(0), types(0);
-        try
-        {
-            Log(Log_Level::Info, Log_Sender::IO, "Reading Defects");
-            Filter_File_Handle myfile(defectsFile);
-
-            if (myfile.Find("n_defects"))
-            {
-                // Read n interaction pairs
-                myfile.iss >> nod;
-                Log(Log_Level::Debug, Log_Sender::IO, fmt::format("File {} should have {} defects", defectsFile, nod));
-            }
-            else
-            {
-                // Read the whole file
-                nod = (int)1e8;
-                // First line should contain the columns
-                myfile.ResetStream();
-                Log(Log_Level::Debug, Log_Sender::IO, "Trying to parse defects from top of file " + defectsFile);
-            }
-
-            int i_defect = 0;
-            while (myfile.GetLine() && i_defect < nod)
-            {
-                int index, type;
-                myfile.iss >> index >> type;
-                indices.push_back(index);
-                types.push_back(type);
-                ++i_defect;
-            }
-
-            defect_indices = indices;
-            defect_types = types;
-            n_defects = i_defect;
-
-            Log(Log_Level::Info, Log_Sender::IO, "Done Reading Defects");
-        }
-        catch( ... )
-        {
-            spirit_rethrow(    fmt::format("Could not read defects file  \"{}\"", defectsFile) );
-        }
-    } // End Defects_from_File
-
-    void Pinned_from_File(const std::string pinnedFile, int & n_pinned,
-        intfield & pinned_indices, vectorfield & pinned_spins)
-    {
-        n_pinned = 0;
-
-        int nop = 0;
-        intfield indices(0);
-        vectorfield spins(0);
-        try
-        {
-            Log(Log_Level::Info, Log_Sender::IO, "Reading pinned sites");
-            Filter_File_Handle myfile(pinnedFile);
-
-            if (myfile.Find("n_pinned"))
-            {
-                // Read n interaction pairs
-                myfile.iss >> nop;
-                Log(Log_Level::Debug, Log_Sender::IO, fmt::format("File {} should have {} pinned sites", pinnedFile, nop));
-            }
-            else
-            {
-                // Read the whole file
-                nop = (int)1e8;
-                // First line should contain the columns
-                myfile.ResetStream();
-                Log(Log_Level::Debug, Log_Sender::IO, "Trying to parse pinned sites from top of file " + pinnedFile);
-            }
-
-            int i_pinned = 0;
-            while (myfile.GetLine() && i_pinned < nop)
-            {
-                int index;
-                scalar sx, sy, sz;
-                myfile.iss >> index >> sx >> sy >> sz;
-                indices.push_back(index);
-                spins.push_back({sx, sy, sz});
-                ++i_pinned;
-            }
-
-            pinned_indices = indices;
-            pinned_spins = spins;
-            n_pinned = i_pinned;
-
-            Log(Log_Level::Info, Log_Sender::IO, "Done reading pinned sites");
-        }
-        catch( ... )
-        {
-            spirit_rethrow(    fmt::format("Could not read pinned sites file  \"{}\"", pinnedFile) );
-        }
-    } // End Pinned_from_File
-
-
-    int ReadHeaderLine(FILE * fp, char * line)
-    {
-        char c;
-        int pos=0;
-        
-        do
-        {
-            c = (char)fgetc(fp); // Get current char and move pointer to the next position
-            if (c != EOF && c != '\n') line[pos++] = c; // If it's not the end of the file
-        }
-        while(c != EOF && c != '\n'); // If it's not the end of the file or end of the line
-        
-        line[pos] = 0; // Complete the read line
-        if ((pos==0 || line[0]!='#') && c != EOF)
-            return ReadHeaderLine(fp, line);// Recursive call for ReadHeaderLine if the current line is empty
-        
-        // The last symbol is the line end symbol
-        return pos-1;
-    }
-    
-    void ReadDataLine(FILE * fp, char * line)
-    {
-        char c;
-        int pos=0;
-
-        do
-        {
-            c = (char)fgetc(fp);
-            if (c != EOF && c != '\n') line[pos++] = c;
-        }
-        while(c != EOF && c != '\n');
-
-        line[pos] = 0;
-    }
-<<<<<<< HEAD
-    
-=======
-
->>>>>>> 4ae862a3
-}// end namespace IO
+#include <io/IO.hpp>
+#include <io/Filter_File_Handle.hpp>
+#include <io/OVF_File.hpp>
+#include <io/Dataparser.hpp>
+#include <io/OVF_File.hpp>
+#include <engine/Vectormath.hpp>
+#include <utility/Logging.hpp>
+#include <utility/Exception.hpp>
+
+#include <iostream>
+#include <fstream>
+#include <thread>
+#include <string>
+#include <sstream>
+#include <algorithm>
+
+using namespace Utility;
+using namespace Engine;
+
+namespace IO
+{
+    /*
+    Reads a non-OVF spins file with plain text and discarding any headers starting with '#'
+    */
+    void Read_NonOVF_Spin_Configuration( vectorfield& spins, Data::Geometry& geometry, 
+                                         const int nos, const int idx_image_infile, 
+                                         const std::string file )
+    {
+        IO::Filter_File_Handle file_handle( file, "#" );
+         
+        // jump to the specified image in the file
+        for (int i=0; i<( nos * idx_image_infile ); i++) 
+            file_handle.GetLine(); 
+
+        for (int i=0; i<nos && file_handle.GetLine(","); i++)
+        {
+            file_handle.iss >> spins[i][0]; 
+            file_handle.iss >> spins[i][1]; 
+            file_handle.iss >> spins[i][2]; 
+
+            if (spins[i].norm() < 1e-5)
+            {
+                spins[i] = {0, 0, 1};
+                // in case of spin vector close to zero we have a vacancy
+            #ifdef SPIRIT_ENABLE_DEFECTS
+                geometry.atom_types[i] = -1;
+            #endif
+            }
+        }
+
+        // normalize read in spins
+        Vectormath::normalize_vectors( spins );
+    }
+
+
+    void Check_NonOVF_Chain_Configuration( std::shared_ptr<Data::Spin_System_Chain> chain, 
+                                           const std::string file, int start_image_infile, 
+                                           int end_image_infile, const int insert_idx, 
+                                           int& noi_to_add, int& noi_to_read, const int idx_chain )
+    {
+        IO::Filter_File_Handle file_handle( file, "#" ); 
+        
+        int nol = file_handle.Get_N_Non_Comment_Lines();
+        int noi = chain->noi;
+        int nos = chain->images[0]->nos;
+       
+        int noi_infile = nol/nos;
+        int remainder = nol%nos;
+
+        if ( remainder != 0 )
+        {
+            Log( Utility::Log_Level::Warning, Utility::Log_Sender::IO,
+                 fmt::format( "Calculated number of images in the nonOVF file is not integer"),
+                 insert_idx, idx_chain );
+        }
+
+        // Check if the ending image is valid otherwise set it to the last image infile
+        if ( end_image_infile < start_image_infile || end_image_infile >= noi_infile )
+        {
+            end_image_infile = noi_infile - 1;
+            Log( Utility::Log_Level::Warning, Utility::Log_Sender::API,
+                 fmt::format( "Invalid end_image_infile. Value was set to the last image "
+                 "of the file"), insert_idx, idx_chain );
+        }
+          
+        // If the idx of the starting image is valid
+        if ( start_image_infile < noi_infile )
+        {
+            noi_to_read = end_image_infile - start_image_infile + 1;
+           
+            noi_to_add = noi_to_read - ( noi - insert_idx );
+        }
+        else
+        {
+            Log( Utility::Log_Level::Error, Utility::Log_Sender::IO,
+                 fmt::format( "Invalid starting_idx. File {} has {} noi", file, 
+                 noi_infile ), insert_idx, idx_chain );
+        }
+    }
+
+    void Read_Eigenmodes( std::shared_ptr<Data::Spin_System> image, const std::string filename, 
+                          VF_FileFormat format )
+    {
+        if (format == VF_FileFormat::OVF_BIN8 || 
+            format == VF_FileFormat::OVF_BIN4 || 
+            format == VF_FileFormat::OVF_TEXT )
+        {
+            auto& spins = *image->spins;
+            auto& modes = image->modes;
+            auto& eigenvalues = image->eigenvalues;
+            auto& geometry = *image->geometry;
+           
+            File_OVF file_ovf( filename, format );
+          
+            int n_segments = file_ovf.get_n_segments();
+
+            // If the modes buffer's size is not the same as the n_segments then resize
+            if ( modes.size() != n_segments )
+            {
+                modes.resize( n_segments );
+                eigenvalues.resize( n_segments );
+                Log( Log_Level::Warning, Log_Sender::IO, fmt::format("Modes buffer resized "
+                     "since the number of modes in the OVF file was greater than its size") );
+            }
+            
+            Log( Log_Level::Debug, Log_Sender::IO, fmt::format( "Reading OVF file with "
+                 "{} segments", n_segments ) );
+
+            // read in the modes
+            for (int idx=0; idx<n_segments; idx++)
+            {
+                // if the mode buffer is created by resizing then it needs to be allocated
+                if ( modes[idx] == NULL )
+                    modes[idx] = std::shared_ptr<vectorfield>(
+                        new vectorfield( spins.size(), Vector3{1,0,0} ));
+                
+                file_ovf.read_segment( *modes[idx], geometry, idx );
+                file_ovf.Read_Variable_from_Comment( eigenvalues[idx], 
+                                                      "# Desc: eigenvalue = ", idx );
+            }
+
+            // if the modes vector was reseized adjust the n_modes value
+            if ( image->modes.size() != image->ema_parameters->n_modes )
+                image->ema_parameters->n_modes = image->modes.size();
+
+            // print the first eigenmodes
+            int n_log_eigenvalues = ( n_segments > 50 ) ? 50 : n_segments;
+
+            Log( Log_Level::Info, Log_Sender::IO, fmt::format( "The first {} eigenvalues are: {}",
+                 n_log_eigenvalues, fmt::join( eigenvalues.begin(), eigenvalues.begin() + 
+                 n_log_eigenvalues, ", " ) ) );
+        }
+        else
+        {
+            Log( Log_Level::Warning, Log_Sender::IO, "Read Eigenmodes supports only OVF files"); 
+        }
+    }
+
+    /*
+    Read from Anisotropy file
+    */
+    void Anisotropy_from_File(const std::string anisotropyFile, const std::shared_ptr<Data::Geometry> geometry, int & n_indices,
+        intfield & anisotropy_index, scalarfield & anisotropy_magnitude,
+        vectorfield & anisotropy_normal)
+    {
+        Log(Log_Level::Info, Log_Sender::IO, "Reading anisotropy from file " + anisotropyFile);
+        try
+        {
+            std::vector<std::string> columns(5);    // at least: 1 (index) + 3 (K)
+            // column indices of pair indices and interactions
+            int col_i = -1, col_K = -1, col_Kx = -1, col_Ky = -1, col_Kz = -1, col_Ka = -1, col_Kb = -1, col_Kc = -1;
+            bool K_magnitude = false, K_xyz = false, K_abc = false;
+            Vector3 K_temp = { 0, 0, 0 };
+            int n_anisotropy;
+
+            Filter_File_Handle file(anisotropyFile);
+
+            if (file.Find("n_anisotropy"))
+            {
+                // Read n interaction pairs
+                file.iss >> n_anisotropy;
+                Log(Log_Level::Info, Log_Sender::IO, fmt::format("Anisotropy file {} should have {} vectors", anisotropyFile, n_anisotropy));
+            }
+            else
+            {
+                // Read the whole file
+                n_anisotropy = (int)1e8;
+                // First line should contain the columns
+                file.ResetStream();
+                Log(Log_Level::Info, Log_Sender::IO, "Trying to parse anisotropy columns from top of file " + anisotropyFile);
+            }
+
+            // Get column indices
+            file.GetLine(); // first line contains the columns
+            for (unsigned int i = 0; i < columns.size(); ++i)
+            {
+                file.iss >> columns[i];
+                if (!columns[i].compare(0, 1, "i"))    col_i = i;
+                else if (!columns[i].compare(0, 2, "k")) { col_K = i;    K_magnitude = true; }
+                else if (!columns[i].compare(0, 2, "kx"))    col_Kx = i;
+                else if (!columns[i].compare(0, 2, "ky"))    col_Ky = i;
+                else if (!columns[i].compare(0, 2, "kz"))    col_Kz = i;
+                else if (!columns[i].compare(0, 2, "ka"))    col_Ka = i;
+                else if (!columns[i].compare(0, 2, "kb"))    col_Kb = i;
+                else if (!columns[i].compare(0, 2, "kc"))    col_Kc = i;
+
+                if (col_Kx >= 0 && col_Ky >= 0 && col_Kz >= 0) K_xyz = true;
+                if (col_Ka >= 0 && col_Kb >= 0 && col_Kc >= 0) K_abc = true;
+            }
+
+            if (!K_xyz && !K_abc) Log(Log_Level::Warning, Log_Sender::IO, "No anisotropy data could be found in header of file " + anisotropyFile);
+
+            // Indices
+            int spin_i = 0;
+            scalar spin_K = 0, spin_K1 = 0, spin_K2 = 0, spin_K3 = 0;
+            // Arrays
+            anisotropy_index = intfield(0);
+            anisotropy_magnitude = scalarfield(0);
+            anisotropy_normal = vectorfield(0);
+
+            // Get actual Data
+            int i_anisotropy = 0;
+            std::string sdump;
+            while (file.GetLine() && i_anisotropy < n_anisotropy)
+            {
+                // Read a line from the File
+                for (unsigned int i = 0; i < columns.size(); ++i)
+                {
+                    if (i == col_i)
+                        file.iss >> spin_i;
+                    else if (i == col_K)
+                        file.iss >> spin_K;
+                    else if (i == col_Kx && K_xyz)
+                        file.iss >> spin_K1;
+                    else if (i == col_Ky && K_xyz)
+                        file.iss >> spin_K2;
+                    else if (i == col_Kz && K_xyz)
+                        file.iss >> spin_K3;
+                    else if (i == col_Ka && K_abc)
+                        file.iss >> spin_K1;
+                    else if (i == col_Kb && K_abc)
+                        file.iss >> spin_K2;
+                    else if (i == col_Kc && K_abc)
+                        file.iss >> spin_K3;
+                    else
+                        file.iss >> sdump;
+                }
+                K_temp = { spin_K1, spin_K2, spin_K3 };
+                // Anisotropy vector orientation
+                if (K_abc)
+                {
+                    spin_K1 = K_temp.dot(geometry->bravais_vectors[0]);
+                    spin_K2 = K_temp.dot(geometry->bravais_vectors[1]);
+                    spin_K3 = K_temp.dot(geometry->bravais_vectors[2]);
+                    K_temp = { spin_K1, spin_K2, spin_K3 };
+                }
+
+                // Anisotropy vector normalisation
+                if (K_magnitude)
+                {
+                    K_temp.normalize();
+                    if (K_temp.norm() == 0)
+                        K_temp = Vector3{0, 0, 1};
+                }
+                else
+                {
+                    spin_K = K_temp.norm();
+                    if (spin_K != 0)
+                        K_temp.normalize();
+                }
+
+                // Add the index and parameters to the corresponding lists
+                if (spin_K != 0)
+                {
+                    anisotropy_index.push_back(spin_i);
+                    anisotropy_magnitude.push_back(spin_K);
+                    anisotropy_normal.push_back(K_temp);
+                }
+                ++i_anisotropy;
+            }// end while getline
+            n_indices = i_anisotropy;
+        }// end try
+        catch( ... )
+        {
+            spirit_rethrow(    fmt::format("Could not read anisotropies from file  \"{}\"", anisotropyFile) );
+        }
+    }
+
+    /*
+    Read from Pairs file by Markus & Bernd
+    */
+    void Pairs_from_File(const std::string pairsFile, const std::shared_ptr<Data::Geometry> geometry, int & nop,
+        pairfield & exchange_pairs, scalarfield & exchange_magnitudes,
+        pairfield & dmi_pairs, scalarfield & dmi_magnitudes, vectorfield & dmi_normals)
+    {
+        Log(Log_Level::Info, Log_Sender::IO, fmt::format("Reading spin pairs from file \"{}\"", pairsFile));
+        try
+        {
+            std::vector<std::string> columns(20);    // at least: 2 (indices) + 3 (J) + 3 (DMI)
+            // column indices of pair indices and interactions
+            int n_pairs = 0;
+            int col_i = -1, col_j = -1, col_da = -1, col_db = -1, col_dc = -1,
+                col_J = -1, col_DMIx = -1, col_DMIy = -1, col_DMIz = -1,
+                col_Dij = -1, col_DMIa = -1, col_DMIb = -1, col_DMIc = -1;
+            bool J = false, DMI_xyz = false, DMI_abc = false, Dij = false;
+            int pair_periodicity = 0;
+            Vector3 pair_D_temp = { 0, 0, 0 };
+            // Get column indices
+            Filter_File_Handle file(pairsFile);
+
+            if (file.Find("n_interaction_pairs"))
+            {
+                // Read n interaction pairs
+                file.iss >> n_pairs;
+                Log(Log_Level::Parameter, Log_Sender::IO, fmt::format("File {} should have {} pairs", pairsFile, n_pairs));
+            }
+            else
+            {
+                // Read the whole file
+                n_pairs = (int)1e8;
+                // First line should contain the columns
+                file.ResetStream();
+                Log(Log_Level::Info, Log_Sender::IO, "Trying to parse spin pairs columns from top of file " + pairsFile);
+            }
+
+            file.GetLine(); 
+            for (unsigned int i = 0; i < columns.size(); ++i)
+            {
+                file.iss >> columns[i];
+                if      (columns[i] == "i")    col_i = i;
+                else if (columns[i] == "j")    col_j = i;
+                else if (columns[i] == "da")   col_da = i;
+                else if (columns[i] == "db")   col_db = i;
+                else if (columns[i] == "dc")   col_dc = i;
+                else if (columns[i] == "jij")  { col_J = i;    J = true; }
+                else if (columns[i] == "dij")  { col_Dij = i;    Dij = true; }
+                else if (columns[i] == "dijx") col_DMIx = i;
+                else if (columns[i] == "dijy") col_DMIy = i;
+                else if (columns[i] == "dijz") col_DMIz = i;
+                else if (columns[i] == "dija") col_DMIx = i;
+                else if (columns[i] == "dijb") col_DMIy = i;
+                else if (columns[i] == "dijc") col_DMIz = i;
+
+                if (col_DMIx >= 0 && col_DMIy >= 0 && col_DMIz >= 0) DMI_xyz = true;
+                if (col_DMIa >= 0 && col_DMIb >= 0 && col_DMIc >= 0) DMI_abc = true;
+            }
+
+            // Check if interactions have been found in header
+            if (!J && !DMI_xyz && !DMI_abc) Log(Log_Level::Warning, Log_Sender::IO, "No interactions could be found in pairs file " + pairsFile);
+
+            // Get actual Pairs Data
+            int i_pair = 0;
+            std::string sdump;
+            while (file.GetLine() && i_pair < n_pairs)
+            {
+                // Pair Indices
+                int pair_i = 0, pair_j = 0, pair_da = 0, pair_db = 0, pair_dc = 0;
+                scalar pair_Jij = 0, pair_Dij = 0, pair_D1 = 0, pair_D2 = 0, pair_D3 = 0;
+                // Read a Pair from the File
+                for (unsigned int i = 0; i < columns.size(); ++i)
+                {
+                    if (i == col_i)
+                        file.iss >> pair_i;
+                    else if (i == col_j)
+                        file.iss >> pair_j;
+                    else if (i == col_da)
+                        file.iss >> pair_da;
+                    else if (i == col_db)
+                        file.iss >> pair_db;
+                    else if (i == col_dc)
+                        file.iss >> pair_dc;
+                    else if (i == col_J && J)
+                        file.iss >> pair_Jij;
+                    else if (i == col_Dij && Dij)
+                        file.iss >> pair_Dij;
+                    else if (i == col_DMIa && DMI_abc)
+                        file.iss >> pair_D1;
+                    else if (i == col_DMIb && DMI_abc)
+                        file.iss >> pair_D2;
+                    else if (i == col_DMIc && DMI_abc)
+                        file.iss >> pair_D3;
+                    else if (i == col_DMIx && DMI_xyz)
+                        file.iss >> pair_D1;
+                    else if (i == col_DMIy && DMI_xyz)
+                        file.iss >> pair_D2;
+                    else if (i == col_DMIz && DMI_xyz)
+                        file.iss >> pair_D3;
+                    else
+                        file.iss >> sdump;
+                }// end for columns
+
+                // DMI vector orientation
+                if (DMI_abc)
+                {
+                    pair_D_temp =  pair_D1 * geometry->bravais_vectors[0] 
+                                 + pair_D2 * geometry->bravais_vectors[1] 
+                                 + pair_D3 * geometry->bravais_vectors[2];
+                    pair_D1 = pair_D_temp[0];
+                    pair_D2 = pair_D_temp[1];
+                    pair_D3 = pair_D_temp[2];
+                }
+                // DMI vector normalisation
+                scalar dnorm = std::sqrt(std::pow(pair_D1, 2) + std::pow(pair_D2, 2) + std::pow(pair_D3, 2));
+                if (dnorm != 0)
+                {
+                    pair_D1 = pair_D1 / dnorm;
+                    pair_D2 = pair_D2 / dnorm;
+                    pair_D3 = pair_D3 / dnorm;
+                }
+                if (!Dij)
+                {
+                    pair_Dij = dnorm;
+                }
+
+                // Add the indices and parameters to the corresponding lists
+                if (pair_Jij != 0)
+                {
+                    bool already_in;
+                    already_in = false;
+                    int atposition = -1;
+                    for (unsigned int icheck = 0; icheck < exchange_pairs.size(); ++icheck )
+                    {
+                        auto& p = exchange_pairs[icheck];
+                        auto& t = p.translations;
+                        std::array<int, 3> tnew = { pair_da, pair_db, pair_dc };
+                        if ( (pair_i == p.i && pair_j == p.j && tnew == std::array<int, 3>{ t[0],  t[1],  t[2]}) ||
+                             (pair_i == p.j && pair_j == p.i && tnew == std::array<int, 3>{-t[0], -t[1], -t[2]}) )
+                        {
+                            already_in = true;
+                            atposition = icheck;
+                            break;
+                        }
+                    }
+                    if (already_in)
+                    {
+                        exchange_magnitudes[atposition] += pair_Jij;
+                    }
+                    else
+                    {
+                        exchange_pairs.push_back({ pair_i, pair_j, { pair_da, pair_db, pair_dc } });
+                        exchange_magnitudes.push_back(pair_Jij);
+                    }
+                }
+                if (pair_Dij != 0)
+                {
+                    bool already_in;
+                    int dfact = 1;
+                    already_in = false;
+                    int atposition = -1;
+                    for (unsigned int icheck = 0; icheck < dmi_pairs.size(); ++icheck )
+                    {
+                        auto& p = dmi_pairs[icheck];
+                        auto& t = p.translations;
+                        std::array<int, 3> tnew = { pair_da, pair_db, pair_dc };
+                        if (pair_i == p.i && pair_j == p.j && tnew == std::array<int, 3>{ t[0], t[1], t[2] })
+                        {
+                            already_in = true;
+                            atposition = icheck;
+                            break;
+                        }
+                        else if (pair_i == p.j && pair_j == p.i && tnew == std::array<int, 3>{-t[0], -t[1], -t[2]})
+                        { // if the inverted pair is present, the DMI vector has to be mirrored due to its pseudo-vector behaviour
+                            dfact = -1;
+                            already_in = true;
+                            atposition = icheck;
+                            break;
+                        }
+
+                    }
+                    if (already_in)
+                    { // calculate new D vector by adding the two redundant ones and normalize again
+                        Vector3 newD =   dmi_magnitudes[atposition] * dmi_normals[atposition]
+                                       + dfact * pair_Dij           * Vector3{pair_D1, pair_D2, pair_D3};
+                        scalar newdnorm = std::sqrt(std::pow(newD[0], 2) + std::pow(newD[1], 2) + std::pow(newD[2], 2));
+                        dmi_magnitudes[atposition] = newdnorm;
+                        dmi_normals[atposition] = newD / newdnorm;
+                    }
+                    else
+                    {
+                        dmi_pairs.push_back({ pair_i, pair_j, { pair_da, pair_db, pair_dc } });
+                        dmi_magnitudes.push_back(pair_Dij);
+                        dmi_normals.push_back(Vector3{pair_D1, pair_D2, pair_D3});
+                    }
+                }
+
+                ++i_pair;
+            }// end while GetLine
+            Log(Log_Level::Info, Log_Sender::IO, fmt::format("Done reading {} spin pairs from file \"{}\"", i_pair, pairsFile));
+            nop = i_pair;
+        }// end try
+        catch( ... )
+        {
+            spirit_rethrow(fmt::format("Could not read pairs file \"{}\"", pairsFile));
+        }
+    }
+
+
+
+    /*
+    Read from Quadruplet file
+    */
+    void Quadruplets_from_File(const std::string quadrupletsFile, const std::shared_ptr<Data::Geometry>, int & noq,
+        quadrupletfield & quadruplets, scalarfield & quadruplet_magnitudes)
+    {
+        Log(Log_Level::Info, Log_Sender::IO, "Reading spin quadruplets from file " + quadrupletsFile);
+        try
+        {
+            std::vector<std::string> columns(20);    // at least: 4 (indices) + 3*3 (positions) + 1 (magnitude)
+            // column indices of pair indices and interactions
+            int col_i = -1;
+            int col_j = -1, col_da_j = -1, col_db_j = -1, col_dc_j = -1, periodicity_j = 0;
+            int col_k = -1, col_da_k = -1, col_db_k = -1, col_dc_k = -1, periodicity_k = 0;
+            int col_l = -1, col_da_l = -1, col_db_l = -1, col_dc_l = -1, periodicity_l = 0;
+            int    col_Q = -1;
+            bool Q = false;
+            int max_periods_a = 0, max_periods_b = 0, max_periods_c = 0;
+            int quadruplet_periodicity = 0;
+            int n_quadruplets = 0;
+
+            // Get column indices
+            Filter_File_Handle file(quadrupletsFile);
+
+            if (file.Find("n_interaction_quadruplets"))
+            {
+                // Read n interaction quadruplets
+                file.iss >> n_quadruplets;
+                Log(Log_Level::Debug, Log_Sender::IO, fmt::format("File {} should have {} quadruplets", quadrupletsFile, n_quadruplets));
+            }
+            else
+            {
+                // Read the whole file
+                n_quadruplets = (int)1e8;
+                // First line should contain the columns
+                file.ResetStream();
+                Log(Log_Level::Info, Log_Sender::IO, "Trying to parse quadruplet columns from top of file " + quadrupletsFile);
+            }
+
+            file.GetLine();
+            for (unsigned int i = 0; i < columns.size(); ++i)
+            {
+                file.iss >> columns[i];
+                if      (columns[i] == "i")    col_i = i;
+                else if (columns[i] == "j")    col_j = i;
+                else if (columns[i] == "da_j")    col_da_j = i;
+                else if (columns[i] == "db_j")    col_db_j = i;
+                else if (columns[i] == "dc_j")    col_dc_j = i;
+                else if (columns[i] == "k")    col_k = i;
+                else if (columns[i] == "da_k")    col_da_k = i;
+                else if (columns[i] == "db_k")    col_db_k = i;
+                else if (columns[i] == "dc_k")    col_dc_k = i;
+                else if (columns[i] == "l")    col_l = i;
+                else if (columns[i] == "da_l")    col_da_l = i;
+                else if (columns[i] == "db_l")    col_db_l = i;
+                else if (columns[i] == "dc_l")    col_dc_l = i;
+                else if (columns[i] == "q")    { col_Q = i;    Q = true; }
+            }
+
+            // Check if interactions have been found in header
+            if (!Q) Log(Log_Level::Warning, Log_Sender::IO, "No interactions could be found in header of quadruplets file " + quadrupletsFile);
+
+            // Quadruplet Indices
+            int q_i = 0;
+            int q_j = 0, q_da_j = 0, q_db_j = 0, q_dc_j = 0;
+            int q_k = 0, q_da_k = 0, q_db_k = 0, q_dc_k = 0;
+            int q_l = 0, q_da_l = 0, q_db_l = 0, q_dc_l = 0;
+            scalar q_Q;
+
+            // Get actual Quadruplets Data
+            int i_quadruplet = 0;
+            std::string sdump;
+            while (file.GetLine() && i_quadruplet < n_quadruplets)
+            {
+                // Read a Quadruplet from the File
+                for (unsigned int i = 0; i < columns.size(); ++i)
+                {
+                    // i
+                    if (i == col_i)
+                        file.iss >> q_i;
+                    // j
+                    else if (i == col_j)
+                        file.iss >> q_j;
+                    else if (i == col_da_j)
+                        file.iss >> q_da_j;
+                    else if (i == col_db_j)
+                        file.iss >> q_db_j;
+                    else if (i == col_dc_j)
+                        file.iss >> q_dc_j;
+                    // k
+                    else if (i == col_k)
+                        file.iss >> q_k;
+                    else if (i == col_da_k)
+                        file.iss >> q_da_k;
+                    else if (i == col_db_k)
+                        file.iss >> q_db_k;
+                    else if (i == col_dc_k)
+                        file.iss >> q_dc_k;
+                    // l
+                    else if (i == col_l)
+                        file.iss >> q_l;
+                    else if (i == col_da_l)
+                        file.iss >> q_da_l;
+                    else if (i == col_db_l)
+                        file.iss >> q_db_l;
+                    else if (i == col_dc_l)
+                        file.iss >> q_dc_l;
+                    // Quadruplet magnitude
+                    else if (i == col_Q && Q)
+                        file.iss >> q_Q;
+                    // Otherwise dump the line
+                    else
+                        file.iss >> sdump;
+                }// end for columns
+                
+
+                // Add the indices and parameter to the corresponding list
+                if (q_Q != 0)
+                {
+                    quadruplets.push_back({ q_i, q_j, q_k, q_l,
+                        { q_da_j, q_db_j, q_db_j },
+                        { q_da_k, q_db_k, q_db_k },
+                        { q_da_l, q_db_l, q_db_l } });
+                    quadruplet_magnitudes.push_back(q_Q);
+                }
+
+                ++i_quadruplet;
+            }// end while GetLine
+            Log(Log_Level::Info, Log_Sender::IO, fmt::format("Done reading {} spin quadruplets from file {}", i_quadruplet, quadrupletsFile));
+            noq = i_quadruplet;
+        }// end try
+        catch( ... )
+        {
+            spirit_rethrow( fmt::format("Could not read quadruplets from file  \"{}\"", quadrupletsFile) );
+        }
+    } // End Quadruplets_from_File
+
+
+    void Defects_from_File(const std::string defectsFile, int & n_defects,
+        intfield & defect_indices, intfield & defect_types)
+    {
+        n_defects = 0;
+
+        int nod = 0;
+        intfield indices(0), types(0);
+        try
+        {
+            Log(Log_Level::Info, Log_Sender::IO, "Reading Defects");
+            Filter_File_Handle myfile(defectsFile);
+
+            if (myfile.Find("n_defects"))
+            {
+                // Read n interaction pairs
+                myfile.iss >> nod;
+                Log(Log_Level::Debug, Log_Sender::IO, fmt::format("File {} should have {} defects", defectsFile, nod));
+            }
+            else
+            {
+                // Read the whole file
+                nod = (int)1e8;
+                // First line should contain the columns
+                myfile.ResetStream();
+                Log(Log_Level::Debug, Log_Sender::IO, "Trying to parse defects from top of file " + defectsFile);
+            }
+
+            int i_defect = 0;
+            while (myfile.GetLine() && i_defect < nod)
+            {
+                int index, type;
+                myfile.iss >> index >> type;
+                indices.push_back(index);
+                types.push_back(type);
+                ++i_defect;
+            }
+
+            defect_indices = indices;
+            defect_types = types;
+            n_defects = i_defect;
+
+            Log(Log_Level::Info, Log_Sender::IO, "Done Reading Defects");
+        }
+        catch( ... )
+        {
+            spirit_rethrow(    fmt::format("Could not read defects file  \"{}\"", defectsFile) );
+        }
+    } // End Defects_from_File
+
+    void Pinned_from_File(const std::string pinnedFile, int & n_pinned,
+        intfield & pinned_indices, vectorfield & pinned_spins)
+    {
+        n_pinned = 0;
+
+        int nop = 0;
+        intfield indices(0);
+        vectorfield spins(0);
+        try
+        {
+            Log(Log_Level::Info, Log_Sender::IO, "Reading pinned sites");
+            Filter_File_Handle myfile(pinnedFile);
+
+            if (myfile.Find("n_pinned"))
+            {
+                // Read n interaction pairs
+                myfile.iss >> nop;
+                Log(Log_Level::Debug, Log_Sender::IO, fmt::format("File {} should have {} pinned sites", pinnedFile, nop));
+            }
+            else
+            {
+                // Read the whole file
+                nop = (int)1e8;
+                // First line should contain the columns
+                myfile.ResetStream();
+                Log(Log_Level::Debug, Log_Sender::IO, "Trying to parse pinned sites from top of file " + pinnedFile);
+            }
+
+            int i_pinned = 0;
+            while (myfile.GetLine() && i_pinned < nop)
+            {
+                int index;
+                scalar sx, sy, sz;
+                myfile.iss >> index >> sx >> sy >> sz;
+                indices.push_back(index);
+                spins.push_back({sx, sy, sz});
+                ++i_pinned;
+            }
+
+            pinned_indices = indices;
+            pinned_spins = spins;
+            n_pinned = i_pinned;
+
+            Log(Log_Level::Info, Log_Sender::IO, "Done reading pinned sites");
+        }
+        catch( ... )
+        {
+            spirit_rethrow(    fmt::format("Could not read pinned sites file  \"{}\"", pinnedFile) );
+        }
+    } // End Pinned_from_File
+
+
+    int ReadHeaderLine(FILE * fp, char * line)
+    {
+        char c;
+        int pos=0;
+        
+        do
+        {
+            c = (char)fgetc(fp); // Get current char and move pointer to the next position
+            if (c != EOF && c != '\n') line[pos++] = c; // If it's not the end of the file
+        }
+        while(c != EOF && c != '\n'); // If it's not the end of the file or end of the line
+        
+        line[pos] = 0; // Complete the read line
+        if ((pos==0 || line[0]!='#') && c != EOF)
+            return ReadHeaderLine(fp, line);// Recursive call for ReadHeaderLine if the current line is empty
+        
+        // The last symbol is the line end symbol
+        return pos-1;
+    }
+    
+    void ReadDataLine(FILE * fp, char * line)
+    {
+        char c;
+        int pos=0;
+
+        do
+        {
+            c = (char)fgetc(fp);
+            if (c != EOF && c != '\n') line[pos++] = c;
+        }
+        while(c != EOF && c != '\n');
+
+        line[pos] = 0;
+    }
+}// end namespace IO