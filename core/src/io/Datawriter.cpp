--- conflicted
+++ resolved
@@ -36,31 +36,6 @@
         }
         if (contributions)
         {
-<<<<<<< HEAD
-            case VF_FileFormat::SPIRIT_WHITESPACE_SPIN:
-            case VF_FileFormat::SPIRIT_WHITESPACE_POS_SPIN:
-            case VF_FileFormat::SPIRIT_CSV_SPIN:
-            case VF_FileFormat::SPIRIT_CSV_POS_SPIN:
-                Write_SPIRIT_Version( filename, append );
-                Save_To_SPIRIT( geometry.positions, geometry, filename, format, comment );
-                break;
-            case VF_FileFormat::OVF_BIN8:
-            case VF_FileFormat::OVF_BIN4:
-            case VF_FileFormat::OVF_TEXT:
-            {
-                oFile_OVF ofile_ovf( filename, format, comment );
-                ofile_ovf.write_image( geometry.positions, geometry ); 
-                break;
-            }
-            default:
-                Log( Utility::Log_Level::Error, Utility::Log_Sender::API, fmt::format( "Non "
-                        "existent file format" ), -1, -1 );
-                        
-                // TODO: throw some exception to avoid logging "success" by API function
-                        
-                break;
-        }        
-=======
             bool first = true;
             for (auto pair : s.E_array)
             {
@@ -83,7 +58,6 @@
         else header = line;
         if (!readability_toggle) std::replace( header.begin(), header.end(), '|', ' ');
         String_to_File(header, filename);
->>>>>>> 4ae862a3
     }
 
     void Append_Image_Energy( const Data::Spin_System & s, const int iteration, 
@@ -100,38 +74,12 @@
         std::string line = fmt::format(" {:^20} || {:^20.10f} |", iteration, s.E * nd);
         for (auto pair : s.E_array)
         {
-<<<<<<< HEAD
-            case VF_FileFormat::SPIRIT_WHITESPACE_SPIN:
-            case VF_FileFormat::SPIRIT_WHITESPACE_POS_SPIN:
-            case VF_FileFormat::SPIRIT_CSV_SPIN:
-            case VF_FileFormat::SPIRIT_CSV_POS_SPIN:
-            Write_SPIRIT_Version( filename, append );
-            Save_To_SPIRIT( vf, geometry, filename, format, comment );
-            break;
-            case VF_FileFormat::OVF_BIN8:
-            case VF_FileFormat::OVF_BIN4:
-            case VF_FileFormat::OVF_TEXT:
-            {
-                oFile_OVF ofile_ovf( filename, format, comment );
-                ofile_ovf.write_image( vf, geometry ); 
-                break;
-            }
-            default:
-            Log( Utility::Log_Level::Error, Utility::Log_Sender::API, fmt::format( "Non "
-            "existent file format" ), -1, -1 );
-
-            // TODO: throw some exception to avoid logging "success" by API function
-
-            break;
-        }        
-=======
             line += fmt::format("| {:^20.10f} ", pair.second * nd);
         }
         line += "\n";
 
         if (!readability_toggle) std::replace( line.begin(), line.end(), '|', ' ');
         Append_String_to_File(line, filename);
->>>>>>> 4ae862a3
     }
 
     void Write_Image_Energy( const Data::Spin_System & system, const std::string filename, 
@@ -146,40 +94,6 @@
         std::string line = fmt::format(" {:^20.10f} |", system.E * nd);
         for (auto pair : system.E_array)
         {
-<<<<<<< HEAD
-            oFile_OVF ofile_ovf( filename, format, comment );
-            ofile_ovf.write_chain( chain ); 
-            return;
-        }
-        else
-        {
-            // write version
-            Write_SPIRIT_Version( filename, append );
-            
-            // Header
-            std::string output_to_file;
-            output_to_file = fmt::format( "### Spin Chain Configuration for {} images with NOS = {} "
-                                          "after iteration {}\n#\n", chain->noi, chain->images[0]->nos, 
-                                          comment );
-            Append_String_to_File( output_to_file, filename );
-            
-            for (int image = 0; image < chain->noi; ++image )
-            {
-                //// NOTE: with that implementation we are dumping the output_to_file twice for every
-                // image. One for the image number header and one with the call to Save_To_SPIRIT(). 
-                // Maybe this will add an overhead for large enough chains. To change that the arguments
-                // of Save_To_SPIRIT() must be modified with a reference to output_to_file variable. So
-                // that the buffer will be supplied by the caller. In that case many changes will must
-                // be done in the code
-                
-                // Append the number of the image
-                output_to_file = fmt::format( "# Image No {}\n", image );
-                Append_String_to_File( output_to_file, filename );
-                
-                Save_To_SPIRIT( *chain->images[image]->spins, *chain->images[image]->geometry, 
-                                filename, format, comment );
-            }
-=======
             line += fmt::format("| {:^20.10f} ", pair.second * nd);
         }
         line += "\n";
@@ -216,52 +130,13 @@
                 data += fmt::format("| {:^20.10f} ", pair.second[ispin] * nd);
             }
             data += "\n";
->>>>>>> 4ae862a3
         }
 
         if (!readability_toggle) std::replace( data.begin(), data.end(), '|', ' ');
         Append_String_to_File(data, filename);
     }
-<<<<<<< HEAD
-    
-    void Write_Eigenmodes( const std::vector<scalar>& eigenvalues, 
-                           const std::vector<std::shared_ptr<vectorfield>>& modes, 
-                           const Data::Geometry& geometry, const std::string filename, 
-                           VF_FileFormat format, const std::string comment, bool append )
-    {
-        int n_modes = modes.size(); 
-        switch( format )
-        {
-            case VF_FileFormat::SPIRIT_WHITESPACE_SPIN:
-            case VF_FileFormat::SPIRIT_WHITESPACE_POS_SPIN:
-            case VF_FileFormat::SPIRIT_CSV_SPIN:
-            case VF_FileFormat::SPIRIT_CSV_POS_SPIN:
-                Log( Utility::Log_Level::Error, Utility::Log_Sender::IO, fmt::format( "SPIRIT "
-                    "Format does not support Chain write" ), -1, -1 );
-            break;
-            case VF_FileFormat::OVF_BIN8:
-            case VF_FileFormat::OVF_BIN4:
-            case VF_FileFormat::OVF_TEXT:
-            {   
-                oFile_OVF ofile_ovf( filename, format, comment );
-                ofile_ovf.write_eigenmodes( eigenvalues, modes, geometry ); 
-                break;
-            }
-            default:
-            Log( Utility::Log_Level::Error, Utility::Log_Sender::API, fmt::format( "Non "
-            "existent file format" ), -1, -1 );
-            
-            // TODO: throw some exception to avoid logging "success" by API function
-            
-            break;
-        }        
-    }
-    
-    void Write_SPIRIT_Version( const std::string filename, bool append )
-=======
 
     void Write_System_Force(const Data::Spin_System & s, const std::string filename)
->>>>>>> 4ae862a3
     {
     }
 
@@ -290,13 +165,6 @@
             if (!readability_toggle) std::replace( line.begin(), line.end(), '|', ' ');
             Append_String_to_File(line, filename);
         }
-<<<<<<< HEAD
-        
-        Append_String_to_File( output_to_file, filename );
-    }
-
-}
-=======
     }
 
     void Write_Chain_Energies_Interpolated( const Data::Spin_System_Chain & c, 
@@ -378,5 +246,37 @@
         // }
         // Dump_to_File(output_to_file, filename);
     }
-} 
->>>>>>> 4ae862a3
+
+    void Write_Eigenmodes( const std::vector<scalar>& eigenvalues, 
+                           const std::vector<std::shared_ptr<vectorfield>>& modes, 
+                           const Data::Geometry& geometry, const std::string filename, 
+                           VF_FileFormat format, const std::string comment, bool append )
+    {
+        int n_modes = modes.size(); 
+        switch( format )
+        {
+            case VF_FileFormat::SPIRIT_WHITESPACE_SPIN:
+            case VF_FileFormat::SPIRIT_WHITESPACE_POS_SPIN:
+            case VF_FileFormat::SPIRIT_CSV_SPIN:
+            case VF_FileFormat::SPIRIT_CSV_POS_SPIN:
+                Log( Utility::Log_Level::Error, Utility::Log_Sender::IO, fmt::format( "SPIRIT "
+                    "Format does not support Chain write" ), -1, -1 );
+            break;
+            case VF_FileFormat::OVF_BIN8:
+            case VF_FileFormat::OVF_BIN4:
+            case VF_FileFormat::OVF_TEXT:
+            {   
+                File_OVF file_ovf( filename, format );
+                file_ovf.write_eigenmodes( eigenvalues, modes, geometry ); 
+                break;
+            }
+            default:
+            Log( Utility::Log_Level::Error, Utility::Log_Sender::API, fmt::format( "Non "
+            "existent file format" ), -1, -1 );
+            
+            // TODO: throw some exception to avoid logging "success" by API function
+            
+            break;
+        }        
+    }
+} 