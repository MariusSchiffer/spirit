--- conflicted
+++ resolved
@@ -1,229 +1,222 @@
-﻿#include <io/Filter_File_Handle.hpp>
-#include <engine/Vectormath.hpp>
-#include <utility/Exception.hpp>
-
-#include <iostream>
-#include <algorithm>
-#include <fstream>
-#include <thread>
-#include <string>
-#include <cstring>
-#include <sstream>
-#include <iostream>
-#include <algorithm>
-
-using namespace Utility;
-
-namespace IO
-{
-    Filter_File_Handle::Filter_File_Handle( const std::string& filename,
-                                            const std::string comment_tag ) :
-        filename(filename), comment_tag(comment_tag), iss("")
-    {
-        this->dump = "";
-        this->line = "";
-        this->found = std::string::npos;
-        this->myfile = std::unique_ptr<std::ifstream>( new std::ifstream( filename,
-                                                        std::ios::in | std::ios::binary ) );
-        //this->position = this->myfile->tellg();
-      
-        // find begging and end positions of the file stream indicator
-        this->position_file_beg = this->myfile->tellg();
-        this->myfile->seekg( 0, std::ios::end );
-        this->position_file_end = this->myfile->tellg();
-        this->myfile->seekg( 0, std::ios::beg );
-       
-        // set limits of the file stream indicator to begging and end positions (eq. ResetLimits())
-        this->position_start = this->position_file_beg;
-        this->position_stop = this->position_file_end;
-        
-        // find begging and end positions of the file stream indicator
-        this->position_file_beg = this->myfile->tellg();
-        this->myfile->seekg( 0, std::ios::end );
-        this->position_file_end = this->myfile->tellg();
-        this->myfile->seekg( 0, std::ios::beg );
-       
-        // set limits of the file stream indicator to begging and end positions (eq. ResetLimits())
-        this->position_start = this->position_file_beg;
-        this->position_stop = this->position_file_end;
-       
-        // initialize number of lines
-        this->n_lines = 0;
-        this->n_comment_lines = 0;
-
-        // if the file is not open
-        if ( !this->myfile->is_open() )
-        spirit_throw(Exception_Classifier::File_not_Found, Log_Level::Error, fmt::format("Could not open file \"{}\"", filename));
-    }
-
-    Filter_File_Handle::~Filter_File_Handle()
-    { 
-        myfile->close();
-    }
-
-    std::ios::pos_type Filter_File_Handle::GetPosition( std::ios::seekdir dir )
-    {
-        this->myfile->seekg( 0, dir );
-        return this->myfile->tellg();
-    }
-
-    void Filter_File_Handle::SetLimits( const std::ios::pos_type start, 
-                                        const std::ios::pos_type stop )
-    {
-        this->position_start = start;
-        this->position_stop = stop;
-    }
-
-    void Filter_File_Handle::ResetLimits()
-    {
-        this->position_start = this->position_file_beg;
-        this->position_stop = this->position_file_end;
-    }
-
-<<<<<<< HEAD
-    bool Filter_File_Handle::GetLine_Handle()
-=======
-    bool Filter_File_Handle::GetLine_Handle( const std::string str_to_remove )
->>>>>>> 4ae862a3
-    {
-        this->line = "";
-        
-        //	if there is a next line
-        if ( (bool) getline( *this->myfile, this->line ) )
-        {
-            this->n_lines++;
-
-            //  remove separator characters
-            Remove_Chars_From_String( this->line, (char *) "|+" );
-            
-            // remove any unwanted str from the line eg. delimiters
-            if ( str_to_remove != "" )
-                Remove_Chars_From_String( this->line, str_to_remove.c_str() );
-             
-            // if the string does not start with a comment identifier
-            if ( Remove_Comments_From_String( this->line ) )
-            {
-                return true;
-            } 
-            else 
-            {
-                this->n_comment_lines++;
-                return GetLine( str_to_remove );
-            } 
-        }
-        return false;     // if there is no next line, return false
-    }
-
-    bool Filter_File_Handle::GetLine( const std::string str_to_remove )
-    {
-        if (Filter_File_Handle::GetLine_Handle( str_to_remove ))
-        {
-            // decapitalize line
-            std::transform( this->line.begin(), this->line.end(), this->line.begin(), ::tolower );
-            
-            return Filter_File_Handle::Find_in_Line("");
-        }
-        return false;
-    }
-
-    void Filter_File_Handle::ResetStream()
-    {
-        myfile->clear();
-        myfile->seekg(0, std::ios::beg);
-    }
-
-    bool Filter_File_Handle::Find(const std::string & s)
-    {
-        myfile->clear();
-        //myfile->seekg( this->position_file_beg, std::ios::beg);
-        myfile->seekg( this->position_start );
-
-        while ( GetLine() && ( GetPosition() <= this->position_stop ) ) 
-        {
-            if (Find_in_Line(s) ) return true;
-        }
-        return false;
-    }
-
-    bool Filter_File_Handle::Find_in_Line( const std::string & s )
-    {
-        // if s is found in line
-        if ( !line.compare( 0, s.size(), s ) )
-        {
-            iss.clear();    // empty the stream
-            iss.str(line);  // copy line into the iss stream
-            
-            // if s is not empty
-            if ( s.compare("") )
-            {
-                int words = Count_Words( s );
-                for (int i = 0; i < words; i++)
-                  iss >> dump;
-            }
-            
-            return true;
-        }
-        return false;
-    }
-
-    void Filter_File_Handle::Remove_Chars_From_String(std::string &str, const char* charsToRemove)
-    {
-        for (unsigned int i = 0; i < strlen(charsToRemove); ++i)
-        {
-            str.erase(std::remove(str.begin(), str.end(), charsToRemove[i]), str.end());
-        }
-    }
-
-    bool Filter_File_Handle::Remove_Comments_From_String( std::string &str )
-    {
-        std::string::size_type start = this->line.find( this->comment_tag );
-        
-        // if the line starts with a comment return false
-        if ( start == 0 ) return false;
-        
-        // if the line has a comment somewhere remove it by trimming
-        if ( start != std::string::npos )
-            line.erase( this->line.begin() + start , this->line.end() );
-        
-        // return true
-        return true;
-    }
-
-    void Filter_File_Handle::Read_String( std::string& var, std::string keyword, bool log_notfound )
-    {
-        std::transform( keyword.begin(), keyword.end(), keyword.begin(), ::tolower );
-        
-        if ( Find( keyword ) )
-        {
-            getline( this->iss, var );
-            
-            // trim leading and trailing whitespaces
-            size_t start = var.find_first_not_of(" \t\n\r\f\v");
-            size_t end = var.find_last_not_of(" \t\n\r\f\v");
-			if ( start != std::string::npos )
-				var = var.substr( start, ( end - start + 1 ) );
-        }
-        else if ( log_notfound )
-            Log( Utility::Log_Level::Warning, Utility::Log_Sender::IO,
-                 fmt::format( "Keyword \"{}\" not found. Using Default: \"{}\"", keyword, var ) );
-    }
-
-    int Filter_File_Handle::Count_Words( const std::string& phrase )
-    {
-        std::istringstream phrase_stream( phrase );
-        this->dump = "";
-        int words = 0;
-        while( phrase_stream >> dump ) ++words;
-        return words; 
-    }
-<<<<<<< HEAD
-=======
-
-    int Filter_File_Handle::Get_N_Non_Comment_Lines()
-    {
-        while( GetLine() ) { };
-        ResetLimits(); 
-        return ( this->n_lines - this->n_comment_lines );
-    }
->>>>>>> 4ae862a3
-}// end namespace IO
+﻿#include <io/Filter_File_Handle.hpp>
+#include <engine/Vectormath.hpp>
+#include <utility/Exception.hpp>
+
+#include <iostream>
+#include <algorithm>
+#include <fstream>
+#include <thread>
+#include <string>
+#include <cstring>
+#include <sstream>
+#include <iostream>
+#include <algorithm>
+
+using namespace Utility;
+
+namespace IO
+{
+    Filter_File_Handle::Filter_File_Handle( const std::string& filename,
+                                            const std::string comment_tag ) :
+        filename(filename), comment_tag(comment_tag), iss("")
+    {
+        this->dump = "";
+        this->line = "";
+        this->found = std::string::npos;
+        this->myfile = std::unique_ptr<std::ifstream>( new std::ifstream( filename,
+                                                        std::ios::in | std::ios::binary ) );
+        //this->position = this->myfile->tellg();
+      
+        // find begging and end positions of the file stream indicator
+        this->position_file_beg = this->myfile->tellg();
+        this->myfile->seekg( 0, std::ios::end );
+        this->position_file_end = this->myfile->tellg();
+        this->myfile->seekg( 0, std::ios::beg );
+       
+        // set limits of the file stream indicator to begging and end positions (eq. ResetLimits())
+        this->position_start = this->position_file_beg;
+        this->position_stop = this->position_file_end;
+        
+        // find begging and end positions of the file stream indicator
+        this->position_file_beg = this->myfile->tellg();
+        this->myfile->seekg( 0, std::ios::end );
+        this->position_file_end = this->myfile->tellg();
+        this->myfile->seekg( 0, std::ios::beg );
+       
+        // set limits of the file stream indicator to begging and end positions (eq. ResetLimits())
+        this->position_start = this->position_file_beg;
+        this->position_stop = this->position_file_end;
+       
+        // initialize number of lines
+        this->n_lines = 0;
+        this->n_comment_lines = 0;
+
+        // if the file is not open
+        if ( !this->myfile->is_open() )
+        spirit_throw(Exception_Classifier::File_not_Found, Log_Level::Error, fmt::format("Could not open file \"{}\"", filename));
+    }
+
+    Filter_File_Handle::~Filter_File_Handle()
+    { 
+        myfile->close();
+    }
+
+    std::ios::pos_type Filter_File_Handle::GetPosition( std::ios::seekdir dir )
+    {
+        this->myfile->seekg( 0, dir );
+        return this->myfile->tellg();
+    }
+
+    void Filter_File_Handle::SetLimits( const std::ios::pos_type start, 
+                                        const std::ios::pos_type stop )
+    {
+        this->position_start = start;
+        this->position_stop = stop;
+    }
+
+    void Filter_File_Handle::ResetLimits()
+    {
+        this->position_start = this->position_file_beg;
+        this->position_stop = this->position_file_end;
+    }
+
+    bool Filter_File_Handle::GetLine_Handle( const std::string str_to_remove )
+    {
+        this->line = "";
+        
+        //	if there is a next line
+        if ( (bool) getline( *this->myfile, this->line ) )
+        {
+            this->n_lines++;
+
+            //  remove separator characters
+            Remove_Chars_From_String( this->line, (char *) "|+" );
+            
+            // remove any unwanted str from the line eg. delimiters
+            if ( str_to_remove != "" )
+                Remove_Chars_From_String( this->line, str_to_remove.c_str() );
+             
+            // if the string does not start with a comment identifier
+            if ( Remove_Comments_From_String( this->line ) )
+            {
+                return true;
+            } 
+            else 
+            {
+                this->n_comment_lines++;
+                return GetLine( str_to_remove );
+            } 
+        }
+        return false;     // if there is no next line, return false
+    }
+
+    bool Filter_File_Handle::GetLine( const std::string str_to_remove )
+    {
+        if (Filter_File_Handle::GetLine_Handle( str_to_remove ))
+        {
+            // decapitalize line
+            std::transform( this->line.begin(), this->line.end(), this->line.begin(), ::tolower );
+            
+            return Filter_File_Handle::Find_in_Line("");
+        }
+        return false;
+    }
+
+    void Filter_File_Handle::ResetStream()
+    {
+        myfile->clear();
+        myfile->seekg(0, std::ios::beg);
+    }
+
+    bool Filter_File_Handle::Find(const std::string & s)
+    {
+        myfile->clear();
+        //myfile->seekg( this->position_file_beg, std::ios::beg);
+        myfile->seekg( this->position_start );
+
+        while ( GetLine() && ( GetPosition() <= this->position_stop ) ) 
+        {
+            if (Find_in_Line(s) ) return true;
+        }
+        return false;
+    }
+
+    bool Filter_File_Handle::Find_in_Line( const std::string & s )
+    {
+        // if s is found in line
+        if ( !line.compare( 0, s.size(), s ) )
+        {
+            iss.clear();    // empty the stream
+            iss.str(line);  // copy line into the iss stream
+            
+            // if s is not empty
+            if ( s.compare("") )
+            {
+                int words = Count_Words( s );
+                for (int i = 0; i < words; i++)
+                  iss >> dump;
+            }
+            
+            return true;
+        }
+        return false;
+    }
+
+    void Filter_File_Handle::Remove_Chars_From_String(std::string &str, const char* charsToRemove)
+    {
+        for (unsigned int i = 0; i < strlen(charsToRemove); ++i)
+        {
+            str.erase(std::remove(str.begin(), str.end(), charsToRemove[i]), str.end());
+        }
+    }
+
+    bool Filter_File_Handle::Remove_Comments_From_String( std::string &str )
+    {
+        std::string::size_type start = this->line.find( this->comment_tag );
+        
+        // if the line starts with a comment return false
+        if ( start == 0 ) return false;
+        
+        // if the line has a comment somewhere remove it by trimming
+        if ( start != std::string::npos )
+            line.erase( this->line.begin() + start , this->line.end() );
+        
+        // return true
+        return true;
+    }
+
+    void Filter_File_Handle::Read_String( std::string& var, std::string keyword, bool log_notfound )
+    {
+        std::transform( keyword.begin(), keyword.end(), keyword.begin(), ::tolower );
+        
+        if ( Find( keyword ) )
+        {
+            getline( this->iss, var );
+            
+            // trim leading and trailing whitespaces
+            size_t start = var.find_first_not_of(" \t\n\r\f\v");
+            size_t end = var.find_last_not_of(" \t\n\r\f\v");
+			if ( start != std::string::npos )
+				var = var.substr( start, ( end - start + 1 ) );
+        }
+        else if ( log_notfound )
+            Log( Utility::Log_Level::Warning, Utility::Log_Sender::IO,
+                 fmt::format( "Keyword \"{}\" not found. Using Default: \"{}\"", keyword, var ) );
+    }
+
+    int Filter_File_Handle::Count_Words( const std::string& phrase )
+    {
+        std::istringstream phrase_stream( phrase );
+        this->dump = "";
+        int words = 0;
+        while( phrase_stream >> dump ) ++words;
+        return words; 
+    }
+
+    int Filter_File_Handle::Get_N_Non_Comment_Lines()
+    {
+        while( GetLine() ) { };
+        ResetLimits(); 
+        return ( this->n_lines - this->n_comment_lines );
+    }
+}// end namespace IO