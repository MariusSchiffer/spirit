#ifndef USE_CUDA

#define _USE_MATH_DEFINES
#include <cmath>

#include <Eigen/Dense>

#include <Spirit_Defines.h>
#include <engine/Hamiltonian_Heisenberg_Pairs.hpp>
#include <engine/Vectormath.hpp>
#include <engine/Neighbours.hpp>
#include <data/Spin_System.hpp>
#include <utility/Constants.hpp>

using std::vector;
using std::function;

using namespace Data;
using namespace Utility;
using Engine::Vectormath::check_atom_type;
using Engine::Vectormath::idx_from_pair;

namespace Engine
{
    Hamiltonian_Heisenberg_Pairs::Hamiltonian_Heisenberg_Pairs(
        scalarfield mu_s,
        scalar external_field_magnitude, Vector3 external_field_normal,
        intfield anisotropy_indices, scalarfield anisotropy_magnitudes, vectorfield anisotropy_normals,
        pairfield exchange_pairs, scalarfield exchange_magnitudes,
        pairfield dmi_pairs, scalarfield dmi_magnitudes, vectorfield dmi_normals,
        scalar ddi_radius,
        quadrupletfield quadruplets, scalarfield quadruplet_magnitudes,
        std::shared_ptr<Data::Geometry> geometry,
        intfield boundary_conditions
    ) :
        Hamiltonian(boundary_conditions), geometry(geometry),
        mu_s(mu_s),
        external_field_magnitude(external_field_magnitude * Constants::mu_B), external_field_normal(external_field_normal),
        anisotropy_indices(anisotropy_indices), anisotropy_magnitudes(anisotropy_magnitudes), anisotropy_normals(anisotropy_normals),
        exchange_pairs(exchange_pairs), exchange_magnitudes(exchange_magnitudes),
        dmi_pairs(dmi_pairs), dmi_magnitudes(dmi_magnitudes), dmi_normals(dmi_normals),
        quadruplets(quadruplets), quadruplet_magnitudes(quadruplet_magnitudes)
    {
        // Generate DDI pairs, magnitudes, normals
        this->ddi_pairs = Engine::Neighbours::Get_Pairs_in_Radius(*this->geometry, ddi_radius);
        scalar magnitude;
        Vector3 normal;
        for (unsigned int i = 0; i<ddi_pairs.size(); ++i)
        {
            Engine::Neighbours::DDI_from_Pair(*this->geometry, { ddi_pairs[i].i, ddi_pairs[i].j, ddi_pairs[i].translations }, magnitude, normal);
            this->ddi_magnitudes.push_back(magnitude);
            this->ddi_normals.push_back(normal);
        }

        this->Update_Energy_Contributions();
    }


	void Hamiltonian_Heisenberg_Pairs::Update_Energy_Contributions()
	{
		this->energy_contributions_per_spin = std::vector<std::pair<std::string, scalarfield>>(0);

		// External field
		if (this->external_field_magnitude > 0)
		{
			this->energy_contributions_per_spin.push_back({"Zeeman", scalarfield(0)});
			this->idx_zeeman = this->energy_contributions_per_spin.size()-1;
		}
		else this->idx_zeeman = -1;
		// Anisotropy
		if (this->anisotropy_indices.size() > 0)
		{
			this->energy_contributions_per_spin.push_back({"Anisotropy", scalarfield(0) });
			this->idx_anisotropy = this->energy_contributions_per_spin.size()-1;
		}
		else this->idx_anisotropy = -1;
		// Exchange
		if (this->exchange_pairs.size() > 0)
		{
			this->energy_contributions_per_spin.push_back({"Exchange", scalarfield(0) });
			this->idx_exchange = this->energy_contributions_per_spin.size()-1;
		}
		else this->idx_exchange = -1;
		// DMI
		if (this->dmi_pairs.size() > 0)
		{
			this->energy_contributions_per_spin.push_back({"DMI", scalarfield(0) });
			this->idx_dmi = this->energy_contributions_per_spin.size()-1;
		}
		else this->idx_dmi = -1;
		// Dipole-Dipole
		if (this->ddi_pairs.size() > 0)
		{
			this->energy_contributions_per_spin.push_back({"DD", scalarfield(0) });
			this->idx_ddi = this->energy_contributions_per_spin.size()-1;
		}
		else this->idx_ddi = -1;
		// Quadruplets
		if (this->quadruplets.size() > 0)
		{
			this->energy_contributions_per_spin.push_back({"Quadruplets", scalarfield(0) });
			this->idx_quadruplet = this->energy_contributions_per_spin.size()-1;
		}
		else this->idx_quadruplet = -1;
	}

	void Hamiltonian_Heisenberg_Pairs::Energy_Contributions_per_Spin(const vectorfield & spins, std::vector<std::pair<std::string, scalarfield>> & contributions)
	{
		if (contributions.size() != this->energy_contributions_per_spin.size())
		{
			contributions = this->energy_contributions_per_spin;
		}
		
		int nos = spins.size();
		for (auto& contrib : contributions)
		{
			// Allocate if not already allocated
			if (contrib.second.size() != nos) contrib.second = scalarfield(nos, 0);
			// Otherwise set to zero
			else Vectormath::fill(contrib.second, 0);
		}

		// External field
		if (this->idx_zeeman >=0 )     E_Zeeman(spins, contributions[idx_zeeman].second);

		// Anisotropy
		if (this->idx_anisotropy >=0 ) E_Anisotropy(spins, contributions[idx_anisotropy].second);

		// Exchange
		if (this->idx_exchange >=0 )   E_Exchange(spins, contributions[idx_exchange].second);
		// DMI
		if (this->idx_dmi >=0 )        E_DMI(spins,contributions[idx_dmi].second);
		// DD
		if (this->idx_ddi >=0 )        E_DDI(spins, contributions[idx_ddi].second);
		// Quadruplets
		if (this->idx_quadruplet >=0 ) E_Quadruplet(spins, contributions[idx_quadruplet].second);
	}

	void Hamiltonian_Heisenberg_Pairs::E_Zeeman(const vectorfield & spins, scalarfield & Energy)
	{
        const int N = geometry->n_cell_atoms;

        #pragma omp parallel for
        for (int icell = 0; icell < geometry->n_cells_total; ++icell)
        {
            for (int ibasis = 0; ibasis < N; ++ibasis)
            {
                int ispin = icell*N + ibasis;
                if (check_atom_type(this->geometry->atom_types[ispin]))
                    Energy[ispin] -= this->mu_s[ibasis] * this->external_field_magnitude * this->external_field_normal.dot(spins[ispin]);
            }
		}
	}

	void Hamiltonian_Heisenberg_Pairs::E_Anisotropy(const vectorfield & spins, scalarfield & Energy)
	{
        const int N = geometry->n_cell_atoms;

        #pragma omp parallel for
        for (int icell = 0; icell < geometry->n_cells_total; ++icell)
        {
            for (int iani = 0; iani < anisotropy_indices.size(); ++iani)
            {
                int ispin = icell*N + anisotropy_indices[iani];
                if (check_atom_type(this->geometry->atom_types[ispin]))
                    Energy[ispin] -= this->anisotropy_magnitudes[iani] * std::pow(anisotropy_normals[iani].dot(spins[ispin]), 2.0);
            }
        }
	}

	void Hamiltonian_Heisenberg_Pairs::E_Exchange(const vectorfield & spins, scalarfield & Energy)
	{
		const int Na = geometry->n_cells[0];
		const int Nb = geometry->n_cells[1];
		const int Nc = geometry->n_cells[2];

		#pragma omp parallel for collapse(3)
		for (int da = 0; da < Na; ++da)
		{
			for (int db = 0; db < Nb; ++db)
			{
				for (int dc = 0; dc < Nc; ++dc)
				{
					for (unsigned int i_pair = 0; i_pair < exchange_pairs.size(); ++i_pair)
					{
						std::array<int, 3 > translations = { da, db, dc };
						int ispin = exchange_pairs[i_pair].i+ Vectormath::idx_from_translations(geometry->n_cells, geometry->n_cell_atoms, translations);
						int jspin = idx_from_pair(ispin, boundary_conditions, geometry->n_cells, geometry->n_cell_atoms, geometry->atom_types, exchange_pairs[i_pair]);
						if (jspin >= 0)
						{
							Energy[ispin] -= 0.5 * exchange_magnitudes[i_pair] * spins[ispin].dot(spins[jspin]);
							#ifndef _OPENMP
							Energy[jspin] -= 0.5 * exchange_magnitudes[i_pair] * spins[ispin].dot(spins[jspin]);
							#endif
						}

						// To parallelize with OpenMP we avoid atomics by not adding to two different spins in one thread.
						//		instead, we need to also add the inverse pair to each spin, which makes it similar to the
						//		neighbours implementation (in terms of the number of pairs)
						#ifdef _OPENMP
						int jspin2 = idx_from_pair(ispin, boundary_conditions, geometry->n_cells, geometry->n_cell_atoms, geometry->atom_types, exchange_pairs[i_pair], true);
						if (jspin2 >= 0)
						{
							Energy[ispin] -= 0.5 * exchange_magnitudes[i_pair] * spins[ispin].dot(spins[jspin2]);
						}
						#endif
					}
				}
			}
		}
	}

	void Hamiltonian_Heisenberg_Pairs::E_DMI(const vectorfield & spins, scalarfield & Energy)
	{
		const int Na = geometry->n_cells[0];
		const int Nb = geometry->n_cells[1];
		const int Nc = geometry->n_cells[2];

		#pragma omp parallel for collapse(3)
		for (int da = 0; da < Na; ++da)
		{
			for (int db = 0; db < Nb; ++db)
			{
				for (int dc = 0; dc < Nc; ++dc)
				{
					for (unsigned int i_pair = 0; i_pair < dmi_pairs.size(); ++i_pair)
					{
						std::array<int, 3 > translations = { da, db, dc };
						int ispin = dmi_pairs[i_pair].i + Vectormath::idx_from_translations(geometry->n_cells, geometry->n_cell_atoms, translations);
						int jspin = idx_from_pair(ispin, boundary_conditions, geometry->n_cells, geometry->n_cell_atoms, geometry->atom_types, dmi_pairs[i_pair]);
						if (jspin >= 0)
						{
							Energy[ispin] -= 0.5 * dmi_magnitudes[i_pair] * dmi_normals[i_pair].dot(spins[ispin].cross(spins[jspin]));
							#ifndef _OPENMP
							Energy[jspin] -= 0.5 * dmi_magnitudes[i_pair] * dmi_normals[i_pair].dot(spins[ispin].cross(spins[jspin]));
							#endif
						}

						// To parallelize with OpenMP we avoid atomics by not adding to two different spins in one thread.
						//		instead, we need to also add the inverse pair to each spin, which makes it similar to the
						//		neighbours implementation (in terms of the number of pairs)
						#ifdef _OPENMP
						int jspin2 = idx_from_pair(ispin, boundary_conditions, geometry->n_cells, geometry->n_cell_atoms, geometry->atom_types, dmi_pairs[i_pair], true);
						if (jspin2 >= 0)
						{
							Energy[ispin] += 0.5 * dmi_magnitudes[i_pair] * dmi_normals[i_pair].dot(spins[ispin].cross(spins[jspin2]));
						}
						#endif
					}
				}
			}
		}
	}

	void Hamiltonian_Heisenberg_Pairs::E_DDI(const vectorfield & spins, scalarfield & Energy)
	{
		//scalar mult = -Constants::mu_B*Constants::mu_B*1.0 / 4.0 / M_PI; // multiply with mu_B^2
		scalar mult = 0.5*0.0536814951168; // mu_0*mu_B**2/(4pi*10**-30) -- the translations are in angstr�m, so the |r|[m] becomes |r|[m]*10^-10
		scalar result = 0.0;

		for (unsigned int i_pair = 0; i_pair < ddi_pairs.size(); ++i_pair)
		{
			if (ddi_magnitudes[i_pair] > 0.0)
			{
				for (int da = 0; da < geometry->n_cells[0]; ++da)
				{
					for (int db = 0; db < geometry->n_cells[1]; ++db)
					{
						for (int dc = 0; dc < geometry->n_cells[2]; ++dc)
						{
							std::array<int, 3 > translations = { da, db, dc };
							int ispin = ddi_pairs[i_pair].i + Vectormath::idx_from_translations(geometry->n_cells, geometry->n_cell_atoms, translations);
							int jspin = idx_from_pair(ispin, boundary_conditions, geometry->n_cells, geometry->n_cell_atoms, geometry->atom_types, ddi_pairs[i_pair]);
							if (jspin >= 0)
							{
								Energy[ispin] -= mult / std::pow(ddi_magnitudes[i_pair], 3.0) *
									(3 * spins[ispin].dot(ddi_normals[i_pair]) * spins[ispin].dot(ddi_normals[i_pair]) - spins[ispin].dot(spins[ispin]));
								Energy[ispin] -= mult / std::pow(ddi_magnitudes[i_pair], 3.0) *
									(3 * spins[ispin].dot(ddi_normals[i_pair]) * spins[ispin].dot(ddi_normals[i_pair]) - spins[ispin].dot(spins[ispin]));
							}
						}
					}
				}
			}
		}
	}// end DipoleDipole


	void Hamiltonian_Heisenberg_Pairs::E_Quadruplet(const vectorfield & spins, scalarfield & Energy)
	{
		for (unsigned int iquad = 0; iquad < quadruplets.size(); ++iquad)
		{
			for (int da = 0; da < geometry->n_cells[0]; ++da)
			{
				for (int db = 0; db < geometry->n_cells[1]; ++db)
				{
					for (int dc = 0; dc < geometry->n_cells[2]; ++dc)
					{
						std::array<int, 3 > translations = { da, db, dc };
						int ispin = quadruplets[iquad].i + Vectormath::idx_from_translations(geometry->n_cells, geometry->n_cell_atoms, translations);
						int jspin = quadruplets[iquad].j + Vectormath::idx_from_translations(geometry->n_cells, geometry->n_cell_atoms, translations, quadruplets[iquad].d_j);
						int kspin = quadruplets[iquad].k + Vectormath::idx_from_translations(geometry->n_cells, geometry->n_cell_atoms, translations, quadruplets[iquad].d_k);
						int lspin = quadruplets[iquad].l + Vectormath::idx_from_translations(geometry->n_cells, geometry->n_cell_atoms, translations, quadruplets[iquad].d_l);
						
						if ( check_atom_type(this->geometry->atom_types[ispin]) && check_atom_type(this->geometry->atom_types[jspin]) &&
							 check_atom_type(this->geometry->atom_types[kspin]) && check_atom_type(this->geometry->atom_types[lspin]) )
						{
							Energy[ispin] -= 0.25*quadruplet_magnitudes[iquad] * (spins[ispin].dot(spins[jspin])) * (spins[kspin].dot(spins[lspin]));
							Energy[jspin] -= 0.25*quadruplet_magnitudes[iquad] * (spins[ispin].dot(spins[jspin])) * (spins[kspin].dot(spins[lspin]));
							Energy[kspin] -= 0.25*quadruplet_magnitudes[iquad] * (spins[ispin].dot(spins[jspin])) * (spins[kspin].dot(spins[lspin]));
							Energy[lspin] -= 0.25*quadruplet_magnitudes[iquad] * (spins[ispin].dot(spins[jspin])) * (spins[kspin].dot(spins[lspin]));
						}
					}
				}
			}
		}
	}



	void Hamiltonian_Heisenberg_Pairs::Gradient(const vectorfield & spins, vectorfield & gradient)
	{
		// Set to zero
		Vectormath::fill(gradient, {0,0,0});

		// External field
		Gradient_Zeeman(gradient);

		// Anisotropy
		Gradient_Anisotropy(spins, gradient);

		// Exchange
		this->Gradient_Exchange(spins, gradient);
		// DMI
		this->Gradient_DMI(spins, gradient);
		// DD
		this->Gradient_DDI(spins, gradient);

		// Quadruplets
		this->Gradient_Quadruplet(spins, gradient);
	}

	void Hamiltonian_Heisenberg_Pairs::Gradient_Zeeman(vectorfield & gradient)
	{
        const int N = geometry->n_cell_atoms;

        #pragma omp parallel for
        for (int icell = 0; icell < geometry->n_cells_total; ++icell)
        {
            for (int ibasis = 0; ibasis < N; ++ibasis)
            {
                int ispin = icell*N + ibasis;
                if (check_atom_type(this->geometry->atom_types[ispin]))
                    gradient[ispin] -= this->mu_s[ibasis] * this->external_field_magnitude * this->external_field_normal;
            }
        }
	}

	void Hamiltonian_Heisenberg_Pairs::Gradient_Anisotropy(const vectorfield & spins, vectorfield & gradient)
	{
        const int N = geometry->n_cell_atoms;

        #pragma omp parallel for
        for (int icell = 0; icell < geometry->n_cells_total; ++icell)
        {
            for (int iani = 0; iani < anisotropy_indices.size(); ++iani)
            {
                int ispin = icell*N + anisotropy_indices[iani];
                if (check_atom_type(this->geometry->atom_types[ispin]))
                    gradient[ispin] -= 2.0 * this->anisotropy_magnitudes[iani] * this->anisotropy_normals[iani] * anisotropy_normals[iani].dot(spins[ispin]);
            }
        }
	}

	void Hamiltonian_Heisenberg_Pairs::Gradient_Exchange(const vectorfield & spins, vectorfield & gradient)
	{
		const int Na = geometry->n_cells[0];
		const int Nb = geometry->n_cells[1];
		const int Nc = geometry->n_cells[2];

		#pragma omp parallel for collapse(3)
		for (int da = 0; da < Na; ++da)
		{
			for (int db = 0; db < Nb; ++db)
			{
				for (int dc = 0; dc < Nc; ++dc)
				{
					std::array<int, 3> translations = { da, db, dc };
					for (unsigned int i_pair = 0; i_pair < exchange_pairs.size(); ++i_pair)
					{
						int ispin = exchange_pairs[i_pair].i + Vectormath::idx_from_translations(geometry->n_cells, geometry->n_cell_atoms, translations);
						int jspin = idx_from_pair(ispin, boundary_conditions, geometry->n_cells, geometry->n_cell_atoms, geometry->atom_types, exchange_pairs[i_pair]);
						if (jspin >= 0)
						{
							gradient[ispin] -= exchange_magnitudes[i_pair] * spins[jspin];
							#ifndef _OPENMP
							gradient[jspin] -= exchange_magnitudes[i_pair] * spins[ispin];
							#endif
						}

						// To parallelize with OpenMP we avoid atomics by not adding to two different spins in one thread.
						//		instead, we need to also add the inverse pair to each spin, which makes it similar to the
						//		neighbours implementation (in terms of the number of pairs)
						#ifdef _OPENMP
						int jspin2 = idx_from_pair(ispin, boundary_conditions, geometry->n_cells, geometry->n_cell_atoms, geometry->atom_types, exchange_pairs[i_pair], true);
						if (jspin2 >= 0)
						{
							gradient[ispin] -= exchange_magnitudes[i_pair] * spins[jspin2];
						}
						#endif
					}
				}
			}
		}
	}

	void Hamiltonian_Heisenberg_Pairs::Gradient_DMI(const vectorfield & spins, vectorfield & gradient)
	{
		const int Na = geometry->n_cells[0];
		const int Nb = geometry->n_cells[1];
		const int Nc = geometry->n_cells[2];

		#pragma omp parallel for collapse(3)
		for (int da = 0; da < Na; ++da)
		{
			for (int db = 0; db < Nb; ++db)
			{
				for (int dc = 0; dc < Nc; ++dc)
				{
					std::array<int, 3 > translations = { da, db, dc };
					for (unsigned int i_pair = 0; i_pair < dmi_pairs.size(); ++i_pair)
					{
						int ispin = dmi_pairs[i_pair].i + Vectormath::idx_from_translations(geometry->n_cells, geometry->n_cell_atoms, translations);
						int jspin = idx_from_pair(ispin, boundary_conditions, geometry->n_cells, geometry->n_cell_atoms, geometry->atom_types, dmi_pairs[i_pair]);
						if (jspin >= 0)
						{
							gradient[ispin] -= dmi_magnitudes[i_pair] * spins[jspin].cross(dmi_normals[i_pair]);
							#ifndef _OPENMP
							gradient[jspin] += dmi_magnitudes[i_pair] * spins[ispin].cross(dmi_normals[i_pair]);
							#endif
						}

						// To parallelize with OpenMP we avoid atomics by not adding to two different spins in one thread.
						//		instead, we need to also add the inverse pair to each spin, which makes it similar to the
						//		neighbours implementation (in terms of the number of pairs)
						#ifdef _OPENMP
						int jspin2 = idx_from_pair(ispin, boundary_conditions, geometry->n_cells, geometry->n_cell_atoms, geometry->atom_types, dmi_pairs[i_pair], true);
						if (jspin2 >= 0)
						{
							gradient[ispin] += dmi_magnitudes[i_pair] * spins[jspin2].cross(dmi_normals[i_pair]);
						}
						#endif
					}
				}
			}
		}
	}

	void Hamiltonian_Heisenberg_Pairs::Gradient_DDI(const vectorfield & spins, vectorfield & gradient)
	{
		//scalar mult = Constants::mu_B*Constants::mu_B*1.0 / 4.0 / M_PI; // multiply with mu_B^2
		scalar mult = 0.0536814951168; // mu_0*mu_B**2/(4pi*10**-30) -- the translations are in angstr�m, so the |r|[m] becomes |r|[m]*10^-10
		
		for (unsigned int i_pair = 0; i_pair < ddi_pairs.size(); ++i_pair)
		{
			if (ddi_magnitudes[i_pair] > 0.0)
			{
				for (int da = 0; da < geometry->n_cells[0]; ++da)
				{
					for (int db = 0; db < geometry->n_cells[1]; ++db)
					{
						for (int dc = 0; dc < geometry->n_cells[2]; ++dc)
						{
							scalar skalar_contrib = mult / std::pow(ddi_magnitudes[i_pair], 3.0);
							std::array<int, 3 > translations = { da, db, dc };
							
							int ispin = ddi_pairs[i_pair].i + Vectormath::idx_from_translations(geometry->n_cells, geometry->n_cell_atoms, translations);	
							int jspin = idx_from_pair(ispin, boundary_conditions, geometry->n_cells, geometry->n_cell_atoms, geometry->atom_types, ddi_pairs[i_pair]);
							if (jspin >= 0)
							{
								gradient[ispin] -= skalar_contrib * (3 * ddi_normals[i_pair] * spins[jspin].dot(ddi_normals[i_pair]) - spins[jspin]);
								gradient[jspin] -= skalar_contrib * (3 * ddi_normals[i_pair] * spins[ispin].dot(ddi_normals[i_pair]) - spins[ispin]);
							}
						}
					}
				}
			}
		}
	}//end Field_DipoleDipole


	void Hamiltonian_Heisenberg_Pairs::Gradient_Quadruplet(const vectorfield & spins, vectorfield & gradient)
	{
		for (unsigned int iquad = 0; iquad < quadruplets.size(); ++iquad)
		{
			int i = quadruplets[iquad].i;
			int j = quadruplets[iquad].j;
			int k = quadruplets[iquad].k;
			int l = quadruplets[iquad].l;
			for (int da = 0; da < geometry->n_cells[0]; ++da)
			{
				for (int db = 0; db < geometry->n_cells[1]; ++db)
				{
					for (int dc = 0; dc < geometry->n_cells[2]; ++dc)
					{
						std::array<int, 3 > translations = { da, db, dc };
						int ispin = i + Vectormath::idx_from_translations(geometry->n_cells, geometry->n_cell_atoms, translations);
						int jspin = j + Vectormath::idx_from_translations(geometry->n_cells, geometry->n_cell_atoms, translations, quadruplets[iquad].d_j);
						int kspin = k + Vectormath::idx_from_translations(geometry->n_cells, geometry->n_cell_atoms, translations, quadruplets[iquad].d_k);
						int lspin = l + Vectormath::idx_from_translations(geometry->n_cells, geometry->n_cell_atoms, translations, quadruplets[iquad].d_l);
						
						if ( check_atom_type(this->geometry->atom_types[ispin]) && check_atom_type(this->geometry->atom_types[jspin]) &&
							 check_atom_type(this->geometry->atom_types[kspin]) && check_atom_type(this->geometry->atom_types[lspin]) )
						{
							gradient[ispin] -= quadruplet_magnitudes[iquad] * spins[jspin] * (spins[kspin].dot(spins[lspin]));
							gradient[jspin] -= quadruplet_magnitudes[iquad] * spins[ispin] * (spins[kspin].dot(spins[lspin]));
							gradient[kspin] -= quadruplet_magnitudes[iquad] * (spins[ispin].dot(spins[jspin])) * spins[lspin];
							gradient[lspin] -= quadruplet_magnitudes[iquad] * (spins[ispin].dot(spins[jspin])) * spins[kspin];
						}
					}
				}
			}
		}
	}


	void Hamiltonian_Heisenberg_Pairs::Hessian(const vectorfield & spins, MatrixX & hessian)
	{
		int nos = spins.size();

		// Set to zero
		hessian.setZero();

		// Single Spin elements
		for (int alpha = 0; alpha < 3; ++alpha)
		{
			for ( int beta = 0; beta < 3; ++beta )
			{
				for (unsigned int i = 0; i < anisotropy_indices.size(); ++i)
				{
					if ( check_atom_type(this->geometry->atom_types[anisotropy_indices[i]]) )
					{
						int idx_i = 3 * anisotropy_indices[i] + alpha;
						int idx_j = 3 * anisotropy_indices[i] + beta;
						// scalar x = -2.0*this->anisotropy_magnitudes[i] * std::pow(this->anisotropy_normals[i][alpha], 2);
						hessian( idx_i, idx_j ) += -2.0 * this->anisotropy_magnitudes[i] * 
														  this->anisotropy_normals[i][alpha] * 
														  this->anisotropy_normals[i][beta];
					}
				}
			}
		}

		// Spin Pair elements
		// Exchange
		for (int da = 0; da < geometry->n_cells[0]; ++da)
		{
			for (int db = 0; db < geometry->n_cells[1]; ++db)
			{
				for (int dc = 0; dc < geometry->n_cells[2]; ++dc)
				{
					std::array<int, 3 > translations = { da, db, dc };
					for (unsigned int i_pair = 0; i_pair < this->exchange_pairs.size(); ++i_pair)
					{
						int ispin = exchange_pairs[i_pair].i + Vectormath::idx_from_translations(geometry->n_cells, geometry->n_spins_basic_domain, translations);
						int jspin = idx_from_pair(ispin, boundary_conditions, geometry->n_cells, geometry->n_spins_basic_domain, geometry->atom_types, exchange_pairs[i_pair]);
						if (jspin >= 0)
						{
							for (int alpha = 0; alpha < 3; ++alpha)
							{
<<<<<<< HEAD
								int i = 3 * ispin + alpha;
								int j = 3 * jspin + alpha;

								hessian(i, j) += -exchange_magnitudes[i_pair];
								hessian(j, i) += -exchange_magnitudes[i_pair];
=======
								int ispin = 3 * (exchange_pairs[i_pair].i + Vectormath::idx_from_translations(geometry->n_cells, geometry->n_cell_atoms, translations)) + alpha;
								int jspin = 3 * (exchange_pairs[i_pair].j + Vectormath::idx_from_translations(geometry->n_cells, geometry->n_cell_atoms, translations, exchange_pairs[i_pair].translations)) + alpha;
								hessian(ispin, jspin) += -exchange_magnitudes[i_pair];
								hessian(jspin, ispin) += -exchange_magnitudes[i_pair];
>>>>>>> c26e5cd3
							}
						}
					}
				}
			}
		}

		// DMI
		for (int da = 0; da < geometry->n_cells[0]; ++da)
		{
			for (int db = 0; db < geometry->n_cells[1]; ++db)
			{
				for (int dc = 0; dc < geometry->n_cells[2]; ++dc)
				{
					std::array<int, 3 > translations = { da, db, dc };
					for (unsigned int i_pair = 0; i_pair < this->dmi_pairs.size(); ++i_pair)
					{
						int ispin = dmi_pairs[i_pair].i + Vectormath::idx_from_translations(geometry->n_cells, geometry->n_spins_basic_domain, translations);
						int jspin = idx_from_pair(ispin, boundary_conditions, geometry->n_cells, geometry->n_spins_basic_domain, geometry->atom_types, dmi_pairs[i_pair]);
						if (jspin >= 0)
						{
							for (int alpha = 0; alpha < 3; ++alpha)
							{
								for (int beta = 0; beta < 3; ++beta)
								{
<<<<<<< HEAD
									int i = 3 * ispin + alpha;
									int j = 3 * jspin + beta;
=======
									int ispin = 3 * (dmi_pairs[i_pair].i + Vectormath::idx_from_translations(geometry->n_cells, geometry->n_cell_atoms, translations)) + alpha;
									int jspin = 3 * (dmi_pairs[i_pair].j + Vectormath::idx_from_translations(geometry->n_cells, geometry->n_cell_atoms, translations, dmi_pairs[i_pair].translations)) + beta;
							
>>>>>>> c26e5cd3
									if ((alpha == 0 && beta == 1))
									{
										hessian(i, j) += -dmi_magnitudes[i_pair] * dmi_normals[i_pair][2];
										hessian(j, i) += -dmi_magnitudes[i_pair] * dmi_normals[i_pair][2];
									}
									else if ((alpha == 1 && beta == 0))
									{
										hessian(i, j) +=  dmi_magnitudes[i_pair] * dmi_normals[i_pair][2];
										hessian(j, i) +=  dmi_magnitudes[i_pair] * dmi_normals[i_pair][2];
									}
									else if ((alpha == 0 && beta == 2))
									{
										hessian(i, j) +=  dmi_magnitudes[i_pair] * dmi_normals[i_pair][1];
										hessian(j, i) +=  dmi_magnitudes[i_pair] * dmi_normals[i_pair][1];
									}
									else if ((alpha == 2 && beta == 0))
									{
										hessian(i, j) += -dmi_magnitudes[i_pair] * dmi_normals[i_pair][1];
										hessian(j, i) += -dmi_magnitudes[i_pair] * dmi_normals[i_pair][1];
									}
									else if ((alpha == 1 && beta == 2))
									{
										hessian(i, j) += -dmi_magnitudes[i_pair] * dmi_normals[i_pair][0];
										hessian(j, i) += -dmi_magnitudes[i_pair] * dmi_normals[i_pair][0];
									}
									else if ((alpha == 2 && beta == 1))
									{
										hessian(i, j) +=  dmi_magnitudes[i_pair] * dmi_normals[i_pair][0];
										hessian(j, i) +=  dmi_magnitudes[i_pair] * dmi_normals[i_pair][0];
									}
								}
							}
						}
					}
				}
			}
		}

		//// Dipole-Dipole
		//for (unsigned int i_pair = 0; i_pair < this->DD_indices.size(); ++i_pair)
		//{
		//	// indices
		//	int idx_1 = DD_indices[i_pair][0];
		//	int idx_2 = DD_indices[i_pair][1];
		//	// prefactor
		//	scalar prefactor = 0.0536814951168
		//		* this->mu_s[idx_1] * this->mu_s[idx_2]
		//		/ std::pow(DD_magnitude[i_pair], 3);
		//	// components
		//	for (int alpha = 0; alpha < 3; ++alpha)
		//	{
		//		for (int beta = 0; beta < 3; ++beta)
		//		{
		//			int idx_h = idx_1 + alpha*nos + 3 * nos*(idx_2 + beta*nos);
		//			if (alpha == beta)
		//				hessian[idx_h] += prefactor;
		//			hessian[idx_h] += -3.0*prefactor*DD_normal[i_pair][alpha] * DD_normal[i_pair][beta];
		//		}
		//	}
		//}

		// Quadruplets
	}

	// Hamiltonian name as string
	static const std::string name = "Heisenberg (Pairs)";
	const std::string& Hamiltonian_Heisenberg_Pairs::Name() { return name; }
}

#endif<|MERGE_RESOLUTION|>--- conflicted
+++ resolved
@@ -562,24 +562,17 @@
 					std::array<int, 3 > translations = { da, db, dc };
 					for (unsigned int i_pair = 0; i_pair < this->exchange_pairs.size(); ++i_pair)
 					{
-						int ispin = exchange_pairs[i_pair].i + Vectormath::idx_from_translations(geometry->n_cells, geometry->n_spins_basic_domain, translations);
-						int jspin = idx_from_pair(ispin, boundary_conditions, geometry->n_cells, geometry->n_spins_basic_domain, geometry->atom_types, exchange_pairs[i_pair]);
+						int ispin = exchange_pairs[i_pair].i + Vectormath::idx_from_translations(geometry->n_cells, geometry->n_cell_atoms, translations);
+						int jspin = idx_from_pair(ispin, boundary_conditions, geometry->n_cells, geometry->n_cell_atoms, geometry->atom_types, exchange_pairs[i_pair]);
 						if (jspin >= 0)
 						{
 							for (int alpha = 0; alpha < 3; ++alpha)
 							{
-<<<<<<< HEAD
 								int i = 3 * ispin + alpha;
 								int j = 3 * jspin + alpha;
 
 								hessian(i, j) += -exchange_magnitudes[i_pair];
 								hessian(j, i) += -exchange_magnitudes[i_pair];
-=======
-								int ispin = 3 * (exchange_pairs[i_pair].i + Vectormath::idx_from_translations(geometry->n_cells, geometry->n_cell_atoms, translations)) + alpha;
-								int jspin = 3 * (exchange_pairs[i_pair].j + Vectormath::idx_from_translations(geometry->n_cells, geometry->n_cell_atoms, translations, exchange_pairs[i_pair].translations)) + alpha;
-								hessian(ispin, jspin) += -exchange_magnitudes[i_pair];
-								hessian(jspin, ispin) += -exchange_magnitudes[i_pair];
->>>>>>> c26e5cd3
 							}
 						}
 					}
@@ -597,22 +590,17 @@
 					std::array<int, 3 > translations = { da, db, dc };
 					for (unsigned int i_pair = 0; i_pair < this->dmi_pairs.size(); ++i_pair)
 					{
-						int ispin = dmi_pairs[i_pair].i + Vectormath::idx_from_translations(geometry->n_cells, geometry->n_spins_basic_domain, translations);
-						int jspin = idx_from_pair(ispin, boundary_conditions, geometry->n_cells, geometry->n_spins_basic_domain, geometry->atom_types, dmi_pairs[i_pair]);
+						int ispin = dmi_pairs[i_pair].i + Vectormath::idx_from_translations(geometry->n_cells, geometry->n_cell_atoms, translations);
+						int jspin = idx_from_pair(ispin, boundary_conditions, geometry->n_cells, geometry->n_cell_atoms, geometry->atom_types, dmi_pairs[i_pair]);
 						if (jspin >= 0)
 						{
 							for (int alpha = 0; alpha < 3; ++alpha)
 							{
 								for (int beta = 0; beta < 3; ++beta)
 								{
-<<<<<<< HEAD
 									int i = 3 * ispin + alpha;
 									int j = 3 * jspin + beta;
-=======
-									int ispin = 3 * (dmi_pairs[i_pair].i + Vectormath::idx_from_translations(geometry->n_cells, geometry->n_cell_atoms, translations)) + alpha;
-									int jspin = 3 * (dmi_pairs[i_pair].j + Vectormath::idx_from_translations(geometry->n_cells, geometry->n_cell_atoms, translations, dmi_pairs[i_pair].translations)) + beta;
-							
->>>>>>> c26e5cd3
+									
 									if ((alpha == 0 && beta == 1))
 									{
 										hessian(i, j) += -dmi_magnitudes[i_pair] * dmi_normals[i_pair][2];
