#ifndef SPIRIT_USE_CUDA

#include <engine/Hamiltonian_Heisenberg.hpp>
#include <engine/Vectormath.hpp>
#include <engine/Neighbours.hpp>
#include <data/Spin_System.hpp>
#include <utility/Constants.hpp>

#include <Eigen/Dense>

using namespace Data;
using namespace Utility;
namespace C = Utility::Constants;
using Engine::Vectormath::check_atom_type;
using Engine::Vectormath::idx_from_pair;

namespace Engine
{
    // Construct a Heisenberg Hamiltonian with pairs
    Hamiltonian_Heisenberg::Hamiltonian_Heisenberg(
        scalarfield mu_s,
        scalar external_field_magnitude, Vector3 external_field_normal,
        intfield anisotropy_indices, scalarfield anisotropy_magnitudes, vectorfield anisotropy_normals,
        pairfield exchange_pairs, scalarfield exchange_magnitudes,
        pairfield dmi_pairs, scalarfield dmi_magnitudes, vectorfield dmi_normals,
        scalar ddi_radius,
        quadrupletfield quadruplets, scalarfield quadruplet_magnitudes,
        std::shared_ptr<Data::Geometry> geometry,
        intfield boundary_conditions
    ) :
        Hamiltonian(boundary_conditions),
        geometry(geometry),
        mu_s(mu_s),
        external_field_magnitude(external_field_magnitude * C::mu_B), external_field_normal(external_field_normal),
        anisotropy_indices(anisotropy_indices), anisotropy_magnitudes(anisotropy_magnitudes), anisotropy_normals(anisotropy_normals),
<<<<<<< HEAD
        exchange_pairs(exchange_pairs), exchange_magnitudes(exchange_magnitudes), exchange_shell_magnitudes(0),
        dmi_pairs(dmi_pairs), dmi_magnitudes(dmi_magnitudes), dmi_normals(dmi_normals), dmi_shell_magnitudes(0),
=======
        exchange_pairs_in(exchange_pairs), exchange_magnitudes_in(exchange_magnitudes), exchange_shell_magnitudes(0),
        dmi_pairs_in(dmi_pairs), dmi_magnitudes_in(dmi_magnitudes), dmi_normals_in(dmi_normals), dmi_shell_magnitudes(0), dmi_shell_chirality(0),
>>>>>>> a016cefb
        quadruplets(quadruplets), quadruplet_magnitudes(quadruplet_magnitudes),
        ddi_cutoff_radius(ddi_radius)
    {
        // Generate interaction pairs, constants etc.
        this->Update_Interactions();
    }

    // Construct a Heisenberg Hamiltonian from shells
    Hamiltonian_Heisenberg::Hamiltonian_Heisenberg(
        scalarfield mu_s,
        scalar external_field_magnitude, Vector3 external_field_normal,
        intfield anisotropy_indices, scalarfield anisotropy_magnitudes, vectorfield anisotropy_normals,
        scalarfield exchange_shell_magnitudes,
        scalarfield dmi_shell_magnitudes, int dm_chirality,
        scalar ddi_radius,
        quadrupletfield quadruplets, scalarfield quadruplet_magnitudes,
        std::shared_ptr<Data::Geometry> geometry,
        intfield boundary_conditions
    ) :
        Hamiltonian(boundary_conditions),
        geometry(geometry),
        mu_s(mu_s),
        external_field_magnitude(external_field_magnitude * C::mu_B), external_field_normal(external_field_normal),
        anisotropy_indices(anisotropy_indices), anisotropy_magnitudes(anisotropy_magnitudes), anisotropy_normals(anisotropy_normals),
<<<<<<< HEAD
        exchange_shell_magnitudes(exchange_shell_magnitudes),
        dmi_shell_magnitudes(dmi_shell_magnitudes),
=======
        exchange_pairs_in(0), exchange_magnitudes_in(0), exchange_shell_magnitudes(exchange_shell_magnitudes),
        dmi_pairs_in(0), dmi_magnitudes_in(0), dmi_normals_in(0), dmi_shell_magnitudes(dmi_shell_magnitudes), dmi_shell_chirality(dm_chirality),
        quadruplets(quadruplets), quadruplet_magnitudes(quadruplet_magnitudes),
>>>>>>> a016cefb
        ddi_cutoff_radius(ddi_radius)
    {
        // Generate interaction pairs, constants etc.
        this->Update_Interactions();
    }

    void Hamiltonian_Heisenberg::Update_Interactions()
    {
        #if defined(SPIRIT_USE_OPENMP)
        // When parallelising (cuda or openmp), we need all neighbours per spin
        const bool use_redundant_neighbours = true;
        #else
        // When running on a single thread, we can ignore redundant neighbours
        const bool use_redundant_neighbours = false;
        #endif

        // Exchange
        this->exchange_pairs      = pairfield(0);
        this->exchange_magnitudes = scalarfield(0);
        if( exchange_shell_magnitudes.size() > 0 )
        {
            // Generate Exchange neighbours
            intfield exchange_shells(0);
            Neighbours::Get_Neighbours_in_Shells(*geometry, exchange_shell_magnitudes.size(), exchange_pairs, exchange_shells, use_redundant_neighbours);
            for (unsigned int ipair = 0; ipair < exchange_pairs.size(); ++ipair)
            {
                this->exchange_magnitudes.push_back(exchange_shell_magnitudes[exchange_shells[ipair]]);
            }
        }
        else
        {
            // Use direct list of pairs
            this->exchange_pairs      = this->exchange_pairs_in;
            this->exchange_magnitudes = this->exchange_magnitudes_in;
            if( use_redundant_neighbours )
            {
                for (int i = 0; i < exchange_pairs_in.size(); ++i)
                {
                    auto& p = exchange_pairs_in[i];
                    auto& t = p.translations;
                    this->exchange_pairs.push_back(Pair{p.j, p.i, {-t[0], -t[1], -t[2]}});
                    this->exchange_magnitudes.push_back(exchange_magnitudes_in[i]);
                }
            }
        }

        // DMI
        this->dmi_pairs      = pairfield(0);
        this->dmi_magnitudes = scalarfield(0);
        this->dmi_normals    = vectorfield(0);
        if( dmi_shell_magnitudes.size() > 0 )
        {
            // Generate DMI neighbours and normals
            intfield dmi_shells(0);
            Neighbours::Get_Neighbours_in_Shells(*geometry, dmi_shell_magnitudes.size(), dmi_pairs, dmi_shells, use_redundant_neighbours);
            for (unsigned int ineigh = 0; ineigh < dmi_pairs.size(); ++ineigh)
            {
                this->dmi_normals.push_back(Neighbours::DMI_Normal_from_Pair(*geometry, dmi_pairs[ineigh], this->dmi_shell_chirality));
                this->dmi_magnitudes.push_back(dmi_shell_magnitudes[dmi_shells[ineigh]]);
            }
        }
        else
        {
            // Use direct list of pairs
            this->dmi_pairs      = this->dmi_pairs_in;
            this->dmi_magnitudes = this->dmi_magnitudes_in;
            this->dmi_normals    = this->dmi_normals_in;
            if( use_redundant_neighbours )
            {
                for (int i = 0; i < dmi_pairs_in.size(); ++i)
                {
                    auto& p = dmi_pairs_in[i];
                    auto& t = p.translations;
                    this->dmi_pairs.push_back(Pair{p.j, p.i, {-t[0], -t[1], -t[2]}});
                    this->dmi_magnitudes.push_back(dmi_magnitudes_in[i]);
                    this->dmi_normals.push_back(-dmi_normals_in[i]);
                }
            }
        }

        // Dipole-dipole
        this->ddi_pairs      = Engine::Neighbours::Get_Pairs_in_Radius(*this->geometry, this->ddi_cutoff_radius);
        this->ddi_magnitudes = scalarfield(this->ddi_pairs.size());
        this->ddi_normals    = vectorfield(this->ddi_pairs.size());

        scalar magnitude;
        Vector3 normal;

        for (unsigned int i = 0; i < this->ddi_pairs.size(); ++i)
        {
            Engine::Neighbours::DDI_from_Pair(
                *this->geometry,
                { this->ddi_pairs[i].i, this->ddi_pairs[i].j, this->ddi_pairs[i].translations },
                this->ddi_magnitudes[i], this->ddi_normals[i]);
        }

        // Update, which terms still contribute
        this->Update_Energy_Contributions();
    }

    void Hamiltonian_Heisenberg::Update_Energy_Contributions()
    {
        this->energy_contributions_per_spin = std::vector<std::pair<std::string, scalarfield>>(0);

        // External field
        if (this->external_field_magnitude > 0)
        {
            this->energy_contributions_per_spin.push_back({"Zeeman", scalarfield(0)});
            this->idx_zeeman = this->energy_contributions_per_spin.size()-1;
        }
        else this->idx_zeeman = -1;
        // Anisotropy
        if (this->anisotropy_indices.size() > 0)
        {
            this->energy_contributions_per_spin.push_back({"Anisotropy", scalarfield(0) });
            this->idx_anisotropy = this->energy_contributions_per_spin.size()-1;
        }
        else this->idx_anisotropy = -1;
        // Exchange
        if (this->exchange_pairs.size() > 0)
        {
            this->energy_contributions_per_spin.push_back({"Exchange", scalarfield(0) });
            this->idx_exchange = this->energy_contributions_per_spin.size()-1;
        }
        else this->idx_exchange = -1;
        // DMI
        if (this->dmi_pairs.size() > 0)
        {
            this->energy_contributions_per_spin.push_back({"DMI", scalarfield(0) });
            this->idx_dmi = this->energy_contributions_per_spin.size()-1;
        }
        else this->idx_dmi = -1;
        // Dipole-Dipole
        if (this->ddi_pairs.size() > 0)
        {
            this->energy_contributions_per_spin.push_back({"DD", scalarfield(0) });
            this->idx_ddi = this->energy_contributions_per_spin.size()-1;
        }
        else this->idx_ddi = -1;
        // Quadruplets
        if (this->quadruplets.size() > 0)
        {
            this->energy_contributions_per_spin.push_back({"Quadruplets", scalarfield(0) });
            this->idx_quadruplet = this->energy_contributions_per_spin.size()-1;
        }
        else this->idx_quadruplet = -1;
    }

    void Hamiltonian_Heisenberg::Energy_Contributions_per_Spin(const vectorfield & spins, std::vector<std::pair<std::string, scalarfield>> & contributions)
    {
        if (contributions.size() != this->energy_contributions_per_spin.size())
        {
            contributions = this->energy_contributions_per_spin;
        }
        
        int nos = spins.size();
        for (auto& contrib : contributions)
        {
            // Allocate if not already allocated
            if (contrib.second.size() != nos) contrib.second = scalarfield(nos, 0);
            // Otherwise set to zero
            else Vectormath::fill(contrib.second, 0);
        }

        // External field
        if (this->idx_zeeman >=0 )     E_Zeeman(spins, contributions[idx_zeeman].second);

        // Anisotropy
        if (this->idx_anisotropy >=0 ) E_Anisotropy(spins, contributions[idx_anisotropy].second);

        // Exchange
        if (this->idx_exchange >=0 )   E_Exchange(spins, contributions[idx_exchange].second);
        // DMI
        if (this->idx_dmi >=0 )        E_DMI(spins,contributions[idx_dmi].second);
        // DD
        if (this->idx_ddi >=0 )        E_DDI(spins, contributions[idx_ddi].second);
        // Quadruplets
        if (this->idx_quadruplet >=0 ) E_Quadruplet(spins, contributions[idx_quadruplet].second);
    }

    void Hamiltonian_Heisenberg::E_Zeeman(const vectorfield & spins, scalarfield & Energy)
    {
        const int N = geometry->n_cell_atoms;

        #pragma omp parallel for
        for (int icell = 0; icell < geometry->n_cells_total; ++icell)
        {
            for (int ibasis = 0; ibasis < N; ++ibasis)
            {
                int ispin = icell*N + ibasis;
                if (check_atom_type(this->geometry->atom_types[ispin]))
                    Energy[ispin] -= this->mu_s[ibasis] * this->external_field_magnitude * this->external_field_normal.dot(spins[ispin]);
            }
        }
    }

    void Hamiltonian_Heisenberg::E_Anisotropy(const vectorfield & spins, scalarfield & Energy)
    {
        const int N = geometry->n_cell_atoms;

        #pragma omp parallel for
        for (int icell = 0; icell < geometry->n_cells_total; ++icell)
        {
            for (int iani = 0; iani < anisotropy_indices.size(); ++iani)
            {
                int ispin = icell*N + anisotropy_indices[iani];
                if (check_atom_type(this->geometry->atom_types[ispin]))
                    Energy[ispin] -= this->anisotropy_magnitudes[iani] * std::pow(anisotropy_normals[iani].dot(spins[ispin]), 2.0);
            }
        }
    }

    void Hamiltonian_Heisenberg::E_Exchange(const vectorfield & spins, scalarfield & Energy)
    {
        #pragma omp parallel for
        for (unsigned int icell = 0; icell < geometry->n_cells_total; ++icell)
        {
            for (unsigned int i_pair = 0; i_pair < exchange_pairs.size(); ++i_pair)
            {
                int ispin = exchange_pairs[i_pair].i + icell*geometry->n_cell_atoms;
                int jspin = idx_from_pair(ispin, boundary_conditions, geometry->n_cells, geometry->n_cell_atoms, geometry->atom_types, exchange_pairs[i_pair]);
                if (jspin >= 0)
                {
                    Energy[ispin] -= 0.5 * exchange_magnitudes[i_pair] * spins[ispin].dot(spins[jspin]);
                    #ifndef _OPENMP
                    Energy[jspin] -= 0.5 * exchange_magnitudes[i_pair] * spins[ispin].dot(spins[jspin]);
                    #endif
                }
            }
        }
    }

    void Hamiltonian_Heisenberg::E_DMI(const vectorfield & spins, scalarfield & Energy)
    {
        #pragma omp parallel for
        for (unsigned int icell = 0; icell < geometry->n_cells_total; ++icell)
        {
            for (unsigned int i_pair = 0; i_pair < dmi_pairs.size(); ++i_pair)
            {
                int ispin = dmi_pairs[i_pair].i + icell*geometry->n_cell_atoms;
                int jspin = idx_from_pair(ispin, boundary_conditions, geometry->n_cells, geometry->n_cell_atoms, geometry->atom_types, dmi_pairs[i_pair]);
                if (jspin >= 0)
                {
                    Energy[ispin] -= 0.5 * dmi_magnitudes[i_pair] * dmi_normals[i_pair].dot(spins[ispin].cross(spins[jspin]));
                    #ifndef _OPENMP
                    Energy[jspin] -= 0.5 * dmi_magnitudes[i_pair] * dmi_normals[i_pair].dot(spins[ispin].cross(spins[jspin]));
                    #endif
                }
            }
        }
    }

    void Hamiltonian_Heisenberg::E_DDI(const vectorfield & spins, scalarfield & Energy)
    {
        // The translations are in angstr�m, so the |r|[m] becomes |r|[m]*10^-10
        const scalar mult = C::mu_0 * std::pow(C::mu_B, 2) / ( 4*C::Pi * 1e-30 );

        scalar result = 0.0;

        for (unsigned int i_pair = 0; i_pair < ddi_pairs.size(); ++i_pair)
        {
            if (ddi_magnitudes[i_pair] > 0.0)
            {
                for (int da = 0; da < geometry->n_cells[0]; ++da)
                {
                    for (int db = 0; db < geometry->n_cells[1]; ++db)
                    {
                        for (int dc = 0; dc < geometry->n_cells[2]; ++dc)
                        {
                            std::array<int, 3 > translations = { da, db, dc };
                            int i = ddi_pairs[i_pair].i;
                            int j = ddi_pairs[i_pair].j;
                            int ispin = i + Vectormath::idx_from_translations(geometry->n_cells, geometry->n_cell_atoms, translations);
                            int jspin = idx_from_pair(ispin, boundary_conditions, geometry->n_cells, geometry->n_cell_atoms, geometry->atom_types, ddi_pairs[i_pair]);
                            if (jspin >= 0)
                            {
                                Energy[ispin] -= 0.5 * this->mu_s[i] * this->mu_s[j] * mult / std::pow(ddi_magnitudes[i_pair], 3.0) *
                                    (3 * spins[ispin].dot(ddi_normals[i_pair]) * spins[ispin].dot(ddi_normals[i_pair]) - spins[ispin].dot(spins[ispin]));
                                Energy[jspin] -= 0.5 * this->mu_s[i] * this->mu_s[j] * mult / std::pow(ddi_magnitudes[i_pair], 3.0) *
                                    (3 * spins[ispin].dot(ddi_normals[i_pair]) * spins[ispin].dot(ddi_normals[i_pair]) - spins[ispin].dot(spins[ispin]));
                            }
                        }
                    }
                }
            }
        }
    }// end DipoleDipole


    void Hamiltonian_Heisenberg::E_Quadruplet(const vectorfield & spins, scalarfield & Energy)
    {
        for (unsigned int iquad = 0; iquad < quadruplets.size(); ++iquad)
        {
            for (int da = 0; da < geometry->n_cells[0]; ++da)
            {
                for (int db = 0; db < geometry->n_cells[1]; ++db)
                {
                    for (int dc = 0; dc < geometry->n_cells[2]; ++dc)
                    {
                        std::array<int, 3 > translations = { da, db, dc };
                        int ispin = quadruplets[iquad].i + Vectormath::idx_from_translations(geometry->n_cells, geometry->n_cell_atoms, translations);
                        int jspin = quadruplets[iquad].j + Vectormath::idx_from_translations(geometry->n_cells, geometry->n_cell_atoms, translations, quadruplets[iquad].d_j);
                        int kspin = quadruplets[iquad].k + Vectormath::idx_from_translations(geometry->n_cells, geometry->n_cell_atoms, translations, quadruplets[iquad].d_k);
                        int lspin = quadruplets[iquad].l + Vectormath::idx_from_translations(geometry->n_cells, geometry->n_cell_atoms, translations, quadruplets[iquad].d_l);
                        
                        if ( check_atom_type(this->geometry->atom_types[ispin]) && check_atom_type(this->geometry->atom_types[jspin]) &&
                                check_atom_type(this->geometry->atom_types[kspin]) && check_atom_type(this->geometry->atom_types[lspin]) )
                        {
                            Energy[ispin] -= 0.25*quadruplet_magnitudes[iquad] * (spins[ispin].dot(spins[jspin])) * (spins[kspin].dot(spins[lspin]));
                            Energy[jspin] -= 0.25*quadruplet_magnitudes[iquad] * (spins[ispin].dot(spins[jspin])) * (spins[kspin].dot(spins[lspin]));
                            Energy[kspin] -= 0.25*quadruplet_magnitudes[iquad] * (spins[ispin].dot(spins[jspin])) * (spins[kspin].dot(spins[lspin]));
                            Energy[lspin] -= 0.25*quadruplet_magnitudes[iquad] * (spins[ispin].dot(spins[jspin])) * (spins[kspin].dot(spins[lspin]));
                        }
                    }
                }
            }
        }
    }


    scalar Hamiltonian_Heisenberg::Energy_Single_Spin(int ispin_in, const vectorfield & spins)
    {
        int icell  = ispin_in / this->geometry->n_cell_atoms;
        int ibasis = ispin_in - icell*this->geometry->n_cell_atoms;
        scalar Energy = 0;

        // External field
        if (this->idx_zeeman >= 0)
        {
            if (check_atom_type(this->geometry->atom_types[ispin_in]))
                Energy -= this->mu_s[ibasis] * this->external_field_magnitude * this->external_field_normal.dot(spins[ispin_in]);
        }

        // Anisotropy
        if (this->idx_anisotropy >= 0)
        {
            for (int iani = 0; iani < anisotropy_indices.size(); ++iani)
            {
                if (anisotropy_indices[iani] == ibasis)
                {
                    if (check_atom_type(this->geometry->atom_types[ispin_in]))
                        Energy -= this->anisotropy_magnitudes[iani] * std::pow(anisotropy_normals[iani].dot(spins[ispin_in]), 2.0);
                }
            }
        }

        // Exchange
        if (this->idx_exchange >= 0)
        {
            for (unsigned int ipair = 0; ipair < exchange_pairs.size(); ++ipair)
            {
                if (exchange_pairs[ipair].i == ibasis)
                {
                    int ispin = exchange_pairs[ipair].i + icell*geometry->n_cell_atoms;
                    int jspin = idx_from_pair(ispin, boundary_conditions, geometry->n_cells, geometry->n_cell_atoms, geometry->atom_types, exchange_pairs[ipair]);
                    if (jspin >= 0)
                    {
                        Energy -= 0.5 * this->exchange_magnitudes[ipair] * spins[ispin].dot(spins[jspin]);
                    }
                    #ifndef _OPENMP
                    jspin = idx_from_pair(ispin, boundary_conditions, geometry->n_cells, geometry->n_cell_atoms, geometry->atom_types, exchange_pairs[ipair], true);
                    if (jspin >= 0)
                    {
                        Energy -= 0.5 * this->exchange_magnitudes[ipair] * spins[ispin].dot(spins[jspin]);
                    }
                    #endif
                }
            }
        }

        // DMI
        if (this->idx_dmi >= 0)
        {
            for (unsigned int ipair = 0; ipair < dmi_pairs.size(); ++ipair)
            {
                if (dmi_pairs[ipair].i == ibasis)
                {
                    int ispin = dmi_pairs[ipair].i + icell*geometry->n_cell_atoms;
                    int jspin = idx_from_pair(ispin, boundary_conditions, geometry->n_cells, geometry->n_cell_atoms, geometry->atom_types, dmi_pairs[ipair]);
                    if (jspin >= 0)
                    {
                        Energy -= 0.5 * this->dmi_magnitudes[ipair] * this->dmi_normals[ipair].dot(spins[ispin].cross(spins[jspin]));
                    }
                    #ifndef _OPENMP
                    jspin = idx_from_pair(ispin, boundary_conditions, geometry->n_cells, geometry->n_cell_atoms, geometry->atom_types, dmi_pairs[ipair], true);
                    if (jspin >= 0)
                    {
                        Energy += 0.5 * this->dmi_magnitudes[ipair] * this->dmi_normals[ipair].dot(spins[ispin].cross(spins[jspin]));
                    }
                    #endif
                }
            }
        }

        // DDI
        if (this->idx_ddi >= 0)
        {
            for (unsigned int ipair = 0; ipair < ddi_pairs.size(); ++ipair)
            {
                if (ddi_pairs[ipair].i == ibasis)
                {
                    // The translations are in angstr�m, so the |r|[m] becomes |r|[m]*10^-10
                    const scalar mult = 0.5 * this->mu_s[ddi_pairs[ipair].i] * this->mu_s[ddi_pairs[ipair].j]
                        * C::mu_0 * std::pow(C::mu_B, 2) / ( 4*C::Pi * 1e-30 );

                    int ispin = ddi_pairs[ipair].i + icell*geometry->n_cell_atoms;
                    int jspin = idx_from_pair(ispin, boundary_conditions, geometry->n_cells, geometry->n_cell_atoms, geometry->atom_types, ddi_pairs[ipair]);

                    if (jspin >= 0)
                    {
                        Energy -= mult / std::pow(this->ddi_magnitudes[ipair], 3.0) *
                            (3 * spins[ispin].dot(this->ddi_normals[ipair]) * spins[ispin].dot(this->ddi_normals[ipair]) - spins[ispin].dot(spins[ispin]));

                    }
                    #ifndef _OPENMP
                    jspin = idx_from_pair(ispin, boundary_conditions, geometry->n_cells, geometry->n_cell_atoms, geometry->atom_types, dmi_pairs[ipair], true);
                    if (jspin >= 0)
                    {
                        Energy += mult / std::pow(this->ddi_magnitudes[ipair], 3.0) *
                            (3 * spins[ispin].dot(this->ddi_normals[ipair]) * spins[ispin].dot(this->ddi_normals[ipair]) - spins[ispin].dot(spins[ispin]));
                    }
                    #endif
                }
            }
        }

        // Quadruplets
        if (this->idx_quadruplet >= 0) 
        {
            for (unsigned int iquad = 0; iquad < quadruplets.size(); ++iquad)
            {
                auto translations = Vectormath::translations_from_idx(geometry->n_cells, geometry->n_cell_atoms, icell);
                int ispin = quadruplets[iquad].i + icell*geometry->n_cell_atoms;
                int jspin = quadruplets[iquad].j + Vectormath::idx_from_translations(geometry->n_cells, geometry->n_cell_atoms, translations, quadruplets[iquad].d_j);
                int kspin = quadruplets[iquad].k + Vectormath::idx_from_translations(geometry->n_cells, geometry->n_cell_atoms, translations, quadruplets[iquad].d_k);
                int lspin = quadruplets[iquad].l + Vectormath::idx_from_translations(geometry->n_cells, geometry->n_cell_atoms, translations, quadruplets[iquad].d_l);
                
                if ( check_atom_type(this->geometry->atom_types[ispin]) && check_atom_type(this->geometry->atom_types[jspin]) &&
                     check_atom_type(this->geometry->atom_types[kspin]) && check_atom_type(this->geometry->atom_types[lspin]) )
                {
                    Energy -= 0.25*quadruplet_magnitudes[iquad] * (spins[ispin].dot(spins[jspin])) * (spins[kspin].dot(spins[lspin]));
                }

                #ifndef _OPENMP
                // TODO: mirrored quadruplet when unique quadruplets are used
                // jspin = quadruplets[iquad].j + Vectormath::idx_from_translations(geometry->n_cells, geometry->n_cell_atoms, translations, quadruplets[iquad].d_j, true);
                // kspin = quadruplets[iquad].k + Vectormath::idx_from_translations(geometry->n_cells, geometry->n_cell_atoms, translations, quadruplets[iquad].d_k, true);
                // lspin = quadruplets[iquad].l + Vectormath::idx_from_translations(geometry->n_cells, geometry->n_cell_atoms, translations, quadruplets[iquad].d_l, true);
                
                // if ( check_atom_type(this->geometry->atom_types[ispin]) && check_atom_type(this->geometry->atom_types[jspin]) &&
                //      check_atom_type(this->geometry->atom_types[kspin]) && check_atom_type(this->geometry->atom_types[lspin]) )
                // {
                //     Energy -= 0.25*quadruplet_magnitudes[iquad] * (spins[ispin].dot(spins[jspin])) * (spins[kspin].dot(spins[lspin]));
                // }
                #endif
            }
        }

        return Energy;
    }


    void Hamiltonian_Heisenberg::Gradient(const vectorfield & spins, vectorfield & gradient)
    {
        // Set to zero
        Vectormath::fill(gradient, {0,0,0});

        // External field
        Gradient_Zeeman(gradient);

        // Anisotropy
        Gradient_Anisotropy(spins, gradient);

        // Exchange
        this->Gradient_Exchange(spins, gradient);
        // DMI
        this->Gradient_DMI(spins, gradient);
        // DD
        this->Gradient_DDI(spins, gradient);

        // Quadruplets
        this->Gradient_Quadruplet(spins, gradient);
    }

    void Hamiltonian_Heisenberg::Gradient_Zeeman(vectorfield & gradient)
    {
        const int N = geometry->n_cell_atoms;

        #pragma omp parallel for
        for (int icell = 0; icell < geometry->n_cells_total; ++icell)
        {
            for (int ibasis = 0; ibasis < N; ++ibasis)
            {
                int ispin = icell*N + ibasis;
                if (check_atom_type(this->geometry->atom_types[ispin]))
                    gradient[ispin] -= this->mu_s[ibasis] * this->external_field_magnitude * this->external_field_normal;
            }
        }
    }

    void Hamiltonian_Heisenberg::Gradient_Anisotropy(const vectorfield & spins, vectorfield & gradient)
    {
        const int N = geometry->n_cell_atoms;

        #pragma omp parallel for
        for (int icell = 0; icell < geometry->n_cells_total; ++icell)
        {
            for (int iani = 0; iani < anisotropy_indices.size(); ++iani)
            {
                int ispin = icell*N + anisotropy_indices[iani];
                if (check_atom_type(this->geometry->atom_types[ispin]))
                    gradient[ispin] -= 2.0 * this->anisotropy_magnitudes[iani] * this->anisotropy_normals[iani] * anisotropy_normals[iani].dot(spins[ispin]);
            }
        }
    }

    void Hamiltonian_Heisenberg::Gradient_Exchange(const vectorfield & spins, vectorfield & gradient)
    {
        #pragma omp parallel for
        for (int icell = 0; icell < geometry->n_cells_total; ++icell)
        {
            for (unsigned int i_pair = 0; i_pair < exchange_pairs.size(); ++i_pair)
            {
                int ispin = exchange_pairs[i_pair].i + icell*geometry->n_cell_atoms;
                int jspin = idx_from_pair(ispin, boundary_conditions, geometry->n_cells, geometry->n_cell_atoms, geometry->atom_types, exchange_pairs[i_pair]);
                if (jspin >= 0)
                {
                    gradient[ispin] -= exchange_magnitudes[i_pair] * spins[jspin];
                    #ifndef _OPENMP
                    gradient[jspin] -= exchange_magnitudes[i_pair] * spins[ispin];
                    #endif
                }
            }
        }
    }

    void Hamiltonian_Heisenberg::Gradient_DMI(const vectorfield & spins, vectorfield & gradient)
    {
        #pragma omp parallel for
        for (int icell = 0; icell < geometry->n_cells_total; ++icell)
        {
            for (unsigned int i_pair = 0; i_pair < dmi_pairs.size(); ++i_pair)
            {
                int ispin = dmi_pairs[i_pair].i + icell*geometry->n_cell_atoms;
                int jspin = idx_from_pair(ispin, boundary_conditions, geometry->n_cells, geometry->n_cell_atoms, geometry->atom_types, dmi_pairs[i_pair]);
                if (jspin >= 0)
                {
                    gradient[ispin] -= dmi_magnitudes[i_pair] * spins[jspin].cross(dmi_normals[i_pair]);
                    #ifndef _OPENMP
                    gradient[jspin] += dmi_magnitudes[i_pair] * spins[ispin].cross(dmi_normals[i_pair]);
                    #endif
                }
            }
        }
    }

    void Hamiltonian_Heisenberg::Gradient_DDI(const vectorfield & spins, vectorfield & gradient)
    {
        // The translations are in angstr�m, so the |r|[m] becomes |r|[m]*10^-10
        const scalar mult = C::mu_0 * std::pow(C::mu_B, 2) / ( 4*C::Pi * 1e-30 );
        
        for (unsigned int i_pair = 0; i_pair < ddi_pairs.size(); ++i_pair)
        {
            if (ddi_magnitudes[i_pair] > 0.0)
            {
                for (int da = 0; da < geometry->n_cells[0]; ++da)
                {
                    for (int db = 0; db < geometry->n_cells[1]; ++db)
                    {
                        for (int dc = 0; dc < geometry->n_cells[2]; ++dc)
                        {
                            scalar skalar_contrib = mult / std::pow(ddi_magnitudes[i_pair], 3.0);
                            std::array<int, 3 > translations = { da, db, dc };

                            int i = ddi_pairs[i_pair].i;
                            int j = ddi_pairs[i_pair].j;
                            int ispin = i + Vectormath::idx_from_translations(geometry->n_cells, geometry->n_cell_atoms, translations);	
                            int jspin = idx_from_pair(ispin, boundary_conditions, geometry->n_cells, geometry->n_cell_atoms, geometry->atom_types, ddi_pairs[i_pair]);
                            if (jspin >= 0)
                            {
                                gradient[ispin] -= this->mu_s[j] * skalar_contrib * (3 * ddi_normals[i_pair] * spins[jspin].dot(ddi_normals[i_pair]) - spins[jspin]);
                                gradient[jspin] -= this->mu_s[i] * skalar_contrib * (3 * ddi_normals[i_pair] * spins[ispin].dot(ddi_normals[i_pair]) - spins[ispin]);
                            }
                        }
                    }
                }
            }
        }
    }//end Field_DipoleDipole


    void Hamiltonian_Heisenberg::Gradient_Quadruplet(const vectorfield & spins, vectorfield & gradient)
    {
        for (unsigned int iquad = 0; iquad < quadruplets.size(); ++iquad)
        {
            int i = quadruplets[iquad].i;
            int j = quadruplets[iquad].j;
            int k = quadruplets[iquad].k;
            int l = quadruplets[iquad].l;
            for (int da = 0; da < geometry->n_cells[0]; ++da)
            {
                for (int db = 0; db < geometry->n_cells[1]; ++db)
                {
                    for (int dc = 0; dc < geometry->n_cells[2]; ++dc)
                    {
                        std::array<int, 3 > translations = { da, db, dc };
                        int ispin = i + Vectormath::idx_from_translations(geometry->n_cells, geometry->n_cell_atoms, translations);
                        int jspin = j + Vectormath::idx_from_translations(geometry->n_cells, geometry->n_cell_atoms, translations, quadruplets[iquad].d_j);
                        int kspin = k + Vectormath::idx_from_translations(geometry->n_cells, geometry->n_cell_atoms, translations, quadruplets[iquad].d_k);
                        int lspin = l + Vectormath::idx_from_translations(geometry->n_cells, geometry->n_cell_atoms, translations, quadruplets[iquad].d_l);
                        
                        if ( check_atom_type(this->geometry->atom_types[ispin]) && check_atom_type(this->geometry->atom_types[jspin]) &&
                                check_atom_type(this->geometry->atom_types[kspin]) && check_atom_type(this->geometry->atom_types[lspin]) )
                        {
                            gradient[ispin] -= quadruplet_magnitudes[iquad] * spins[jspin] * (spins[kspin].dot(spins[lspin]));
                            gradient[jspin] -= quadruplet_magnitudes[iquad] * spins[ispin] * (spins[kspin].dot(spins[lspin]));
                            gradient[kspin] -= quadruplet_magnitudes[iquad] * (spins[ispin].dot(spins[jspin])) * spins[lspin];
                            gradient[lspin] -= quadruplet_magnitudes[iquad] * (spins[ispin].dot(spins[jspin])) * spins[kspin];
                        }
                    }
                }
            }
        }
    }


    void Hamiltonian_Heisenberg::Hessian(const vectorfield & spins, MatrixX & hessian)
    {
        int nos = spins.size();

        // Set to zero
        hessian.setZero();

        // Single Spin elements
        for (int da = 0; da < geometry->n_cells[0]; ++da)
        {
            for (int db = 0; db < geometry->n_cells[1]; ++db)
            {
                for (int dc = 0; dc < geometry->n_cells[2]; ++dc)
                {
                    std::array<int, 3 > translations = { da, db, dc };
                    int icell = Vectormath::idx_from_translations(geometry->n_cells, geometry->n_cell_atoms, translations);
                    for (int alpha = 0; alpha < 3; ++alpha)
                    {
                        for ( int beta = 0; beta < 3; ++beta )
                        {
                            for (unsigned int i = 0; i < anisotropy_indices.size(); ++i)
                            {
                                if ( check_atom_type(this->geometry->atom_types[anisotropy_indices[i]]) )
                                {
                                    int idx_i = 3 * icell + anisotropy_indices[i] + alpha;
                                    int idx_j = 3 * icell + anisotropy_indices[i] + beta;
                                    // scalar x = -2.0*this->anisotropy_magnitudes[i] * std::pow(this->anisotropy_normals[i][alpha], 2);
                                    hessian( idx_i, idx_j ) += -2.0 * this->anisotropy_magnitudes[i] * 
                                                                    this->anisotropy_normals[i][alpha] * 
                                                                    this->anisotropy_normals[i][beta];
                                }
                            }
                        }
                    }
                }
            }
        }

        // Spin Pair elements
        // Exchange
        for (int da = 0; da < geometry->n_cells[0]; ++da)
        {
            for (int db = 0; db < geometry->n_cells[1]; ++db)
            {
                for (int dc = 0; dc < geometry->n_cells[2]; ++dc)
                {
                    std::array<int, 3 > translations = { da, db, dc };
                    for (unsigned int i_pair = 0; i_pair < this->exchange_pairs.size(); ++i_pair)
                    {
                        int ispin = exchange_pairs[i_pair].i + Vectormath::idx_from_translations(geometry->n_cells, geometry->n_cell_atoms, translations);
                        int jspin = idx_from_pair(ispin, boundary_conditions, geometry->n_cells, geometry->n_cell_atoms, geometry->atom_types, exchange_pairs[i_pair]);
                        if (jspin >= 0)
                        {
                            for (int alpha = 0; alpha < 3; ++alpha)
                            {
                                int i = 3 * ispin + alpha;
                                int j = 3 * jspin + alpha;

                                hessian(i, j) += -exchange_magnitudes[i_pair];
                                #ifndef _OPENMP
                                hessian(j, i) += -exchange_magnitudes[i_pair];
                                #endif
                            }
                        }
                    }
                }
            }
        }

        // DMI
        for (int da = 0; da < geometry->n_cells[0]; ++da)
        {
            for (int db = 0; db < geometry->n_cells[1]; ++db)
            {
                for (int dc = 0; dc < geometry->n_cells[2]; ++dc)
                {
                    std::array<int, 3 > translations = { da, db, dc };
                    for (unsigned int i_pair = 0; i_pair < this->dmi_pairs.size(); ++i_pair)
                    {
                        int ispin = dmi_pairs[i_pair].i + Vectormath::idx_from_translations(geometry->n_cells, geometry->n_cell_atoms, translations);
                        int jspin = idx_from_pair(ispin, boundary_conditions, geometry->n_cells, geometry->n_cell_atoms, geometry->atom_types, dmi_pairs[i_pair]);
                        if (jspin >= 0)
                        {
                            int i = 3*ispin;
                            int j = 3*jspin;

                            hessian(i+2, j+1) +=  dmi_magnitudes[i_pair] * dmi_normals[i_pair][0];
                            hessian(i+1, j+2) += -dmi_magnitudes[i_pair] * dmi_normals[i_pair][0];
                            hessian(i, j+2)   +=  dmi_magnitudes[i_pair] * dmi_normals[i_pair][1];
                            hessian(i+2, j)   += -dmi_magnitudes[i_pair] * dmi_normals[i_pair][1];
                            hessian(i+1, j)   +=  dmi_magnitudes[i_pair] * dmi_normals[i_pair][2];
                            hessian(i, j+1)   += -dmi_magnitudes[i_pair] * dmi_normals[i_pair][2];

                            #ifndef _OPENMP
                            hessian(j+1, i+2) +=  dmi_magnitudes[i_pair] * dmi_normals[i_pair][0];
                            hessian(j+2, i+1) += -dmi_magnitudes[i_pair] * dmi_normals[i_pair][0];
                            hessian(j+2, i)   +=  dmi_magnitudes[i_pair] * dmi_normals[i_pair][1];
                            hessian(j, i+2)   += -dmi_magnitudes[i_pair] * dmi_normals[i_pair][1];
                            hessian(j, i+1)   +=  dmi_magnitudes[i_pair] * dmi_normals[i_pair][2];
                            hessian(j+1, i)   += -dmi_magnitudes[i_pair] * dmi_normals[i_pair][2];
                            #endif
                        }
                    }
                }
            }
        }

        //// Dipole-Dipole
        //for (unsigned int i_pair = 0; i_pair < this->DD_indices.size(); ++i_pair)
        //{
        //	// indices
        //	int idx_1 = DD_indices[i_pair][0];
        //	int idx_2 = DD_indices[i_pair][1];
        //	// prefactor
        //	scalar prefactor = 0.0536814951168
        //		* this->mu_s[idx_1] * this->mu_s[idx_2]
        //		/ std::pow(DD_magnitude[i_pair], 3);
        //	// components
        //	for (int alpha = 0; alpha < 3; ++alpha)
        //	{
        //		for (int beta = 0; beta < 3; ++beta)
        //		{
        //			int idx_h = idx_1 + alpha*nos + 3 * nos*(idx_2 + beta*nos);
        //			if (alpha == beta)
        //				hessian[idx_h] += prefactor;
        //			hessian[idx_h] += -3.0*prefactor*DD_normal[i_pair][alpha] * DD_normal[i_pair][beta];
        //		}
        //	}
        //}

        // Quadruplets
    }

    // Hamiltonian name as string
    static const std::string name = "Heisenberg";
    const std::string& Hamiltonian_Heisenberg::Name() { return name; }
}

#endif<|MERGE_RESOLUTION|>--- conflicted
+++ resolved
@@ -33,13 +33,8 @@
         mu_s(mu_s),
         external_field_magnitude(external_field_magnitude * C::mu_B), external_field_normal(external_field_normal),
         anisotropy_indices(anisotropy_indices), anisotropy_magnitudes(anisotropy_magnitudes), anisotropy_normals(anisotropy_normals),
-<<<<<<< HEAD
-        exchange_pairs(exchange_pairs), exchange_magnitudes(exchange_magnitudes), exchange_shell_magnitudes(0),
-        dmi_pairs(dmi_pairs), dmi_magnitudes(dmi_magnitudes), dmi_normals(dmi_normals), dmi_shell_magnitudes(0),
-=======
         exchange_pairs_in(exchange_pairs), exchange_magnitudes_in(exchange_magnitudes), exchange_shell_magnitudes(0),
         dmi_pairs_in(dmi_pairs), dmi_magnitudes_in(dmi_magnitudes), dmi_normals_in(dmi_normals), dmi_shell_magnitudes(0), dmi_shell_chirality(0),
->>>>>>> a016cefb
         quadruplets(quadruplets), quadruplet_magnitudes(quadruplet_magnitudes),
         ddi_cutoff_radius(ddi_radius)
     {
@@ -64,14 +59,9 @@
         mu_s(mu_s),
         external_field_magnitude(external_field_magnitude * C::mu_B), external_field_normal(external_field_normal),
         anisotropy_indices(anisotropy_indices), anisotropy_magnitudes(anisotropy_magnitudes), anisotropy_normals(anisotropy_normals),
-<<<<<<< HEAD
-        exchange_shell_magnitudes(exchange_shell_magnitudes),
-        dmi_shell_magnitudes(dmi_shell_magnitudes),
-=======
         exchange_pairs_in(0), exchange_magnitudes_in(0), exchange_shell_magnitudes(exchange_shell_magnitudes),
         dmi_pairs_in(0), dmi_magnitudes_in(0), dmi_normals_in(0), dmi_shell_magnitudes(dmi_shell_magnitudes), dmi_shell_chirality(dm_chirality),
         quadruplets(quadruplets), quadruplet_magnitudes(quadruplet_magnitudes),
->>>>>>> a016cefb
         ddi_cutoff_radius(ddi_radius)
     {
         // Generate interaction pairs, constants etc.
