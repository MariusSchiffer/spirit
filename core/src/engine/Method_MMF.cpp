--- conflicted
+++ resolved
@@ -66,23 +66,6 @@
     template <Solver solver>
     void Method_MMF<solver>::Calculate_Force(const std::vector<std::shared_ptr<vectorfield>> & configurations, std::vector<vectorfield> & forces)
     {
-<<<<<<< HEAD
-		if (this->mm_function == "Spectra Matrix")
-		{
-			this->Calculate_Force_Spectra_Matrix(configurations, forces);
-		}
-		/*else if (this->mm_function == "Spectra Prefactor")
-		{
-			this->Calculate_Force_Spectra_Prefactor(configurations, forces);
-		}
-		else if (this->mm_function == "Lanczos")
-		{
-			this->Calculate_Force_Lanczos(configurations, forces);
-		}*/
-		#ifdef SPIRIT_ENABLE_PINNING
-			Vectormath::set_c_a(1, forces[0], forces[0], this->systems[0]->geometry->mask_unpinned);
-		#endif // SPIRIT_ENABLE_PINNING
-=======
         // if (this->mm_function == "Spectra Matrix")
         // {
             this->Calculate_Force_Spectra_Matrix(configurations, forces);
@@ -92,7 +75,7 @@
         //     this->Calculate_Force_Lanczos(configurations, forces);
         // }
         #ifdef SPIRIT_ENABLE_PINNING
-            Vectormath::set_c_a(1, forces[0], forces[0], this->parameters->pinning->mask_unpinned);
+            Vectormath::set_c_a(1, forces[0], forces[0], this->systems[0]->geometry->mask_unpinned);
         #endif // SPIRIT_ENABLE_PINNING
     }
 
@@ -210,7 +193,7 @@
 
         // The gradient (unprojected)
         this->systems[0]->hamiltonian->Gradient(image, gradient);
-        Vectormath::set_c_a(1, gradient, gradient, this->parameters->pinning->mask_unpinned);
+        Vectormath::set_c_a(1, gradient, gradient, this->systems[0]->geometry->mask_unpinned);
 
         // The Hessian (unprojected)
         this->systems[0]->hamiltonian->Hessian(image, hessian);
@@ -331,7 +314,7 @@
                 Manifoldmath::invert_parallel(gradient, minimum_mode);
 
                 // Copy out the forces
-                Vectormath::set_c_a(-1, gradient, force, parameters.pinning->mask_unpinned);
+                Vectormath::set_c_a(-1, gradient, force, this->systems[0]->geometry->mask_unpinned);
             }
             else
             {
@@ -341,7 +324,7 @@
                     Manifoldmath::invert_parallel(gradient, minimum_mode);
 
                     // Copy out the forces
-                    Vectormath::set_c_a(-1, gradient, force, parameters.pinning->mask_unpinned);
+                    Vectormath::set_c_a(-1, gradient, force, this->systems[0]->geometry->mask_unpinned);
                 }
                 else if (mode_grad_angle > 1e-8)
                 {
@@ -349,14 +332,14 @@
                     if (false)
                     {
                         // Calculate the force
-                        // Vectormath::set_c_a(mode_grad, this->minimum_mode, force, parameters.pinning->mask_unpinned);
+                        // Vectormath::set_c_a(mode_grad, this->minimum_mode, force, this->systems[0]->geometry->mask_unpinned);
                         int sign = (scalar(0) < mode_grad) - (mode_grad < scalar(0));
-                        Vectormath::set_c_a(sign, this->minimum_mode, force, parameters.pinning->mask_unpinned);
+                        Vectormath::set_c_a(sign, this->minimum_mode, force, this->systems[0]->geometry->mask_unpinned);
                     }
                     else
                     {
                         // Copy out the forces
-                        Vectormath::set_c_a(1, gradient, force, parameters.pinning->mask_unpinned);
+                        Vectormath::set_c_a(1, gradient, force, this->systems[0]->geometry->mask_unpinned);
                     }
                 }
                 else
@@ -367,12 +350,12 @@
                         Manifoldmath::invert_parallel(gradient, minimum_mode);
 
                         // Copy out the forces
-                        Vectormath::set_c_a(-1, gradient, force, parameters.pinning->mask_unpinned);
+                        Vectormath::set_c_a(-1, gradient, force, this->systems[0]->geometry->mask_unpinned);
                     }
                     else
                     {
                         // Copy out the forces
-                        Vectormath::set_c_a(1, gradient, force, parameters.pinning->mask_unpinned);
+                        Vectormath::set_c_a(1, gradient, force, this->systems[0]->geometry->mask_unpinned);
                     }
                 }
             }
@@ -390,7 +373,6 @@
     void printmatrix(MatrixX & m)
     {
         std::cerr << m << std::endl;
->>>>>>> d7143b93
     }
 
         
