#include <engine/Eigenmodes.hpp>
#include <engine/Manifoldmath.hpp>

#include <Eigen/Dense>
#include <Eigen/Eigenvalues>
<<<<<<< HEAD
#include <SymEigsSolver.h>  // Also includes <MatOp/DenseGenMatProd.h>
//#include <GenEigsSolver.h>  // Also includes <MatOp/DenseGenMatProd.h>
//#include <GenEigsRealShiftSolver.h>
=======
#include <GenEigsSolver.h>
#include <SymEigsSolver.h>
>>>>>>> afe560ce

namespace Engine
{
    namespace Eigenmodes
    {
        bool Hessian_Full_Spectrum(const std::shared_ptr<Data::Parameters_Method> parameters,
            const vectorfield & spins, const vectorfield & gradient, const MatrixX & hessian,
            MatrixX & tangent_basis, MatrixX & hessian_constrained, VectorX & eigenvalues, MatrixX & eigenvectors)
        {
            int nos = spins.size();

            // Calculate the final Hessian to use for the minimum mode
            // TODO: add option to choose different Hessian calculation
            hessian_constrained = MatrixX::Zero(2*nos, 2*nos);
            tangent_basis       = MatrixX::Zero(3*nos, 2*nos);
            Manifoldmath::hessian_bordered(spins, gradient, hessian, tangent_basis, hessian_constrained);
            // Manifoldmath::hessian_projected(spins, gradient, hessian, tangent_basis, hessian_constrained);
            // Manifoldmath::hessian_weingarten(spins, gradient, hessian, tangent_basis, hessian_constrained);
            // Manifoldmath::hessian_spherical(spins, gradient, hessian, tangent_basis, hessian_constrained);
            // Manifoldmath::hessian_covariant(spins, gradient, hessian, tangent_basis, hessian_constrained);
            
            // Create and initialize a Eigen solver. Note: the hessian matrix should be symmetric!
            Eigen::SelfAdjointEigenSolver<MatrixX> hessian_spectrum(hessian_constrained);

            // Extract real eigenvalues
            eigenvalues = hessian_spectrum.eigenvalues().real();
            // Retrieve the real eigenvectors
            eigenvectors = hessian_spectrum.eigenvectors().real();

            // Return whether the calculation was successful
            return true;
        }

        bool Hessian_Partial_Spectrum(const std::shared_ptr<Data::Parameters_Method> parameters,
            const vectorfield & spins, const vectorfield & gradient, const MatrixX & hessian, int n_modes,
            MatrixX & tangent_basis, MatrixX & hessian_constrained, VectorX & eigenvalues, MatrixX & eigenvectors)
        {
            int nos = spins.size();

            // Restrict number of calculated modes to [1,2N)
            n_modes = std::max(1, std::min(2*nos-2, n_modes));

            // If we have only one spin, we can only calculate the full spectrum
            if (n_modes == nos)
                return Hessian_Full_Spectrum(parameters, spins, gradient, hessian, tangent_basis, hessian_constrained, eigenvalues, eigenvectors);

            // Calculate the final Hessian to use for the minimum mode
            // TODO: add option to choose different Hessian calculation
            hessian_constrained = MatrixX::Zero(2*nos, 2*nos);
            tangent_basis       = MatrixX::Zero(3*nos, 2*nos);
            Manifoldmath::hessian_bordered(spins, gradient, hessian, tangent_basis, hessian_constrained);
            // Manifoldmath::hessian_projected(spins, gradient, hessian, tangent_basis, hessian_constrained);
            // Manifoldmath::hessian_weingarten(spins, gradient, hessian, tangent_basis, hessian_constrained);
            // Manifoldmath::hessian_spherical(spins, gradient, hessian, tangent_basis, hessian_constrained);
            // Manifoldmath::hessian_covariant(spins, gradient, hessian, tangent_basis, hessian_constrained);
            
            // Remove degrees of freedom of pinned spins
            #ifdef SPIRIT_ENABLE_PINNING
                for (int i=0; i<nos; ++i)
                {
                    if (!parameters->pinning->mask_unpinned[i])
                    {
                        // Remove interaction block
                        for (int j=0; j<nos; ++j)
                        {
                            hessian_constrained.block<2,2>(2*i,2*j).setZero();
                            hessian_constrained.block<2,2>(2*j,2*i).setZero();
                        }
                        // Set diagonal matrix entries of pinned spins to a large value
                        hessian_constrained.block<2,2>(2*i,2*i).setZero();
                        hessian_constrained.block<2,2>(2*i,2*i).diagonal().setConstant(nos*1e5);
                    }
                }
            #endif // SPIRIT_ENABLE_PINNING

            // Create the Spectra Matrix product operation
            Spectra::DenseSymMatProd<scalar> op(hessian_constrained);
            // Create and initialize a Spectra solver
<<<<<<< HEAD
            Spectra::SymEigsSolver< scalar, Spectra::SMALLEST_ALGE, Spectra::DenseSymMatProd<scalar> > hessian_spectrum(&op, n_modes, 2*nos);
            hessian_spectrum.init();

            // Compute the specified spectrum, sorted by smallest real eigenvalue
=======
            Spectra::SymEigsSolver< scalar, Spectra::SMALLEST_ALGE, Spectra::DenseGenMatProd<scalar> > hessian_spectrum(&op, n_modes, 2*nos);
            hessian_spectrum.init();

            // Compute the specified spectrum, sorted by smallest eigenvalue. Note: the hessian matrix should be symmetric!
>>>>>>> afe560ce
            int nconv = hessian_spectrum.compute(1000, 1e-10, int(Spectra::SMALLEST_ALGE));

            // Extract real eigenvalues
            eigenvalues = hessian_spectrum.eigenvalues().real();

            // Retrieve the real eigenvectors
            eigenvectors = hessian_spectrum.eigenvectors().real();

            // Return whether the calculation was successful
            return (hessian_spectrum.info() == Spectra::SUCCESSFUL) && (nconv > 0);
        }
    }
}<|MERGE_RESOLUTION|>--- conflicted
+++ resolved
@@ -3,14 +3,7 @@
 
 #include <Eigen/Dense>
 #include <Eigen/Eigenvalues>
-<<<<<<< HEAD
-#include <SymEigsSolver.h>  // Also includes <MatOp/DenseGenMatProd.h>
-//#include <GenEigsSolver.h>  // Also includes <MatOp/DenseGenMatProd.h>
-//#include <GenEigsRealShiftSolver.h>
-=======
-#include <GenEigsSolver.h>
-#include <SymEigsSolver.h>
->>>>>>> afe560ce
+#include <SymEigsSolver.h>  // Also includes <MatOp/DenseSymMatProd.h>
 
 namespace Engine
 {
@@ -89,17 +82,10 @@
             // Create the Spectra Matrix product operation
             Spectra::DenseSymMatProd<scalar> op(hessian_constrained);
             // Create and initialize a Spectra solver
-<<<<<<< HEAD
             Spectra::SymEigsSolver< scalar, Spectra::SMALLEST_ALGE, Spectra::DenseSymMatProd<scalar> > hessian_spectrum(&op, n_modes, 2*nos);
             hessian_spectrum.init();
 
             // Compute the specified spectrum, sorted by smallest real eigenvalue
-=======
-            Spectra::SymEigsSolver< scalar, Spectra::SMALLEST_ALGE, Spectra::DenseGenMatProd<scalar> > hessian_spectrum(&op, n_modes, 2*nos);
-            hessian_spectrum.init();
-
-            // Compute the specified spectrum, sorted by smallest eigenvalue. Note: the hessian matrix should be symmetric!
->>>>>>> afe560ce
             int nconv = hessian_spectrum.compute(1000, 1e-10, int(Spectra::SMALLEST_ALGE));
 
             // Extract real eigenvalues
