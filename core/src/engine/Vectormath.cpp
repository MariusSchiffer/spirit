--- conflicted
+++ resolved
@@ -216,15 +216,9 @@
 
             scalar r_xy = std::sqrt(1 - v_z*v_z);
 
-<<<<<<< HEAD
-            vec[0] = r_xy * std::cos(2*M_PI*phi);
-            vec[1] = r_xy * std::sin(2 * M_PI*phi);
+            vec[0] = r_xy * std::cos(2*Pi*phi);
+            vec[1] = r_xy * std::sin(2*Pi*phi);
             vec[2] = v_z;
-=======
-			vec[0] = r_xy * std::cos(2*Pi*phi);
-			vec[1] = r_xy * std::sin(2*Pi*phi);
-			vec[2] = v_z;
->>>>>>> 4a1ff6fa
         }
         void get_random_vectorfield_unitsphere(std::mt19937 & prng, vectorfield & xi)
         {
