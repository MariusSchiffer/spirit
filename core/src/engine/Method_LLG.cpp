#include <Spirit_Defines.h>
#include <engine/Method_LLG.hpp>
#include <engine/Vectormath.hpp>
#include <data/Spin_System.hpp>
#include <data/Spin_System_Chain.hpp>
#include <io/IO.hpp>
#include <utility/Logging.hpp>

#include <iostream>
#include <ctime>
#include <math.h>

#include <fmt/format.h>

using namespace Utility;

namespace Engine
{
    template <Solver solver>
    Method_LLG<solver>::Method_LLG(std::shared_ptr<Data::Spin_System> system, int idx_img, int idx_chain) :
        Method_Solver<solver>(system->llg_parameters, idx_img, idx_chain)
    {
        // Currently we only support a single image being iterated at once:
        this->systems = std::vector<std::shared_ptr<Data::Spin_System>>(1, system);
        this->SenderName = Utility::Log_Sender::LLG;

        this->noi = this->systems.size();
        this->nos = this->systems[0]->nos;

        // Forces
        this->forces    = std::vector<vectorfield>(this->noi, vectorfield(this->nos));
        this->forces_virtual    = std::vector<vectorfield>(this->noi, vectorfield(this->nos));
        this->Gradient = std::vector<vectorfield>(this->noi, vectorfield(this->nos));
        this->xi = vectorfield(this->nos, {0,0,0});
        this->s_c_grad = vectorfield(this->nos, {0,0,0});
        this->temperature_distribution = scalarfield(this->nos, 0);
        
        // We assume it is not converged before the first iteration
        this->force_converged = std::vector<bool>(this->noi, false);
        this->force_max_abs_component = system->llg_parameters->force_convergence + 1.0;

        // History
        this->history = std::map<std::string, std::vector<scalar>>{
            {"max_torque_component", {this->force_max_abs_component}},
            {"E", {this->force_max_abs_component}},
            {"M_z", {this->force_max_abs_component}} };

        // Create shared pointers to the method's systems' spin configurations
        this->configurations = std::vector<std::shared_ptr<vectorfield>>(this->noi);
        for (int i = 0; i<this->noi; ++i) this->configurations[i] = this->systems[i]->spins;

        // Allocate force array
        //this->force = std::vector<vectorfield>(this->noi, vectorfield(this->nos, Vector3::Zero()));	// [noi][3*nos]

        //---- Initialise Solver-specific variables
        this->Initialize();

        // Initial force calculation s.t. it does not seem to be already converged
        this->Calculate_Force(this->configurations, this->forces);
        this->Calculate_Force_Virtual(this->configurations, this->forces, this->forces_virtual);
        // Post iteration hook to get forceMaxAbsComponent etc
        this->Hook_Post_Iteration();
    }


    template <Solver solver>
    void Method_LLG<solver>::Calculate_Force(const std::vector<std::shared_ptr<vectorfield>> & configurations, std::vector<vectorfield> & forces)
    {
        // Loop over images to calculate the total force on each Image
        for (unsigned int img = 0; img < this->systems.size(); ++img)
        {
            // Minus the gradient is the total Force here
            this->systems[img]->hamiltonian->Gradient(*configurations[img], Gradient[img]);
            #ifdef SPIRIT_ENABLE_PINNING
                Vectormath::set_c_a(1, Gradient[img], Gradient[img], this->parameters->pinning->mask_unpinned);
            #endif // SPIRIT_ENABLE_PINNING
            
            // Copy out
            Vectormath::set_c_a(-1, Gradient[img], forces[img]);
        }
    }

    template <Solver solver>
    void Method_LLG<solver>::Calculate_Force_Virtual(const std::vector<std::shared_ptr<vectorfield>> & configurations, const std::vector<vectorfield> & forces, std::vector<vectorfield> & forces_virtual)
    {
        using namespace Utility;

        for (unsigned int i=0; i<configurations.size(); ++i)
        {
            auto& image = *configurations[i];
            auto& force = forces[i];
            auto& force_virtual = forces_virtual[i];
            auto& parameters = *this->systems[i]->llg_parameters;

            //////////
            // time steps
            scalar damping = parameters.damping;
            // dt = time_step [ps] * gyromagnetic ratio / mu_B / (1+damping^2) <- not implemented
            scalar dtg = parameters.dt * Constants::gamma / Constants::mu_B / (1 + damping*damping);
            scalar sqrtdtg = dtg / std::sqrt( parameters.dt );
            // STT
            // - monolayer
            scalar a_j = parameters.stt_magnitude;
            Vector3 s_c_vec = parameters.stt_polarisation_normal;
            // - gradient
            scalar b_j = a_j;    // pre-factor b_j = u*mu_s/gamma (see bachelorthesis Constantin)
            scalar beta = parameters.beta;  // non-adiabatic parameter of correction term
            Vector3 je = s_c_vec;// direction of current
            //////////

<<<<<<< HEAD
            // If we want direct minimization, the virtual force is just spin x force
            if (parameters.direct_minimization)
=======
            // Direct minimisation
            if (parameters.direct_minimization || solver == Solver::VP)
>>>>>>> 4a1ff6fa
            {
                dtg = parameters.dt * Constants::gamma / Constants::mu_B;
                Vectormath::set_c_cross( dtg, image, force, force_virtual);
            }
<<<<<<< HEAD
            // Otherwise we also consider damping, spin current and temperature
=======
            // Dynamics simulation
>>>>>>> 4a1ff6fa
            else
            {
                Vectormath::set_c_a( dtg, force, force_virtual);
                Vectormath::add_c_cross( dtg * damping, image, force, force_virtual);

                // STT
                if (a_j > 0)
                {
                    if (parameters.stt_use_gradient)
                    {
                        auto& geometry = *this->systems[0]->geometry;
                        auto& boundary_conditions = this->systems[0]->hamiltonian->boundary_conditions;
                        // Gradient approximation for in-plane currents
                        Vectormath::directional_gradient(image, geometry, boundary_conditions, je, s_c_grad); // s_c_grad = (j_e*grad)*S
                        Vectormath::add_c_a    ( dtg * a_j * ( damping - beta ), s_c_grad, force_virtual); // TODO: a_j durch b_j ersetzen 
                        Vectormath::add_c_cross( dtg * a_j * ( 1 + beta * damping ), s_c_grad, image, force_virtual); // TODO: a_j durch b_j ersetzen 
                        // Gradient in current richtung, daher => *(-1)
                    }
                    else
                    {
                        // Monolayer approximation
                        Vectormath::add_c_a    ( -dtg * a_j * ( damping - beta ), s_c_vec, force_virtual);
                        Vectormath::add_c_cross( -dtg * a_j * ( 1 + beta * damping ), s_c_vec, image, force_virtual);
                    }
                }

                // Temperature
                if (parameters.temperature > 0 || parameters.temperature_gradient_inclination != 0)
                {
                    // Generate random directions
                    Vectormath::get_random_vectorfield_unitsphere(parameters.prng, this->xi);

                    // If we have a temperature gradient, we use the distribution (scalarfield)
                    if (parameters.temperature_gradient_inclination != 0)
                    {
                        // Calculate distribution
                        Vectormath::get_gradient_distribution(
                            *this->systems[i]->geometry,
                            parameters.temperature_gradient_direction,
                            parameters.temperature,
                            parameters.temperature_gradient_inclination,
                            temperature_distribution, 0, 1e30);

                        // Add homogeneous component
                        if (parameters.temperature > 0)
                            Vectormath::add(temperature_distribution, parameters.temperature);

                        scalar epsilon = sqrtdtg * Utility::Constants::k_B;
                        Vectormath::scale(temperature_distribution, epsilon);

                        Vectormath::add_c_a(temperature_distribution, this->xi, force_virtual);

                        Vectormath::scale(temperature_distribution, damping);
                        Vectormath::add_c_cross(temperature_distribution, image, this->xi, force_virtual);
                    }
                    // If we only have homogeneous temperature we do it more efficiently
                    else if (parameters.temperature > 0)
                    {
                        scalar epsilon = sqrtdtg * Utility::Constants::k_B * parameters.temperature;
                        Vectormath::add_c_a    (epsilon, this->xi, force_virtual);
                        Vectormath::add_c_cross(epsilon * damping, image, this->xi, force_virtual);
                    }
                }
            }
            // Apply Pinning
            #ifdef SPIRIT_ENABLE_PINNING
                Vectormath::set_c_a(1, force_virtual, force_virtual, parameters.pinning->mask_unpinned);
            #endif // SPIRIT_ENABLE_PINNING
        }
    }


    template <Solver solver>
    bool Method_LLG<solver>::Converged()
    {
        // Check if all images converged
        return std::all_of(this->force_converged.begin(),
                            this->force_converged.end(),
                            [](bool b) { return b; });
    }

    template <Solver solver>
    void Method_LLG<solver>::Hook_Pre_Iteration()
    {

    }

    template <Solver solver>
    void Method_LLG<solver>::Hook_Post_Iteration()
    {
        // --- Convergence Parameter Update
        // Loop over images to calculate the maximum force components
        for (unsigned int img = 0; img < this->systems.size(); ++img)
        {
            this->force_converged[img] = false;
            auto fmax = this->Force_on_Image_MaxAbsComponent(*(this->systems[img]->spins), this->forces_virtual[img]);
            if (fmax > 0) this->force_max_abs_component = fmax;
            else this->force_max_abs_component = 0;
            if (fmax < this->systems[img]->llg_parameters->force_convergence) this->force_converged[img] = true;
        }

        // --- Image Data Update
        // Update the system's Energy
        // ToDo: copy instead of recalculating
        this->systems[0]->UpdateEnergy();

        // ToDo: How to update eff_field without numerical overhead?
        // systems[0]->effective_field = Gradient[0];
        // Vectormath::scale(systems[0]->effective_field, -1);
        Manifoldmath::project_tangential(this->forces[0], *this->systems[0]->spins);
        Vectormath::set_c_a(1, this->forces[0], this->systems[0]->effective_field);
        // systems[0]->UpdateEffectiveField();

        // TODO: In order to update Rx with the neighbouring images etc., we need the state -> how to do this?

        // --- Renormalize Spins?
        // TODO: figure out specialization of members (Method_LLG should hold Parameters_Method_LLG)
        // if (this->parameters->renorm_sd) {
        //     try {
        //         //Vectormath::Normalize(3, s->nos, s->spins);
        //     }
        //     catch (Exception ex)
        // 	{
        //         if (ex == Exception::Division_by_zero)
        // 		{
        // 			Log(Utility::Log_Level::Warning, Utility::Log_Sender::LLG, "During Iteration Spin = (0,0,0) was detected. Using Random Spin Array");
        //             //Utility::Configurations::Random(s, false);
        //         }
        //         else { throw(ex); }
        //     }

        // }//endif renorm_sd
    }

    template <Solver solver>
    void Method_LLG<solver>::Finalize()
    {
        this->systems[0]->iteration_allowed = false;
    }


    template <Solver solver>
    void Method_LLG<solver>::Save_Current(std::string starttime, int iteration, bool initial, bool final)
    {
        // History save
        this->history["max_torque_component"].push_back(this->force_max_abs_component);
        this->systems[0]->UpdateEnergy();
        this->history["E"].push_back(this->systems[0]->E);
        auto mag = Engine::Vectormath::Magnetization(*this->systems[0]->spins);
        this->history["M_z"].push_back(mag[2]);

        // File save
        if (this->parameters->output_any)
        {
            // Convert indices to formatted strings
            auto s_img  = fmt::format("{:0>2}", this->idx_image);
            int base = (int)log10(this->parameters->n_iterations);
            std::string s_iter = fmt::format("{:0>"+fmt::format("{}",base)+"}", iteration);

            std::string preSpinsFile;
            std::string preEnergyFile;
            std::string fileTag;
            
            if (this->systems[0]->llg_parameters->output_file_tag == "<time>")
                fileTag = starttime + "_";
            else if (this->systems[0]->llg_parameters->output_file_tag != "")
                fileTag = this->systems[0]->llg_parameters->output_file_tag + "_";
            else
                fileTag = "";
                
            preSpinsFile = this->parameters->output_folder + "/" + fileTag + "Image-" + s_img + "_Spins";
            preEnergyFile = this->parameters->output_folder + "/"+ fileTag + "Image-" + s_img + "_Energy";
            

            // Function to write or append image and energy files
            auto writeOutputConfiguration = [this, preSpinsFile, preEnergyFile, iteration](std::string suffix, bool append)
            {
                // File name and comment
                std::string spinsFile = preSpinsFile + suffix + ".txt";
                std::string comment = std::to_string( iteration );
                // Spin Configuration
                IO::Write_Spin_Configuration( *( this->systems[0] )->spins, 
                                              *( this->systems[0] )->geometry, spinsFile, 
                                              IO::VF_FileFormat::SPIRIT_WHITESPACE_SPIN, 
                                              comment, append );
            };

            auto writeOutputEnergy = [this, preSpinsFile, preEnergyFile, iteration](std::string suffix, bool append)
            {
                bool normalize = this->systems[0]->llg_parameters->output_energy_divide_by_nspins;

                // File name
                std::string energyFile = preEnergyFile + suffix + ".txt";
                std::string energyFilePerSpin = preEnergyFile + "-perSpin" + suffix + ".txt";

                // Energy
                if (append)
                {
                    // Check if Energy File exists and write Header if it doesn't
                    std::ifstream f(energyFile);
                    if (!f.good()) IO::Write_Energy_Header(*this->systems[0], energyFile);
                    // Append Energy to File
                    IO::Append_Image_Energy(*this->systems[0], iteration, energyFile, normalize);
                }
                else
                {
                    IO::Write_Energy_Header(*this->systems[0], energyFile);
                    IO::Append_Image_Energy(*this->systems[0], iteration, energyFile, normalize);
                    if (this->systems[0]->llg_parameters->output_energy_spin_resolved)
                    {
                        IO::Write_Image_Energy_per_Spin(*this->systems[0], energyFilePerSpin, normalize);
                    }
                }
            };
            
            // Initial image before simulation
            if (initial && this->parameters->output_initial)
            {
                writeOutputConfiguration("-initial", false);
                writeOutputEnergy("-initial", false);
            }
            // Final image after simulation
            else if (final && this->parameters->output_final)
            {
                writeOutputConfiguration("-final", false);
                writeOutputEnergy("-final", false);
            }
            
            // Single file output
            if (this->systems[0]->llg_parameters->output_configuration_step)
            {
                writeOutputConfiguration("_" + s_iter, false);
            }
            if (this->systems[0]->llg_parameters->output_energy_step)
            {
                writeOutputEnergy("_" + s_iter, false);
            }

            // Archive file output (appending)
            if (this->systems[0]->llg_parameters->output_configuration_archive)
            {
                writeOutputConfiguration("-archive", true);
            }
            if (this->systems[0]->llg_parameters->output_energy_archive)
            {
                writeOutputEnergy("-archive", true);
            }

            // Save Log
            Log.Append_to_File();
        }
    }

    // Method name as string
    template <Solver solver>
    std::string Method_LLG<solver>::Name() { return "LLG"; }


    // Template instantiations
    template class Method_LLG<Solver::SIB>;
    template class Method_LLG<Solver::Heun>;
    template class Method_LLG<Solver::Depondt>;
    template class Method_LLG<Solver::NCG>;
    template class Method_LLG<Solver::VP>;
}<|MERGE_RESOLUTION|>--- conflicted
+++ resolved
@@ -108,22 +108,13 @@
             Vector3 je = s_c_vec;// direction of current
             //////////
 
-<<<<<<< HEAD
-            // If we want direct minimization, the virtual force is just spin x force
-            if (parameters.direct_minimization)
-=======
             // Direct minimisation
             if (parameters.direct_minimization || solver == Solver::VP)
->>>>>>> 4a1ff6fa
             {
                 dtg = parameters.dt * Constants::gamma / Constants::mu_B;
                 Vectormath::set_c_cross( dtg, image, force, force_virtual);
             }
-<<<<<<< HEAD
-            // Otherwise we also consider damping, spin current and temperature
-=======
             // Dynamics simulation
->>>>>>> 4a1ff6fa
             else
             {
                 Vectormath::set_c_a( dtg, force, force_virtual);
