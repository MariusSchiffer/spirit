<<<<<<< HEAD
#include <Geometry.h>
#include "Qhull.h"
#include "QhullFacetList.h"
#include "QhullVertexSet.h"
=======
#include <Geometry.hpp>
>>>>>>> b7ae9a28

namespace Data
{
	Geometry::Geometry(std::vector<std::vector<double>> basis_i, const std::vector<std::vector<double>> translation_vectors_i,
		const std::vector<int> n_cells_i, const int n_spins_basic_domain_i, const std::vector<double> spin_pos_i) :
		basis(basis_i), translation_vectors(translation_vectors_i),
		n_cells(n_cells_i), n_spins_basic_domain(n_spins_basic_domain_i),
		spin_pos(spin_pos_i), nos( n_spins_basic_domain_i * n_cells_i[0] * n_cells_i[1] * n_cells_i[2])
	{
		// Calculate Bounds of the System
		this->bounds_min = std::vector<double>(3);
		this->bounds_max = std::vector<double>(3);
		this->center = std::vector<double>(3);

		for (int dim = 0; dim < 3; ++dim)
		{
			for (int iatom = 0; iatom < nos; ++iatom)
			{
				if (this->spin_pos[dim*nos + iatom] < this->bounds_min[dim]) this->bounds_min[dim] = spin_pos[dim*nos + iatom];
				if (this->spin_pos[dim*nos + iatom] > this->bounds_max[dim]) this->bounds_max[dim] = spin_pos[dim*nos + iatom];
			}
		}

		// Calculate Center of the System
		for (int dim = 0; dim < 3; ++dim)
		{
			this->center[dim] = (this->bounds_min[dim] + this->bounds_max[dim]) / 2.0;
		}
	}

    std::vector<tetrahedron_t> compute_delaunay_triangulation(const std::vector<vector_t> &points) {
        const int ndim = 3;
        std::vector<tetrahedron_t> tetrahedra;
        tetrahedron_t tmp_tetrahedron;
        int *current_index;

        orgQhull::Qhull qhull;
        qhull.runQhull("", ndim, points.size(), (coordT *) points.data(),  "qhull d Qt Qbb Qz");

        orgQhull::QhullFacetList facet_list = qhull.facetList();
        for(orgQhull::QhullFacetList::iterator facet_it = facet_list.begin(); facet_it != facet_list.end(); ++facet_it) {
            if(!facet_it->isUpperDelaunay()) {
                orgQhull::QhullVertexSet vertices = facet_it->vertices();
                current_index = &tmp_tetrahedron.point_indices[0];
                for(orgQhull::QhullVertexSet::iterator vertex_it = vertices.begin(); vertex_it != vertices.end(); ++vertex_it) {
                    *current_index++ = (*vertex_it).point().id();
                }
                tetrahedra.push_back(tmp_tetrahedron);
            }
        }

        return tetrahedra;
    }
}

<|MERGE_RESOLUTION|>--- conflicted
+++ resolved
@@ -1,63 +1,59 @@
-<<<<<<< HEAD
-#include <Geometry.h>
-#include "Qhull.h"
-#include "QhullFacetList.h"
-#include "QhullVertexSet.h"
-=======
-#include <Geometry.hpp>
->>>>>>> b7ae9a28
-
-namespace Data
-{
-	Geometry::Geometry(std::vector<std::vector<double>> basis_i, const std::vector<std::vector<double>> translation_vectors_i,
-		const std::vector<int> n_cells_i, const int n_spins_basic_domain_i, const std::vector<double> spin_pos_i) :
-		basis(basis_i), translation_vectors(translation_vectors_i),
-		n_cells(n_cells_i), n_spins_basic_domain(n_spins_basic_domain_i),
-		spin_pos(spin_pos_i), nos( n_spins_basic_domain_i * n_cells_i[0] * n_cells_i[1] * n_cells_i[2])
-	{
-		// Calculate Bounds of the System
-		this->bounds_min = std::vector<double>(3);
-		this->bounds_max = std::vector<double>(3);
-		this->center = std::vector<double>(3);
-
-		for (int dim = 0; dim < 3; ++dim)
-		{
-			for (int iatom = 0; iatom < nos; ++iatom)
-			{
-				if (this->spin_pos[dim*nos + iatom] < this->bounds_min[dim]) this->bounds_min[dim] = spin_pos[dim*nos + iatom];
-				if (this->spin_pos[dim*nos + iatom] > this->bounds_max[dim]) this->bounds_max[dim] = spin_pos[dim*nos + iatom];
-			}
-		}
-
-		// Calculate Center of the System
-		for (int dim = 0; dim < 3; ++dim)
-		{
-			this->center[dim] = (this->bounds_min[dim] + this->bounds_max[dim]) / 2.0;
-		}
-	}
-
-    std::vector<tetrahedron_t> compute_delaunay_triangulation(const std::vector<vector_t> &points) {
-        const int ndim = 3;
-        std::vector<tetrahedron_t> tetrahedra;
-        tetrahedron_t tmp_tetrahedron;
-        int *current_index;
-
-        orgQhull::Qhull qhull;
-        qhull.runQhull("", ndim, points.size(), (coordT *) points.data(),  "qhull d Qt Qbb Qz");
-
-        orgQhull::QhullFacetList facet_list = qhull.facetList();
-        for(orgQhull::QhullFacetList::iterator facet_it = facet_list.begin(); facet_it != facet_list.end(); ++facet_it) {
-            if(!facet_it->isUpperDelaunay()) {
-                orgQhull::QhullVertexSet vertices = facet_it->vertices();
-                current_index = &tmp_tetrahedron.point_indices[0];
-                for(orgQhull::QhullVertexSet::iterator vertex_it = vertices.begin(); vertex_it != vertices.end(); ++vertex_it) {
-                    *current_index++ = (*vertex_it).point().id();
-                }
-                tetrahedra.push_back(tmp_tetrahedron);
-            }
-        }
-
-        return tetrahedra;
-    }
-}
-
+#include <Geometry.hpp>
+#include "Qhull.h"
+#include "QhullFacetList.h"
+#include "QhullVertexSet.h"
+
+namespace Data
+{
+	Geometry::Geometry(std::vector<std::vector<double>> basis_i, const std::vector<std::vector<double>> translation_vectors_i,
+		const std::vector<int> n_cells_i, const int n_spins_basic_domain_i, const std::vector<double> spin_pos_i) :
+		basis(basis_i), translation_vectors(translation_vectors_i),
+		n_cells(n_cells_i), n_spins_basic_domain(n_spins_basic_domain_i),
+		spin_pos(spin_pos_i), nos( n_spins_basic_domain_i * n_cells_i[0] * n_cells_i[1] * n_cells_i[2])
+	{
+		// Calculate Bounds of the System
+		this->bounds_min = std::vector<double>(3);
+		this->bounds_max = std::vector<double>(3);
+		this->center = std::vector<double>(3);
+
+		for (int dim = 0; dim < 3; ++dim)
+		{
+			for (int iatom = 0; iatom < nos; ++iatom)
+			{
+				if (this->spin_pos[dim*nos + iatom] < this->bounds_min[dim]) this->bounds_min[dim] = spin_pos[dim*nos + iatom];
+				if (this->spin_pos[dim*nos + iatom] > this->bounds_max[dim]) this->bounds_max[dim] = spin_pos[dim*nos + iatom];
+			}
+		}
+
+		// Calculate Center of the System
+		for (int dim = 0; dim < 3; ++dim)
+		{
+			this->center[dim] = (this->bounds_min[dim] + this->bounds_max[dim]) / 2.0;
+		}
+	}
+
+    std::vector<tetrahedron_t> compute_delaunay_triangulation(const std::vector<vector_t> &points) {
+        const int ndim = 3;
+        std::vector<tetrahedron_t> tetrahedra;
+        tetrahedron_t tmp_tetrahedron;
+        int *current_index;
+
+        orgQhull::Qhull qhull;
+        qhull.runQhull("", ndim, points.size(), (coordT *) points.data(),  "qhull d Qt Qbb Qz");
+
+        orgQhull::QhullFacetList facet_list = qhull.facetList();
+        for(orgQhull::QhullFacetList::iterator facet_it = facet_list.begin(); facet_it != facet_list.end(); ++facet_it) {
+            if(!facet_it->isUpperDelaunay()) {
+                orgQhull::QhullVertexSet vertices = facet_it->vertices();
+                current_index = &tmp_tetrahedron.point_indices[0];
+                for(orgQhull::QhullVertexSet::iterator vertex_it = vertices.begin(); vertex_it != vertices.end(); ++vertex_it) {
+                    *current_index++ = (*vertex_it).point().id();
+                }
+                tetrahedra.push_back(tmp_tetrahedron);
+            }
+        }
+
+        return tetrahedra;
+    }
+}
+