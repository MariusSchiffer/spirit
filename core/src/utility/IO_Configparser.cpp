﻿#include "IO.hpp"
#include "IO_Filter_File_Handle.hpp"
#include "Vectormath.hpp"
#include "Neighbours.hpp"
#include "Logging.hpp"
#include "Exception.hpp"

#include <iostream>
#include <fstream>
#include <thread>
#include <string>
#include <sstream>

namespace Utility
{
	namespace IO
	{
		void Log_Levels_from_Config(const std::string configFile)
		{
			// Verbosity and Reject Level are read as integers
			int i_print_level = 5, i_accept_level = 5;
			std::string output_folder = ".";

			//------------------------------- Parser --------------------------------
			if (configFile != "")
			{
				try {
					Log(Log_Level::Info, Log_Sender::IO, "Building Log_Levels");
					IO::Filter_File_Handle myfile(configFile);

					// Accept Level
					if (myfile.Find("log_accept")) myfile.iss >> i_accept_level;
					else Log(Log_Level::Error, Log_Sender::IO, "Keyword 'log_accept' not found. Using Default.");

					// Print level
					if (myfile.Find("log_print")) myfile.iss >> i_print_level;
					else Log(Log_Level::Error, Log_Sender::IO, "Keyword 'log_print' not found. Using Default.");

					// Output folder
					if (myfile.Find("log_output_folder")) myfile.iss >> output_folder;
					else Log(Log_Level::Error, Log_Sender::IO, "Keyword 'log_output_folder' not found. Using Default.");

				}// end try
				catch (Exception ex) {
					if (ex == Exception::File_not_Found) {
						Log(Log_Level::Error, Log_Sender::IO, "Log_Levels: Unable to open Config File " + configFile + " Leaving values at default.");
					}
					else throw ex;
				}// end catch
			}
			// Log the parameters
			Log(Log_Level::Parameter, Log_Sender::IO, "Log accept level  = " + std::to_string(i_accept_level));
			Log(Log_Level::Parameter, Log_Sender::IO, "Log print level   = " + std::to_string(i_print_level));
			Log(Log_Level::Parameter, Log_Sender::IO, "Log output folder = " + output_folder);
			// Update the Log
			Log.accept_level  = Log_Level(i_accept_level);
			Log.print_level   = Log_Level(i_print_level);
			Log.output_folder = output_folder;
		}// End Log_Levels_from_Config


		std::unique_ptr<Data::Spin_System> Spin_System_from_Config(const std::string configFile)
		{
			Log(Log_Level::Info, Log_Sender::IO, "-------------- Initialising Spin System ------------");
			// ----------------------------------------------------------------------------------------------
			// Geometry
			auto geometry = Geometry_from_Config(configFile);
			// LLG Parameters
			auto llg_params = Parameters_Method_LLG_from_Config(configFile);
			// Hamiltonian
			auto hamiltonian = std::move(Hamiltonian_from_Config(configFile, *geometry));
			// Spin System
			auto system = std::unique_ptr<Data::Spin_System>(new Data::Spin_System(std::move(hamiltonian), std::move(geometry), std::move(llg_params), false));
			// ----------------------------------------------------------------------------------------------
			Log(Log_Level::Info, Log_Sender::IO, "-------------- Spin System Initialised -------------");

			// Return
			return system;
		}// End Spin_System_from_Config		


		void Basis_from_Config(const std::string configFile, std::vector<std::vector<scalar>> & basis, std::vector<std::vector<scalar>> & basis_atoms,
			int & no_spins_basic_domain)
		{
			// ---------- Default values
			// Lattice constant [Angtrom]
			scalar lattice_constant = 1.0;
			// Basis: vector {a, b, c}
			basis = { std::vector<scalar>{1,0,0}, std::vector<scalar>{0,1,0}, std::vector<scalar>{0,0,1} };
			// Atoms in the basis [dim][n_basis_atoms]
			basis_atoms = { std::vector<scalar>{0}, std::vector<scalar>{0}, std::vector<scalar>{0} };
			// NoS in the basic domain (= unit cell for periodic lattices)
			no_spins_basic_domain = basis_atoms[0].size();
			
			Log(Log_Level::Info, Log_Sender::IO, "Basis: building");

			if (configFile != "")
			{
				try {
					IO::Filter_File_Handle myfile(configFile);

					myfile.Read_Single(lattice_constant, "lattice_constant");

					// Utility 1D array to build vectors and use Vectormath
					std::vector<scalar> build_array = { 0, 0, 0 };

					if (myfile.Find("basis"))
					{
						// Read the basis vectors a, b, c
						myfile.GetLine();
						myfile.iss >> basis[0][0] >> basis[1][0] >> basis[2][0];
						myfile.GetLine();
						myfile.iss >> basis[0][1] >> basis[1][1] >> basis[2][1];
						myfile.GetLine();
						myfile.iss >> basis[0][2] >> basis[1][2] >> basis[2][2];

						// Read no_spins_basic_domain and atoms in basis
						myfile.GetLine();
						myfile.iss >> no_spins_basic_domain;
						basis_atoms = std::vector<std::vector<scalar>>(3, std::vector<scalar>(no_spins_basic_domain));

						// Read spins per basic domain
						for (int iatom = 0; iatom < no_spins_basic_domain; ++iatom)
						{
							myfile.GetLine();
							myfile.iss >> basis_atoms[0][iatom] >> basis_atoms[1][iatom] >> basis_atoms[2][iatom];
							// Get x,y,z of component of spin_pos in unit of length (instead of in units of a,b,c)
							for (int i = 0; i < 3; ++i)
							{
								build_array[i] = basis[i][0] * basis_atoms[0][iatom] + basis[i][1] * basis_atoms[1][iatom] + basis[i][2] * basis_atoms[2][iatom];
							}
							for (int i=0; i<3; ++i) basis_atoms[i][iatom] = lattice_constant * build_array[i];
						}// endfor iatom

					}// end find "basis"
					else {
						Log(Log_Level::Error, Log_Sender::IO, "Keyword 'basis' not found. Using Default (sc)");
					}
				}// end try
				catch (Exception ex) {
					if (ex == Exception::File_not_Found)
					{
						Log(Log_Level::Error, Log_Sender::IO, "Basis: Unable to open Config File " + configFile + " Leaving values at default.");
						throw Exception::System_not_Initialized;
					}
					else throw ex;
				}// end catch
			}
			else Log(Log_Level::Warning, Log_Sender::IO, "Basis: No config file specified. Leaving values at default.");
			
			// Log the parameters
			Log(Log_Level::Parameter, Log_Sender::IO, "Lattice constant = " + std::to_string(lattice_constant) + " angstrom");
			Log(Log_Level::Debug, Log_Sender::IO, "Basis: vectors in units of lattice constant");
			Log(Log_Level::Debug, Log_Sender::IO, "        a = " + std::to_string(basis[0][0]/lattice_constant) + " " + std::to_string(basis[1][0]/lattice_constant) + " " + std::to_string(basis[2][0]/lattice_constant));
			Log(Log_Level::Debug, Log_Sender::IO, "        b = " + std::to_string(basis[0][1]/lattice_constant) + " " + std::to_string(basis[1][1]/lattice_constant) + " " + std::to_string(basis[2][1]/lattice_constant));
			Log(Log_Level::Debug, Log_Sender::IO, "        c = " + std::to_string(basis[0][2]/lattice_constant) + " " + std::to_string(basis[1][2]/lattice_constant) + " " + std::to_string(basis[2][2]/lattice_constant));
			Log(Log_Level::Parameter, Log_Sender::IO, "Basis: vectors");
			Log(Log_Level::Parameter, Log_Sender::IO, "        a = " + std::to_string(basis[0][0]) + " " + std::to_string(basis[1][0]) + " " + std::to_string(basis[2][0]));
			Log(Log_Level::Parameter, Log_Sender::IO, "        b = " + std::to_string(basis[0][1]) + " " + std::to_string(basis[1][1]) + " " + std::to_string(basis[2][1]));
			Log(Log_Level::Parameter, Log_Sender::IO, "        c = " + std::to_string(basis[0][2]) + " " + std::to_string(basis[1][2]) + " " + std::to_string(basis[2][2]));
			Log(Log_Level::Parameter, Log_Sender::IO, "Basis: " + std::to_string(no_spins_basic_domain) + " atom(s) at the following positions:");
			for (int iatom = 0; iatom < no_spins_basic_domain; ++iatom)
			{
				Log(Log_Level::Parameter, Log_Sender::IO, "            " + std::to_string(iatom) + " = " + std::to_string(basis_atoms[0][iatom]) + " " + std::to_string(basis_atoms[1][iatom]) + " " + std::to_string(basis_atoms[2][iatom]));
			}
			Log(Log_Level::Info, Log_Sender::IO, "Basis: built");
		}// End Basis_from_Config

		std::unique_ptr<Data::Geometry> Geometry_from_Config(const std::string configFile)
		{
			//-------------- Insert default values here -----------------------------
			// Basis from separate file?
			std::string basis_file = "";
			// Basis: vector {a, b, c}
			std::vector<std::vector<scalar>> basis = { std::vector<scalar>{1,0,0}, std::vector<scalar>{0,1,0}, std::vector<scalar>{0,0,1} };
			// Atoms in the basis [dim][n_basis_atoms]
			std::vector<std::vector<scalar>> basis_atoms = { std::vector<scalar>{0}, std::vector<scalar>{0}, std::vector<scalar>{0} };
			// NoS in the basic domain (= unit cell for periodic lattices)
			int no_spins_basic_domain = basis_atoms[0].size();
			// Translation vectors [dim][nov]
			std::vector<std::vector<scalar>> translation_vectors = { std::vector<scalar>{1,0,0}, std::vector<scalar>{0,1,0}, std::vector<scalar>{0,0,1} };
			// Number of translations nT for each basis direction
			std::vector<int> n_cells = { 100, 100, 1 };
			// Number of Spins
			int nos;
			std::vector<scalar> spin_pos;

			// Utility 1D array to build vectors and use Vectormath
			std::vector<scalar> build_array = { 0, 0, 0 };

			Log(Log_Level::Info, Log_Sender::IO, "Geometry: building");
			//------------------------------- Parser --------------------------------
			// iteration variables
			int iatom = 0, dim = 0;
			if (configFile != "")
			{
				try {
					Log(Log_Level::Info, Log_Sender::IO, "Reading Geometry Parameters");
					IO::Filter_File_Handle myfile(configFile);

					// Read Shape of spins in term of the basis
					if (myfile.Find("translation_vectors"))
					{
						// Read translation vectors into translation_vectors & nTa, nTb, nTc
						myfile.GetLine();
						myfile.iss >> translation_vectors[0][0] >> translation_vectors[1][0] >> translation_vectors[2][0] >> n_cells[0];
						myfile.GetLine();
						myfile.iss >> translation_vectors[0][1] >> translation_vectors[1][1] >> translation_vectors[2][1] >> n_cells[1];
						myfile.GetLine();
						myfile.iss >> translation_vectors[0][2] >> translation_vectors[1][2] >> translation_vectors[2][2] >> n_cells[2];
					}// finish Reading Shape in terms of basis
					else {
						Log(Log_Level::Error, Log_Sender::IO, "Keyword 'translation_vectors' not found. Using default. (sc 30x30x0)");
					}
					// Read Basis
						
					if (myfile.Find("basis_from_config"))
					{
						myfile.iss >> basis_file;
						Basis_from_Config(basis_file, basis, basis_atoms, no_spins_basic_domain);
					}
					else if (myfile.Find("basis"))
					{
						Basis_from_Config(configFile, basis, basis_atoms, no_spins_basic_domain);
					}
					else {
						Log(Log_Level::Error, Log_Sender::IO, "Neither Keyword 'basis_from_config', nor Keyword 'basis' found. Using Default (sc)");
					}// end Basis
				}// end try
				catch (Exception ex)
				{
					if (ex == Exception::File_not_Found)
					{
						Log(Log_Level::Error, Log_Sender::IO, "Geometry: Unable to open Config File " + configFile + " Leaving values at default.");
					}
					else throw ex;
				}// end catch
			}// end if file=""
			else Log(Log_Level::Warning, Log_Sender::IO, "Geometry: Using default configuration!");

			Log(Log_Level::Parameter, Log_Sender::IO, "Translation: vectors");
			Log(Log_Level::Parameter, Log_Sender::IO, "        a = " + std::to_string(translation_vectors[0][0]) + " " + std::to_string(translation_vectors[1][0]) + " " + std::to_string(translation_vectors[2][0]));
			Log(Log_Level::Parameter, Log_Sender::IO, "        b = " + std::to_string(translation_vectors[0][1]) + " " + std::to_string(translation_vectors[1][1]) + " " + std::to_string(translation_vectors[2][1]));
			Log(Log_Level::Parameter, Log_Sender::IO, "        c = " + std::to_string(translation_vectors[0][2]) + " " + std::to_string(translation_vectors[1][2]) + " " + std::to_string(translation_vectors[2][2]));

			// Get x,y,z of component of translation_vectors in unit of length (instead of in units of a,b,c)
			for (dim = 0; dim < 3; ++dim)
			{
				for (int i = 0; i < 3; ++i)
				{
					build_array[i] = basis[0][i] * translation_vectors[dim][0] + basis[1][i] * translation_vectors[dim][1] + basis[2][i] * translation_vectors[dim][2];
				}
				translation_vectors[dim] = build_array;
			}
			// Calculate NOS
			nos = no_spins_basic_domain * n_cells[0] * n_cells[1] * n_cells[2];

			// Spin Positions
			spin_pos = std::vector<scalar>(3*nos);
			Vectormath::Build_Spins(spin_pos, basis_atoms, translation_vectors, n_cells, no_spins_basic_domain);
			
			// Log parameters
			Log(Log_Level::Parameter, Log_Sender::IO, "Translation: vectors transformed by basis");
			Log(Log_Level::Parameter, Log_Sender::IO, "        a = " + std::to_string(translation_vectors[0][0]) + " " + std::to_string(translation_vectors[1][0]) + " " + std::to_string(translation_vectors[2][0]));
			Log(Log_Level::Parameter, Log_Sender::IO, "        b = " + std::to_string(translation_vectors[0][1]) + " " + std::to_string(translation_vectors[1][1]) + " " + std::to_string(translation_vectors[2][1]));
			Log(Log_Level::Parameter, Log_Sender::IO, "        c = " + std::to_string(translation_vectors[0][2]) + " " + std::to_string(translation_vectors[1][2]) + " " + std::to_string(translation_vectors[2][2]));
			Log(Log_Level::Parameter, Log_Sender::IO, "Translation: n_cells");
			Log(Log_Level::Parameter, Log_Sender::IO, "        na = " + std::to_string(n_cells[0]));
			Log(Log_Level::Parameter, Log_Sender::IO, "        nb = " + std::to_string(n_cells[1]));
			Log(Log_Level::Parameter, Log_Sender::IO, "        nc = " + std::to_string(n_cells[2]));
			Log(Log_Level::Parameter, Log_Sender::IO, "Geometry: " + std::to_string(nos) + " spins");

			// Return geometry
			auto geometry = std::unique_ptr<Data::Geometry>(new Data::Geometry(basis, translation_vectors, n_cells, no_spins_basic_domain, basis_atoms, spin_pos));
			Log(Log_Level::Parameter, Log_Sender::IO, "Geometry dims: " + std::to_string(geometry->dimensionality) + "D"); 
			Log(Log_Level::Info, Log_Sender::IO, "Geometry: built");
			return geometry;
		}// end Geometry from Config

		std::unique_ptr<Data::Parameters_Method_LLG> Parameters_Method_LLG_from_Config(const std::string configFile)
		{
			//-------------- Insert default values here -----------------------------
			// Output folder for results
			std::string output_folder = "output_llg";
			// PRNG Seed
			int seed = 0;
			// number of iterations carried out when pressing "play" or calling "iterate"
			int n_iterations = (int)2E+6;
			// Number of iterations after which the system is logged to file
			int n_iterations_log = 100;
			// Temperature in K
			scalar temperature = 0.0;
			// Damping constant
			scalar damping = 0.5;
			// iteration time step
			scalar dt = 1.0E-02;
			// Whether to renormalize spins after every SD iteration
			bool renorm_sd = 1;
			// Whether to save a single "spins"
			bool save_single_configurations = true;
			// spin transfer torque vector
			scalar stt_magnitude = 1.5;
			// spin_current polarisation normal vector
			std::vector<scalar> stt_polarisation_normal = { 1.0, -1.0, 0.0 };
			// Force convergence parameter
			scalar force_convergence = 10e-9;

			//------------------------------- Parser --------------------------------
			Log(Log_Level::Info, Log_Sender::IO, "Parameters LLG: building");
			if (configFile != "")
			{
				try {
					IO::Filter_File_Handle myfile(configFile);

					myfile.Read_Single(output_folder, "llg_output_folder");
					myfile.Read_Single(seed, "llg_seed");
					myfile.Read_Single(n_iterations, "llg_n_iterations");
					myfile.Read_Single(n_iterations_log, "llg_n_iterations_log");
					myfile.Read_Single(temperature, "llg_temperature");
					myfile.Read_Single(damping, "llg_damping");
					myfile.Read_Single(dt, "llg_dt");
					// dt = time_step [ps] * 10^-12 * gyromagnetic raio / mu_B  { / (1+damping^2)} <- not implemented
					dt = dt*std::pow(10, -12) / Vectormath::MuB()*1.760859644*std::pow(10, 11);
					myfile.Read_Single(renorm_sd, "llg_renorm");
					myfile.Read_Single(save_single_configurations, "llg_save_single_configurations");
					myfile.Read_Single(stt_magnitude, "llg_stt_magnitude");
					myfile.Read_3Vector(stt_polarisation_normal, "llg_stt_polarisation_normal");
					myfile.Read_Single(force_convergence, "llg_force_convergence");
				}// end try
				catch (Exception ex) {
					if (ex == Exception::File_not_Found)
					{
						Log(Log_Level::Error, Log_Sender::IO, "Parameters LLG: Unable to open Config File " + configFile + " Leaving values at default.");
					}
					else throw ex;
				}// end catch
			}
			else Log(Log_Level::Warning, Log_Sender::IO, "Parameters LLG: Using default configuration!");

			// Return
			Log(Log_Level::Parameter, Log_Sender::IO, "Parameters LLG:");
			Log(Log_Level::Parameter, Log_Sender::IO, "        seed              = " + std::to_string(seed));
			Log(Log_Level::Parameter, Log_Sender::IO, "        temperature       = " + std::to_string(temperature));
			Log(Log_Level::Parameter, Log_Sender::IO, "        damping           = " + std::to_string(damping));
			Log(Log_Level::Parameter, Log_Sender::IO, "        time step         = " + std::to_string(dt));
			Log(Log_Level::Parameter, Log_Sender::IO, "        stt magnitude     = " + std::to_string(stt_magnitude));
			Log(Log_Level::Parameter, Log_Sender::IO, "        stt normal        = " + std::to_string(stt_polarisation_normal[0]) + " " + std::to_string(stt_polarisation_normal[1]) + " " + std::to_string(stt_polarisation_normal[2]));
			Log(Log_Level::Parameter, Log_Sender::IO, "        force convergence = " + std::to_string(force_convergence));
			Log(Log_Level::Parameter, Log_Sender::IO, "        n_iterations      = " + std::to_string(n_iterations));
			Log(Log_Level::Parameter, Log_Sender::IO, "        n_iterations_log  = " + std::to_string(n_iterations_log));
			Log(Log_Level::Parameter, Log_Sender::IO, "        output_folder     = " + output_folder);
			auto llg_params = std::unique_ptr<Data::Parameters_Method_LLG>(new Data::Parameters_Method_LLG(output_folder, force_convergence, n_iterations, n_iterations_log, seed, temperature, damping, dt, renorm_sd, save_single_configurations, stt_magnitude, stt_polarisation_normal));
			Log(Log_Level::Info, Log_Sender::IO, "Parameters LLG: built");
			return llg_params;
		}// end Parameters_Method_LLG_from_Config

		std::unique_ptr<Data::Parameters_Method_GNEB> Parameters_Method_GNEB_from_Config(const std::string configFile)
		{
			//-------------- Insert default values here -----------------------------
			// Output folder for results
			std::string output_folder = "output_gneb";
			// Spring constant
			scalar spring_constant = 1.0;
			// Force convergence parameter
			scalar force_convergence = 10e-9;
			// number of iterations carried out when pressing "play" or calling "iterate"
			int n_iterations = (int)2E+6;
			// Number of iterations after which the system is logged to file
			int n_iterations_log = 100;
			// Number of Energy Interpolation points
			int n_E_interpolations = 10;
			//------------------------------- Parser --------------------------------
			Log(Log_Level::Info, Log_Sender::IO, "Parameters GNEB: building");
			if (configFile != "")
			{
				try {
					IO::Filter_File_Handle myfile(configFile);
					
					myfile.Read_Single(output_folder, "gneb_output_folder");
					myfile.Read_Single(spring_constant, "gneb_spring_constant");
					myfile.Read_Single(force_convergence, "gneb_force_convergence");
					myfile.Read_Single(n_iterations, "gneb_n_iterations");
					myfile.Read_Single(n_iterations_log, "gneb_n_iterations_log");
					myfile.Read_Single(n_E_interpolations, "gneb_n_energy_interpolations");
				}// end try
				catch (Exception ex) {
					if (ex == Exception::File_not_Found)
					{
						Log(Log_Level::Error, Log_Sender::IO, "Parameters GNEB: Unable to open Config File " + configFile + " Leaving values at default.");
					}
					else throw ex;
				}// end catch
			}
			else Log(Log_Level::Warning, Log_Sender::IO, "Parameters GNEB: Using default configuration!");

			// Return
			Log(Log_Level::Parameter, Log_Sender::IO, "Parameters GNEB:");
			Log(Log_Level::Parameter, Log_Sender::IO, "        spring_constant    = " + std::to_string(spring_constant));
			Log(Log_Level::Parameter, Log_Sender::IO, "        force_convergence  = " + std::to_string(force_convergence));
			Log(Log_Level::Parameter, Log_Sender::IO, "        n_E_interpolations = " + std::to_string(n_E_interpolations));
			Log(Log_Level::Parameter, Log_Sender::IO, "        n_iterations       = " + std::to_string(n_iterations));
			Log(Log_Level::Parameter, Log_Sender::IO, "        n_iterations_log   = " + std::to_string(n_iterations_log));
			Log(Log_Level::Parameter, Log_Sender::IO, "        output_folder      = " + output_folder);
			auto gneb_params = std::unique_ptr<Data::Parameters_Method_GNEB>(new Data::Parameters_Method_GNEB(output_folder, force_convergence, n_iterations, n_iterations_log, spring_constant, n_E_interpolations));
			Log(Log_Level::Info, Log_Sender::IO, "Parameters GNEB: built");
			return gneb_params;
		}// end Parameters_Method_LLG_from_Config

		std::unique_ptr<Data::Parameters_Method_MMF> Parameters_Method_MMF_from_Config(const std::string configFile)
		{
			//-------------- Insert default values here -----------------------------
			// Output folder for results
			std::string output_folder = "output_mmf";
			// Force convergence parameter
			scalar force_convergence = 10e-9;
			// Number of iterations carried out when pressing "play" or calling "iterate"
			int n_iterations = (int)2E+6;
			// Number of iterations after which the system is logged to file
			int n_iterations_log = 100;
			
			//------------------------------- Parser --------------------------------
			Log(Log_Level::Info, Log_Sender::IO, "Parameters MMF: building");
			if (configFile != "")
			{
				try {
					IO::Filter_File_Handle myfile(configFile);
					
					myfile.Read_Single(output_folder, "mmf_output_folder");
					myfile.Read_Single(force_convergence, "mmf_force_convergence");
					myfile.Read_Single(n_iterations, "mmf_n_iterations");
					myfile.Read_Single(n_iterations_log, "mmf_n_iterations_log");
				}// end try
				catch (Exception ex) {
					if (ex == Exception::File_not_Found)
					{
						Log(Log_Level::Error, Log_Sender::IO, "Parameters MMF: Unable to open Config File " + configFile + " Leaving values at default.");
					}
					else throw ex;
				}// end catch
			}
			else Log(Log_Level::Warning, Log_Sender::IO, "Parameters MMF: Using default configuration!");

			// Return
			Log(Log_Level::Parameter, Log_Sender::IO, "Parameters MMF:");
			Log(Log_Level::Parameter, Log_Sender::IO, "        force_convergence  = " + std::to_string(force_convergence));
			Log(Log_Level::Parameter, Log_Sender::IO, "        n_iterations       = " + std::to_string(n_iterations));
			Log(Log_Level::Parameter, Log_Sender::IO, "        n_iterations_log   = " + std::to_string(n_iterations_log));
			Log(Log_Level::Parameter, Log_Sender::IO, "        output_folder      = " + output_folder);
			auto mmf_params = std::unique_ptr<Data::Parameters_Method_MMF>(new Data::Parameters_Method_MMF(output_folder, force_convergence, n_iterations, n_iterations_log));
			Log(Log_Level::Info, Log_Sender::IO, "Parameters MMF: built");
			return mmf_params;
		}

		std::unique_ptr<Engine::Hamiltonian> Hamiltonian_from_Config(const std::string configFile, Data::Geometry geometry)
		{
			//-------------- Insert default values here -----------------------------
			// The type of hamiltonian we will use
			std::string hamiltonian_type = "isotropic";

			//------------------------------- Parser --------------------------------
			Log(Log_Level::Info, Log_Sender::IO, "Hamiltonian: building");

			// Hamiltonian type
			if (configFile != "")
			{
				try {
					Log(Log_Level::Info, Log_Sender::IO, "Hamiltonian: deciding type");
					IO::Filter_File_Handle myfile(configFile);

					// What hamiltonian do we use?
					myfile.Read_Single(hamiltonian_type, "hamiltonian");
				}// end try
				catch (Exception ex) {
					if (ex == Exception::File_not_Found) {
						Log(Log_Level::Error, Log_Sender::IO, "Hamiltonian: Unable to open Config File " + configFile + " Using default Hamiltonian: " + hamiltonian_type);
					}
					else throw ex;
				}// end catch
			}
			else Log(Log_Level::Warning, Log_Sender::IO, "Hamiltonian: Using default Hamiltonian: " + hamiltonian_type);
			
			// Hamiltonian
			std::unique_ptr<Engine::Hamiltonian> hamiltonian;
			if (hamiltonian_type == "isotropic")
			{
				hamiltonian = Hamiltonian_Isotropic_from_Config(configFile, geometry);
			}// endif isotropic
			else if (hamiltonian_type == "anisotropic")
			{
				// TODO: to std::move or not to std::move, that is the question...
				hamiltonian = std::move(Hamiltonian_Anisotropic_from_Config(configFile, geometry));
			}// endif anisotropic
			else if (hamiltonian_type == "gaussian")
			{
				hamiltonian = std::move(Hamiltonian_Gaussian_from_Config(configFile, geometry));
			}
			else
			{
				Log(Log_Level::Error, Log_Sender::IO, "Hamiltonian: Invalid type: " + hamiltonian_type);
			}// endif neither
			
			// Return
			Log(Log_Level::Info, Log_Sender::IO, "Hamiltonian: built hamiltonian of type: " + hamiltonian_type);
			return hamiltonian;
		}

		std::unique_ptr<Engine::Hamiltonian_Isotropic> Hamiltonian_Isotropic_from_Config(const std::string configFile, Data::Geometry geometry)
		{
			//-------------- Insert default values here -----------------------------
			// Boundary conditions (a, b, c)
			std::vector<int> boundary_conditions_i = { 0, 0, 0 };
			std::vector<bool> boundary_conditions = { false, false, false };
			// Magnetic field magnitude
			scalar external_field_magnitude = 25.0;
			// Magnetic field vector
			std::vector<scalar> external_field_normal = { 0.0, 0.0, 1.0 };
			// mu_spin
			scalar mu_s = 2.0;
			// Anisotropy constant
			scalar anisotropy_magnitude = 0.0;
			// Anisotropy vector
			std::vector<scalar> anisotropy_normal = { 0.0, 0.0, 1.0 };

			// Number of shells in which we calculate neighbours
			int n_neigh_shells = 4;
			// Jij
			std::vector<scalar> jij = { 10.0, 0.0, 0.0, 0.0 };
			// DM constant
			scalar dij = 6.0;
			// Biquidratic exchange constant
			scalar bij = 0.0;
			// 4 Spin Interaction constant
			scalar kijkl = 0.0;
			// Dipole-Dipole interaction radius
			scalar dd_radius = 0.0;

			//------------------------------- Parser --------------------------------
			Log(Log_Level::Info, Log_Sender::IO, "Hamiltonian_Isotropic: building");
			// iteration variables
			int iatom = 0;
			if (configFile != "")
			{
				try {
					IO::Filter_File_Handle myfile(configFile);

					myfile.Read_3Vector(boundary_conditions_i, "boundary_conditions");
					boundary_conditions[0] = (boundary_conditions_i[0] != 0);
					boundary_conditions[1] = (boundary_conditions_i[1] != 0);
					boundary_conditions[2] = (boundary_conditions_i[2] != 0);

					myfile.Read_Single(external_field_magnitude, "external_field_magnitude");
					myfile.Read_3Vector(external_field_normal, "external_field_normal");
					myfile.Read_Single(mu_s, "mu_s");
					myfile.Read_Single(anisotropy_magnitude, "anisotropy_magnitude");
					myfile.Read_3Vector(anisotropy_normal, "anisotropy_normal");
					myfile.Read_Single(n_neigh_shells, "n_neigh_shells");

					jij = std::vector<scalar>(n_neigh_shells);
					if (myfile.Find("jij"))
					{
						for (iatom = 0; iatom < n_neigh_shells; ++iatom) {
							myfile.iss >> jij[iatom];
						}						
					}
					else Log(Log_Level::Error, Log_Sender::IO, "Hamiltonian_Isotropic: Keyword 'jij' not found. Using Default:  { 10.0, 0.5, 0.0, 0.0 }");
					
					myfile.Read_Single(dij, "dij");
					myfile.Read_Single(bij, "bij");
					myfile.Read_Single(kijkl, "kijkl");
					myfile.Read_Single(dd_radius, "dd_radius");
				}// end try
				catch (Exception ex) {
					if (ex == Exception::File_not_Found)
					{
						Log(Log_Level::Error, Log_Sender::IO, "Hamiltonian_isotropic: Unable to open Config File " + configFile + " Leaving values at default.");
					}
					else throw ex;
				}// end catch
			}
			else Log(Log_Level::Warning, Log_Sender::IO, "Hamiltonian_Isotropic: Using default configuration!");
			
			// Return
			Log(Log_Level::Parameter, Log_Sender::IO, "Hamiltonian_Isotropic:");
			Log(Log_Level::Parameter, Log_Sender::IO, "        boundary conditions = " + std::to_string(boundary_conditions[0]) + " " + std::to_string(boundary_conditions[1]) + " " + std::to_string(boundary_conditions[2]));
			Log(Log_Level::Parameter, Log_Sender::IO, "        B                   = " + std::to_string(external_field_magnitude));
			Log(Log_Level::Parameter, Log_Sender::IO, "        B_normal            = " + std::to_string(external_field_normal[0]) + " " + std::to_string(external_field_normal[1]) + " " + std::to_string(external_field_normal[2]));
			Log(Log_Level::Parameter, Log_Sender::IO, "        mu_s                = " + std::to_string(mu_s));
			Log(Log_Level::Parameter, Log_Sender::IO, "        K                   = " + std::to_string(anisotropy_magnitude));
			Log(Log_Level::Parameter, Log_Sender::IO, "        K_normal            = " + std::to_string(anisotropy_normal[0]) + " " + std::to_string(anisotropy_normal[1]) + " " + std::to_string(anisotropy_normal[2]));
			Log(Log_Level::Parameter, Log_Sender::IO, "        n_neigh_shells      = " + std::to_string(n_neigh_shells));
			Log(Log_Level::Parameter, Log_Sender::IO, "        J_ij[0]             = " + std::to_string(jij[0]));
			Log(Log_Level::Parameter, Log_Sender::IO, "        D_ij                = " + std::to_string(dij));
			Log(Log_Level::Parameter, Log_Sender::IO, "        B_ij                = " + std::to_string(bij));
			Log(Log_Level::Parameter, Log_Sender::IO, "        K_ijkl              = " + std::to_string(kijkl));
			Log(Log_Level::Parameter, Log_Sender::IO, "        dd_radius           = " + std::to_string(dd_radius));
			auto hamiltonian = std::unique_ptr<Engine::Hamiltonian_Isotropic>(new Engine::Hamiltonian_Isotropic(boundary_conditions, external_field_magnitude,
					external_field_normal, mu_s, anisotropy_magnitude, anisotropy_normal,
					n_neigh_shells, jij, dij, bij, kijkl, dd_radius, geometry));
			Log(Log_Level::Info, Log_Sender::IO, "Hamiltonian_Isotropic: built");
			return hamiltonian;
		}// end Hamiltonian_Isotropic_from_Config


		
		std::unique_ptr<Engine::Hamiltonian_Anisotropic> Hamiltonian_Anisotropic_from_Config(const std::string configFile, Data::Geometry geometry)
		{
			//-------------- Insert default values here -----------------------------
			// Boundary conditions (a, b, c)
			std::vector<int> boundary_conditions_i = { 0, 0, 0 };
			std::vector<bool> boundary_conditions = { false, false, false };
			// Spin moment
			std::vector<scalar> mu_s = std::vector<scalar>(geometry.nos, 2.0);	// [nos]
			// External Magnetic Field
			std::string external_field_file = "";
			scalar B = 0;
			std::vector<scalar> B_normal = { 0.0, 0.0, 1.0 };
			std::vector<scalar> external_field_magnitude = std::vector<scalar>(geometry.nos, 0.0);	// [nos]
			std::vector<std::vector<scalar>> external_field_normal(3, std::vector<scalar>(geometry.nos, 0.0));	// [3][nos]
			
			// Anisotropy
			std::string anisotropy_file = "";
			scalar K = 0;
			std::vector<scalar> K_normal = { 0.0, 0.0, 1.0 };
			bool anisotropy_from_file = false;
			std::vector<int> anisotropy_index(geometry.nos);				// [nos]
<<<<<<< HEAD
			std::vector<scalar> anisotropy_magnitude(geometry.nos, 0.0);	// [nos]
			std::vector<std::vector<scalar>> anisotropy_normal(geometry.nos, { 0.0, 0.0, 1.0 });	// [nos][3]
=======
			std::vector<double> anisotropy_magnitude(geometry.nos, 0.0);	// [nos]
			std::vector<std::vector<double>> anisotropy_normal(geometry.nos, K_normal);	// [nos][3]
>>>>>>> 7f9c1a9c

			// ------------ Two Spin Interactions ------------
			int n_pairs = 0;
			std::string interaction_pairs_file = "";
			bool interaction_pairs_from_file = false;
			std::vector<std::vector<std::vector<int>>> Exchange_indices(8); std::vector<std::vector<scalar>> Exchange_magnitude(8);
			std::vector<std::vector<std::vector<int>>> DMI_indices(8); std::vector<std::vector<scalar>> DMI_magnitude(8); std::vector<std::vector<std::vector<scalar>>> DMI_normal(8);
			std::vector<std::vector<std::vector<int>>> BQC_indices(8); std::vector<std::vector<scalar>> BQC_magnitude(8);
			std::vector<std::vector<std::vector<int>>> DD_indices(8); std::vector<std::vector<scalar>> DD_magnitude(8); std::vector<std::vector<std::vector<scalar>>> DD_normal(8);

			scalar dd_radius = 0.0;

			//------------------------------- Parser --------------------------------
			Log(Log_Level::Info, Log_Sender::IO, "Hamiltonian_Anisotropic: building");
			// iteration variables
			int iatom = 0;
			if (configFile != "")
			{
				try {
					IO::Filter_File_Handle myfile(configFile);

					// Boundary conditions
					myfile.Read_3Vector(boundary_conditions_i, "boundary_conditions");
					boundary_conditions[0] = (boundary_conditions_i[0] != 0);
					boundary_conditions[1] = (boundary_conditions_i[1] != 0);
					boundary_conditions[2] = (boundary_conditions_i[2] != 0);

					// Spin moment
					mu_s = std::vector<scalar>(geometry.nos, 2.0);
					if (myfile.Find("mu_s"))
					{
						for (iatom = 0; iatom < geometry.n_spins_basic_domain; ++iatom)
						{
							myfile.iss >> mu_s[iatom];
							for (int ispin = 0; ispin < geometry.nos / geometry.n_spins_basic_domain; ++ispin)
							{
								mu_s[ispin*geometry.n_spins_basic_domain + iatom] = mu_s[iatom];
							}
						}
					}
					else Log(Log_Level::Error, Log_Sender::IO, "Keyword 'mu_s' not found. Using Default: 2.0");

					// External Field
					if (myfile.Find("external_field_file")) myfile.iss >> external_field_file;
					if (external_field_file.length() > 0)
					{
						Log(Log_Level::Warning, Log_Sender::IO, "Hamiltonian_anisotropic: Read external field file has not been implemented yet. Using 0 field for now.");
						// The file name should be valid so we try to read it
						// Not yet implemented!
					}
					else 
					{
						// Read parameters from config if available
						myfile.Read_Single(B, "external_field_magnitude");
						myfile.Read_3Vector(B_normal, "external_field_normal");

						// Fill the arrays
						for (int i = 0; i < geometry.nos; ++i)
						{
							external_field_magnitude[i] = B;
							for (int dim = 0; dim < 3; ++dim)
							{
								external_field_normal[dim][i] = B_normal[dim];
							}
						}
					}

					// Anisotropy
					if (myfile.Find("anisotropy_file")) myfile.iss >> anisotropy_file;
					if (anisotropy_file.length() > 0)
					{
						// The file name should be valid so we try to read it
						Anisotropy_from_File(anisotropy_file, geometry, n_pairs,
							anisotropy_index, anisotropy_magnitude, anisotropy_normal);
					}
					else
					{
						// Read parameters from config
						myfile.Read_Single(K, "anisotropy_magnitude");
						myfile.Read_3Vector(K_normal, "anisotropy_normal");
						
						// Fill the arrays
						for (int i = 0; i < geometry.nos; ++i)
						{
							anisotropy_index[i] = i;
							anisotropy_magnitude[i] = K;
							for (int dim = 0; dim < 3; ++dim)
							{
								anisotropy_normal[i][dim] = K_normal[dim];
							}
						}
					}

					// Interaction Pairs
					if (myfile.Find("interaction_pairs_file")) myfile.iss >> interaction_pairs_file;
					if (interaction_pairs_file.length() > 0)
					{
						// The file name should be valid so we try to read it
						Pairs_from_File(interaction_pairs_file, geometry, n_pairs,
							Exchange_indices, Exchange_magnitude,
							DMI_indices, DMI_magnitude, DMI_normal,
							BQC_indices, BQC_magnitude);
					}
					//else
					//{
					//	Log(Log_Level::Warning, Log_Sender::IO, "Hamiltonian_anisotropic: Default Interaction pairs have not been implemented yet.");
					//	throw Exception::System_not_Initialized;
					//	// Not implemented!
					//}
					
					//		Dipole-Dipole Pairs
					// Dipole Dipole radius
					myfile.Read_Single(dd_radius, "dd_radius");
					// if (dd_radius >0 ) Log(Log_Level::Error, Log_Sender::IO, "Hamiltonian_anisotropic: Dipole-Dipole energy is not correctly implemented, but you chose a radius > 0! -- r=" + std::to_string(dd_radius));
					// Dipole Dipole neighbours of each spin neigh_dd[nos][max_n]
					// std::vector<std::vector<int>> dd_neigh;
					// // Dipole Dipole neighbour positions of each spin neigh_dd[dim][nos][max_n]
					// std::vector<std::vector<std::vector<scalar>>> dd_neigh_pos;
					// // Dipole Dipole normal vectors [dim][nos][max_n]
					// std::vector<std::vector<std::vector<scalar>>> dd_normal;
					// // Dipole Dipole distance [nos][max_n]
					// std::vector<std::vector<scalar>> dd_distance;
					// // Create the DD neighbours
					// Engine::Neighbours::Create_Dipole_Neighbours(geometry, std::vector<bool>{ true, true, true }, dd_radius, dd_neigh, dd_neigh_pos, dd_normal, dd_distance);
					// // Get the DD pairs from the neighbours
					// Engine::Neighbours::Create_DD_Pairs_from_Neighbours(geometry, dd_neigh, dd_neigh_pos, dd_distance, dd_normal, DD_indices, DD_magnitude, DD_normal);
					
					
					Engine::Neighbours::Create_Dipole_Pairs(geometry, dd_radius, DD_indices, DD_magnitude, DD_normal);

				}// end try
				catch (Exception ex) {
					if (ex == Exception::File_not_Found)
					{
						Log(Log_Level::Error, Log_Sender::IO, "Hamiltonian_anisotropic: Unable to open Config File " + configFile + " Leaving values at default.");
					}
					else throw ex;
				}// end catch
			}
			else Log(Log_Level::Warning, Log_Sender::IO, "Hamiltonian_Anisotropic: Using default configuration!");
			
			// Return
			Log(Log_Level::Parameter, Log_Sender::IO, "Hamiltonian_Anisotropic:");
			Log(Log_Level::Parameter, Log_Sender::IO, "        boundary conditions = " + std::to_string(boundary_conditions[0]) + " " + std::to_string(boundary_conditions[1]) + " " + std::to_string(boundary_conditions[2]));
			Log(Log_Level::Parameter, Log_Sender::IO, "        B[0]                = " + std::to_string(external_field_magnitude[0]));
			Log(Log_Level::Parameter, Log_Sender::IO, "        B_normal[0]         = " + std::to_string(external_field_normal[0][0]) + " " + std::to_string(external_field_normal[1][0]) + " " + std::to_string(external_field_normal[2][0]));
			Log(Log_Level::Parameter, Log_Sender::IO, "        mu_s[0]             = " + std::to_string(mu_s[0]));
			Log(Log_Level::Parameter, Log_Sender::IO, "        K[0]                = " + std::to_string(anisotropy_magnitude[0]));
			Log(Log_Level::Parameter, Log_Sender::IO, "        K_normal[0]         = " + std::to_string(anisotropy_normal[0][0]) + " " + std::to_string(anisotropy_normal[0][1]) + " " + std::to_string(anisotropy_normal[0][2]));
			Log(Log_Level::Parameter, Log_Sender::IO, "        dd_radius           = " + std::to_string(dd_radius));
			auto hamiltonian = std::unique_ptr<Engine::Hamiltonian_Anisotropic>(new Engine::Hamiltonian_Anisotropic(
				mu_s,
				external_field_magnitude, external_field_normal,
				anisotropy_index, anisotropy_magnitude, anisotropy_normal,
				Exchange_indices, Exchange_magnitude,
				DMI_indices, DMI_magnitude, DMI_normal,
				BQC_indices, BQC_magnitude,
				DD_indices, DD_magnitude, DD_normal,
				boundary_conditions
			));
			Log(Log_Level::Info, Log_Sender::IO, "Hamiltonian_Anisotropic: built");
			return hamiltonian;
		}// end Hamiltonian_Anisotropic_From_Config
		
		
		std::unique_ptr<Engine::Hamiltonian_Gaussian> Hamiltonian_Gaussian_from_Config(const std::string configFile, Data::Geometry geometry)
		{
			//-------------- Insert default values here -----------------------------
			// Number of Gaussians
			int n_gaussians = 1;
			// Amplitudes
			std::vector<scalar> amplitude = { 1 };
			// Widths
			std::vector<scalar> width = { 1 };
			// Centers
			std::vector<std::vector<scalar>> center = { std::vector<scalar>{ 0, 0, 1 } };

			//------------------------------- Parser --------------------------------
			Log(Log_Level::Info, Log_Sender::IO, "Hamiltonian_Gaussian: building");
			
			if (configFile != "")
			{
				try {
					IO::Filter_File_Handle myfile(configFile);

					// N
					myfile.Read_Single(n_gaussians, "n_gaussians");

					// Allocate arrays
					amplitude = std::vector<scalar>(n_gaussians, 1.0);
					width = std::vector<scalar>(n_gaussians, 1.0);
					center = std::vector<std::vector<scalar>>(n_gaussians, std::vector<scalar>{0, 0, 1});
					// Read arrays
					if (myfile.Find("gaussians"))
					{
						for (int i = 0; i < n_gaussians; ++i)
						{
							myfile.GetLine();
							myfile.iss >> amplitude[i];
							myfile.iss >> width[i];
							for (int j = 0; j < 3; ++j)
							{
								myfile.iss >> center[i][j];
							}
							Utility::Vectormath::Normalize(center[i]);
						}
					}
					else Log(Log_Level::Error, Log_Sender::IO, "Hamiltonian_Gaussian: Keyword 'gaussians' not found. Using Default: {0, 0, 1}");
				}// end try
				catch (Exception ex) {
					if (ex == Exception::File_not_Found)
					{
						Log(Log_Level::Error, Log_Sender::IO, "Hamiltonian_Gaussian: Unable to open Config File " + configFile + " Leaving values at default.");
					}
					else throw ex;
				}// end catch
			}
			else Log(Log_Level::Warning, Log_Sender::IO, "Hamiltonian_Gaussian: Using default configuration!");


			// Return
			Log(Log_Level::Parameter, Log_Sender::IO, "Hamiltonian_Gaussian:");
			Log(Log_Level::Parameter, Log_Sender::IO, "        n_gaussians  = " + std::to_string(n_gaussians));
			Log(Log_Level::Parameter, Log_Sender::IO, "        amplitude[0] = " + std::to_string(amplitude[0]));
			Log(Log_Level::Parameter, Log_Sender::IO, "        width[0]     = " + std::to_string(width[0]));
			Log(Log_Level::Parameter, Log_Sender::IO, "        center[0]    = " + std::to_string(center[0][0]) + " " + std::to_string(center[0][1]) + " " + std::to_string(center[0][2]));
			auto hamiltonian = std::unique_ptr<Engine::Hamiltonian_Gaussian>(new Engine::Hamiltonian_Gaussian(
				amplitude, width, center
			));
			Log(Log_Level::Info, Log_Sender::IO, "Hamiltonian_Gaussian: built");
			return hamiltonian;
		}
	}// end namespace IO
}// end namespace Utility<|MERGE_RESOLUTION|>--- conflicted
+++ resolved
@@ -1,866 +1,861 @@
-﻿#include "IO.hpp"
-#include "IO_Filter_File_Handle.hpp"
-#include "Vectormath.hpp"
-#include "Neighbours.hpp"
-#include "Logging.hpp"
-#include "Exception.hpp"
-
-#include <iostream>
-#include <fstream>
-#include <thread>
-#include <string>
-#include <sstream>
-
-namespace Utility
-{
-	namespace IO
-	{
-		void Log_Levels_from_Config(const std::string configFile)
-		{
-			// Verbosity and Reject Level are read as integers
-			int i_print_level = 5, i_accept_level = 5;
-			std::string output_folder = ".";
-
-			//------------------------------- Parser --------------------------------
-			if (configFile != "")
-			{
-				try {
-					Log(Log_Level::Info, Log_Sender::IO, "Building Log_Levels");
-					IO::Filter_File_Handle myfile(configFile);
-
-					// Accept Level
-					if (myfile.Find("log_accept")) myfile.iss >> i_accept_level;
-					else Log(Log_Level::Error, Log_Sender::IO, "Keyword 'log_accept' not found. Using Default.");
-
-					// Print level
-					if (myfile.Find("log_print")) myfile.iss >> i_print_level;
-					else Log(Log_Level::Error, Log_Sender::IO, "Keyword 'log_print' not found. Using Default.");
-
-					// Output folder
-					if (myfile.Find("log_output_folder")) myfile.iss >> output_folder;
-					else Log(Log_Level::Error, Log_Sender::IO, "Keyword 'log_output_folder' not found. Using Default.");
-
-				}// end try
-				catch (Exception ex) {
-					if (ex == Exception::File_not_Found) {
-						Log(Log_Level::Error, Log_Sender::IO, "Log_Levels: Unable to open Config File " + configFile + " Leaving values at default.");
-					}
-					else throw ex;
-				}// end catch
-			}
-			// Log the parameters
-			Log(Log_Level::Parameter, Log_Sender::IO, "Log accept level  = " + std::to_string(i_accept_level));
-			Log(Log_Level::Parameter, Log_Sender::IO, "Log print level   = " + std::to_string(i_print_level));
-			Log(Log_Level::Parameter, Log_Sender::IO, "Log output folder = " + output_folder);
-			// Update the Log
-			Log.accept_level  = Log_Level(i_accept_level);
-			Log.print_level   = Log_Level(i_print_level);
-			Log.output_folder = output_folder;
-		}// End Log_Levels_from_Config
-
-
-		std::unique_ptr<Data::Spin_System> Spin_System_from_Config(const std::string configFile)
-		{
-			Log(Log_Level::Info, Log_Sender::IO, "-------------- Initialising Spin System ------------");
-			// ----------------------------------------------------------------------------------------------
-			// Geometry
-			auto geometry = Geometry_from_Config(configFile);
-			// LLG Parameters
-			auto llg_params = Parameters_Method_LLG_from_Config(configFile);
-			// Hamiltonian
-			auto hamiltonian = std::move(Hamiltonian_from_Config(configFile, *geometry));
-			// Spin System
-			auto system = std::unique_ptr<Data::Spin_System>(new Data::Spin_System(std::move(hamiltonian), std::move(geometry), std::move(llg_params), false));
-			// ----------------------------------------------------------------------------------------------
-			Log(Log_Level::Info, Log_Sender::IO, "-------------- Spin System Initialised -------------");
-
-			// Return
-			return system;
-		}// End Spin_System_from_Config		
-
-
-		void Basis_from_Config(const std::string configFile, std::vector<std::vector<scalar>> & basis, std::vector<std::vector<scalar>> & basis_atoms,
-			int & no_spins_basic_domain)
-		{
-			// ---------- Default values
-			// Lattice constant [Angtrom]
-			scalar lattice_constant = 1.0;
-			// Basis: vector {a, b, c}
-			basis = { std::vector<scalar>{1,0,0}, std::vector<scalar>{0,1,0}, std::vector<scalar>{0,0,1} };
-			// Atoms in the basis [dim][n_basis_atoms]
-			basis_atoms = { std::vector<scalar>{0}, std::vector<scalar>{0}, std::vector<scalar>{0} };
-			// NoS in the basic domain (= unit cell for periodic lattices)
-			no_spins_basic_domain = basis_atoms[0].size();
-			
-			Log(Log_Level::Info, Log_Sender::IO, "Basis: building");
-
-			if (configFile != "")
-			{
-				try {
-					IO::Filter_File_Handle myfile(configFile);
-
-					myfile.Read_Single(lattice_constant, "lattice_constant");
-
-					// Utility 1D array to build vectors and use Vectormath
-					std::vector<scalar> build_array = { 0, 0, 0 };
-
-					if (myfile.Find("basis"))
-					{
-						// Read the basis vectors a, b, c
-						myfile.GetLine();
-						myfile.iss >> basis[0][0] >> basis[1][0] >> basis[2][0];
-						myfile.GetLine();
-						myfile.iss >> basis[0][1] >> basis[1][1] >> basis[2][1];
-						myfile.GetLine();
-						myfile.iss >> basis[0][2] >> basis[1][2] >> basis[2][2];
-
-						// Read no_spins_basic_domain and atoms in basis
-						myfile.GetLine();
-						myfile.iss >> no_spins_basic_domain;
-						basis_atoms = std::vector<std::vector<scalar>>(3, std::vector<scalar>(no_spins_basic_domain));
-
-						// Read spins per basic domain
-						for (int iatom = 0; iatom < no_spins_basic_domain; ++iatom)
-						{
-							myfile.GetLine();
-							myfile.iss >> basis_atoms[0][iatom] >> basis_atoms[1][iatom] >> basis_atoms[2][iatom];
-							// Get x,y,z of component of spin_pos in unit of length (instead of in units of a,b,c)
-							for (int i = 0; i < 3; ++i)
-							{
-								build_array[i] = basis[i][0] * basis_atoms[0][iatom] + basis[i][1] * basis_atoms[1][iatom] + basis[i][2] * basis_atoms[2][iatom];
-							}
-							for (int i=0; i<3; ++i) basis_atoms[i][iatom] = lattice_constant * build_array[i];
-						}// endfor iatom
-
-					}// end find "basis"
-					else {
-						Log(Log_Level::Error, Log_Sender::IO, "Keyword 'basis' not found. Using Default (sc)");
-					}
-				}// end try
-				catch (Exception ex) {
-					if (ex == Exception::File_not_Found)
-					{
-						Log(Log_Level::Error, Log_Sender::IO, "Basis: Unable to open Config File " + configFile + " Leaving values at default.");
-						throw Exception::System_not_Initialized;
-					}
-					else throw ex;
-				}// end catch
-			}
-			else Log(Log_Level::Warning, Log_Sender::IO, "Basis: No config file specified. Leaving values at default.");
-			
-			// Log the parameters
-			Log(Log_Level::Parameter, Log_Sender::IO, "Lattice constant = " + std::to_string(lattice_constant) + " angstrom");
-			Log(Log_Level::Debug, Log_Sender::IO, "Basis: vectors in units of lattice constant");
-			Log(Log_Level::Debug, Log_Sender::IO, "        a = " + std::to_string(basis[0][0]/lattice_constant) + " " + std::to_string(basis[1][0]/lattice_constant) + " " + std::to_string(basis[2][0]/lattice_constant));
-			Log(Log_Level::Debug, Log_Sender::IO, "        b = " + std::to_string(basis[0][1]/lattice_constant) + " " + std::to_string(basis[1][1]/lattice_constant) + " " + std::to_string(basis[2][1]/lattice_constant));
-			Log(Log_Level::Debug, Log_Sender::IO, "        c = " + std::to_string(basis[0][2]/lattice_constant) + " " + std::to_string(basis[1][2]/lattice_constant) + " " + std::to_string(basis[2][2]/lattice_constant));
-			Log(Log_Level::Parameter, Log_Sender::IO, "Basis: vectors");
-			Log(Log_Level::Parameter, Log_Sender::IO, "        a = " + std::to_string(basis[0][0]) + " " + std::to_string(basis[1][0]) + " " + std::to_string(basis[2][0]));
-			Log(Log_Level::Parameter, Log_Sender::IO, "        b = " + std::to_string(basis[0][1]) + " " + std::to_string(basis[1][1]) + " " + std::to_string(basis[2][1]));
-			Log(Log_Level::Parameter, Log_Sender::IO, "        c = " + std::to_string(basis[0][2]) + " " + std::to_string(basis[1][2]) + " " + std::to_string(basis[2][2]));
-			Log(Log_Level::Parameter, Log_Sender::IO, "Basis: " + std::to_string(no_spins_basic_domain) + " atom(s) at the following positions:");
-			for (int iatom = 0; iatom < no_spins_basic_domain; ++iatom)
-			{
-				Log(Log_Level::Parameter, Log_Sender::IO, "            " + std::to_string(iatom) + " = " + std::to_string(basis_atoms[0][iatom]) + " " + std::to_string(basis_atoms[1][iatom]) + " " + std::to_string(basis_atoms[2][iatom]));
-			}
-			Log(Log_Level::Info, Log_Sender::IO, "Basis: built");
-		}// End Basis_from_Config
-
-		std::unique_ptr<Data::Geometry> Geometry_from_Config(const std::string configFile)
-		{
-			//-------------- Insert default values here -----------------------------
-			// Basis from separate file?
-			std::string basis_file = "";
-			// Basis: vector {a, b, c}
-			std::vector<std::vector<scalar>> basis = { std::vector<scalar>{1,0,0}, std::vector<scalar>{0,1,0}, std::vector<scalar>{0,0,1} };
-			// Atoms in the basis [dim][n_basis_atoms]
-			std::vector<std::vector<scalar>> basis_atoms = { std::vector<scalar>{0}, std::vector<scalar>{0}, std::vector<scalar>{0} };
-			// NoS in the basic domain (= unit cell for periodic lattices)
-			int no_spins_basic_domain = basis_atoms[0].size();
-			// Translation vectors [dim][nov]
-			std::vector<std::vector<scalar>> translation_vectors = { std::vector<scalar>{1,0,0}, std::vector<scalar>{0,1,0}, std::vector<scalar>{0,0,1} };
-			// Number of translations nT for each basis direction
-			std::vector<int> n_cells = { 100, 100, 1 };
-			// Number of Spins
-			int nos;
-			std::vector<scalar> spin_pos;
-
-			// Utility 1D array to build vectors and use Vectormath
-			std::vector<scalar> build_array = { 0, 0, 0 };
-
-			Log(Log_Level::Info, Log_Sender::IO, "Geometry: building");
-			//------------------------------- Parser --------------------------------
-			// iteration variables
-			int iatom = 0, dim = 0;
-			if (configFile != "")
-			{
-				try {
-					Log(Log_Level::Info, Log_Sender::IO, "Reading Geometry Parameters");
-					IO::Filter_File_Handle myfile(configFile);
-
-					// Read Shape of spins in term of the basis
-					if (myfile.Find("translation_vectors"))
-					{
-						// Read translation vectors into translation_vectors & nTa, nTb, nTc
-						myfile.GetLine();
-						myfile.iss >> translation_vectors[0][0] >> translation_vectors[1][0] >> translation_vectors[2][0] >> n_cells[0];
-						myfile.GetLine();
-						myfile.iss >> translation_vectors[0][1] >> translation_vectors[1][1] >> translation_vectors[2][1] >> n_cells[1];
-						myfile.GetLine();
-						myfile.iss >> translation_vectors[0][2] >> translation_vectors[1][2] >> translation_vectors[2][2] >> n_cells[2];
-					}// finish Reading Shape in terms of basis
-					else {
-						Log(Log_Level::Error, Log_Sender::IO, "Keyword 'translation_vectors' not found. Using default. (sc 30x30x0)");
-					}
-					// Read Basis
-						
-					if (myfile.Find("basis_from_config"))
-					{
-						myfile.iss >> basis_file;
-						Basis_from_Config(basis_file, basis, basis_atoms, no_spins_basic_domain);
-					}
-					else if (myfile.Find("basis"))
-					{
-						Basis_from_Config(configFile, basis, basis_atoms, no_spins_basic_domain);
-					}
-					else {
-						Log(Log_Level::Error, Log_Sender::IO, "Neither Keyword 'basis_from_config', nor Keyword 'basis' found. Using Default (sc)");
-					}// end Basis
-				}// end try
-				catch (Exception ex)
-				{
-					if (ex == Exception::File_not_Found)
-					{
-						Log(Log_Level::Error, Log_Sender::IO, "Geometry: Unable to open Config File " + configFile + " Leaving values at default.");
-					}
-					else throw ex;
-				}// end catch
-			}// end if file=""
-			else Log(Log_Level::Warning, Log_Sender::IO, "Geometry: Using default configuration!");
-
-			Log(Log_Level::Parameter, Log_Sender::IO, "Translation: vectors");
-			Log(Log_Level::Parameter, Log_Sender::IO, "        a = " + std::to_string(translation_vectors[0][0]) + " " + std::to_string(translation_vectors[1][0]) + " " + std::to_string(translation_vectors[2][0]));
-			Log(Log_Level::Parameter, Log_Sender::IO, "        b = " + std::to_string(translation_vectors[0][1]) + " " + std::to_string(translation_vectors[1][1]) + " " + std::to_string(translation_vectors[2][1]));
-			Log(Log_Level::Parameter, Log_Sender::IO, "        c = " + std::to_string(translation_vectors[0][2]) + " " + std::to_string(translation_vectors[1][2]) + " " + std::to_string(translation_vectors[2][2]));
-
-			// Get x,y,z of component of translation_vectors in unit of length (instead of in units of a,b,c)
-			for (dim = 0; dim < 3; ++dim)
-			{
-				for (int i = 0; i < 3; ++i)
-				{
-					build_array[i] = basis[0][i] * translation_vectors[dim][0] + basis[1][i] * translation_vectors[dim][1] + basis[2][i] * translation_vectors[dim][2];
-				}
-				translation_vectors[dim] = build_array;
-			}
-			// Calculate NOS
-			nos = no_spins_basic_domain * n_cells[0] * n_cells[1] * n_cells[2];
-
-			// Spin Positions
-			spin_pos = std::vector<scalar>(3*nos);
-			Vectormath::Build_Spins(spin_pos, basis_atoms, translation_vectors, n_cells, no_spins_basic_domain);
-			
-			// Log parameters
-			Log(Log_Level::Parameter, Log_Sender::IO, "Translation: vectors transformed by basis");
-			Log(Log_Level::Parameter, Log_Sender::IO, "        a = " + std::to_string(translation_vectors[0][0]) + " " + std::to_string(translation_vectors[1][0]) + " " + std::to_string(translation_vectors[2][0]));
-			Log(Log_Level::Parameter, Log_Sender::IO, "        b = " + std::to_string(translation_vectors[0][1]) + " " + std::to_string(translation_vectors[1][1]) + " " + std::to_string(translation_vectors[2][1]));
-			Log(Log_Level::Parameter, Log_Sender::IO, "        c = " + std::to_string(translation_vectors[0][2]) + " " + std::to_string(translation_vectors[1][2]) + " " + std::to_string(translation_vectors[2][2]));
-			Log(Log_Level::Parameter, Log_Sender::IO, "Translation: n_cells");
-			Log(Log_Level::Parameter, Log_Sender::IO, "        na = " + std::to_string(n_cells[0]));
-			Log(Log_Level::Parameter, Log_Sender::IO, "        nb = " + std::to_string(n_cells[1]));
-			Log(Log_Level::Parameter, Log_Sender::IO, "        nc = " + std::to_string(n_cells[2]));
-			Log(Log_Level::Parameter, Log_Sender::IO, "Geometry: " + std::to_string(nos) + " spins");
-
-			// Return geometry
-			auto geometry = std::unique_ptr<Data::Geometry>(new Data::Geometry(basis, translation_vectors, n_cells, no_spins_basic_domain, basis_atoms, spin_pos));
-			Log(Log_Level::Parameter, Log_Sender::IO, "Geometry dims: " + std::to_string(geometry->dimensionality) + "D"); 
-			Log(Log_Level::Info, Log_Sender::IO, "Geometry: built");
-			return geometry;
-		}// end Geometry from Config
-
-		std::unique_ptr<Data::Parameters_Method_LLG> Parameters_Method_LLG_from_Config(const std::string configFile)
-		{
-			//-------------- Insert default values here -----------------------------
-			// Output folder for results
-			std::string output_folder = "output_llg";
-			// PRNG Seed
-			int seed = 0;
-			// number of iterations carried out when pressing "play" or calling "iterate"
-			int n_iterations = (int)2E+6;
-			// Number of iterations after which the system is logged to file
-			int n_iterations_log = 100;
-			// Temperature in K
-			scalar temperature = 0.0;
-			// Damping constant
-			scalar damping = 0.5;
-			// iteration time step
-			scalar dt = 1.0E-02;
-			// Whether to renormalize spins after every SD iteration
-			bool renorm_sd = 1;
-			// Whether to save a single "spins"
-			bool save_single_configurations = true;
-			// spin transfer torque vector
-			scalar stt_magnitude = 1.5;
-			// spin_current polarisation normal vector
-			std::vector<scalar> stt_polarisation_normal = { 1.0, -1.0, 0.0 };
-			// Force convergence parameter
-			scalar force_convergence = 10e-9;
-
-			//------------------------------- Parser --------------------------------
-			Log(Log_Level::Info, Log_Sender::IO, "Parameters LLG: building");
-			if (configFile != "")
-			{
-				try {
-					IO::Filter_File_Handle myfile(configFile);
-
-					myfile.Read_Single(output_folder, "llg_output_folder");
-					myfile.Read_Single(seed, "llg_seed");
-					myfile.Read_Single(n_iterations, "llg_n_iterations");
-					myfile.Read_Single(n_iterations_log, "llg_n_iterations_log");
-					myfile.Read_Single(temperature, "llg_temperature");
-					myfile.Read_Single(damping, "llg_damping");
-					myfile.Read_Single(dt, "llg_dt");
-					// dt = time_step [ps] * 10^-12 * gyromagnetic raio / mu_B  { / (1+damping^2)} <- not implemented
-					dt = dt*std::pow(10, -12) / Vectormath::MuB()*1.760859644*std::pow(10, 11);
-					myfile.Read_Single(renorm_sd, "llg_renorm");
-					myfile.Read_Single(save_single_configurations, "llg_save_single_configurations");
-					myfile.Read_Single(stt_magnitude, "llg_stt_magnitude");
-					myfile.Read_3Vector(stt_polarisation_normal, "llg_stt_polarisation_normal");
-					myfile.Read_Single(force_convergence, "llg_force_convergence");
-				}// end try
-				catch (Exception ex) {
-					if (ex == Exception::File_not_Found)
-					{
-						Log(Log_Level::Error, Log_Sender::IO, "Parameters LLG: Unable to open Config File " + configFile + " Leaving values at default.");
-					}
-					else throw ex;
-				}// end catch
-			}
-			else Log(Log_Level::Warning, Log_Sender::IO, "Parameters LLG: Using default configuration!");
-
-			// Return
-			Log(Log_Level::Parameter, Log_Sender::IO, "Parameters LLG:");
-			Log(Log_Level::Parameter, Log_Sender::IO, "        seed              = " + std::to_string(seed));
-			Log(Log_Level::Parameter, Log_Sender::IO, "        temperature       = " + std::to_string(temperature));
-			Log(Log_Level::Parameter, Log_Sender::IO, "        damping           = " + std::to_string(damping));
-			Log(Log_Level::Parameter, Log_Sender::IO, "        time step         = " + std::to_string(dt));
-			Log(Log_Level::Parameter, Log_Sender::IO, "        stt magnitude     = " + std::to_string(stt_magnitude));
-			Log(Log_Level::Parameter, Log_Sender::IO, "        stt normal        = " + std::to_string(stt_polarisation_normal[0]) + " " + std::to_string(stt_polarisation_normal[1]) + " " + std::to_string(stt_polarisation_normal[2]));
-			Log(Log_Level::Parameter, Log_Sender::IO, "        force convergence = " + std::to_string(force_convergence));
-			Log(Log_Level::Parameter, Log_Sender::IO, "        n_iterations      = " + std::to_string(n_iterations));
-			Log(Log_Level::Parameter, Log_Sender::IO, "        n_iterations_log  = " + std::to_string(n_iterations_log));
-			Log(Log_Level::Parameter, Log_Sender::IO, "        output_folder     = " + output_folder);
-			auto llg_params = std::unique_ptr<Data::Parameters_Method_LLG>(new Data::Parameters_Method_LLG(output_folder, force_convergence, n_iterations, n_iterations_log, seed, temperature, damping, dt, renorm_sd, save_single_configurations, stt_magnitude, stt_polarisation_normal));
-			Log(Log_Level::Info, Log_Sender::IO, "Parameters LLG: built");
-			return llg_params;
-		}// end Parameters_Method_LLG_from_Config
-
-		std::unique_ptr<Data::Parameters_Method_GNEB> Parameters_Method_GNEB_from_Config(const std::string configFile)
-		{
-			//-------------- Insert default values here -----------------------------
-			// Output folder for results
-			std::string output_folder = "output_gneb";
-			// Spring constant
-			scalar spring_constant = 1.0;
-			// Force convergence parameter
-			scalar force_convergence = 10e-9;
-			// number of iterations carried out when pressing "play" or calling "iterate"
-			int n_iterations = (int)2E+6;
-			// Number of iterations after which the system is logged to file
-			int n_iterations_log = 100;
-			// Number of Energy Interpolation points
-			int n_E_interpolations = 10;
-			//------------------------------- Parser --------------------------------
-			Log(Log_Level::Info, Log_Sender::IO, "Parameters GNEB: building");
-			if (configFile != "")
-			{
-				try {
-					IO::Filter_File_Handle myfile(configFile);
-					
-					myfile.Read_Single(output_folder, "gneb_output_folder");
-					myfile.Read_Single(spring_constant, "gneb_spring_constant");
-					myfile.Read_Single(force_convergence, "gneb_force_convergence");
-					myfile.Read_Single(n_iterations, "gneb_n_iterations");
-					myfile.Read_Single(n_iterations_log, "gneb_n_iterations_log");
-					myfile.Read_Single(n_E_interpolations, "gneb_n_energy_interpolations");
-				}// end try
-				catch (Exception ex) {
-					if (ex == Exception::File_not_Found)
-					{
-						Log(Log_Level::Error, Log_Sender::IO, "Parameters GNEB: Unable to open Config File " + configFile + " Leaving values at default.");
-					}
-					else throw ex;
-				}// end catch
-			}
-			else Log(Log_Level::Warning, Log_Sender::IO, "Parameters GNEB: Using default configuration!");
-
-			// Return
-			Log(Log_Level::Parameter, Log_Sender::IO, "Parameters GNEB:");
-			Log(Log_Level::Parameter, Log_Sender::IO, "        spring_constant    = " + std::to_string(spring_constant));
-			Log(Log_Level::Parameter, Log_Sender::IO, "        force_convergence  = " + std::to_string(force_convergence));
-			Log(Log_Level::Parameter, Log_Sender::IO, "        n_E_interpolations = " + std::to_string(n_E_interpolations));
-			Log(Log_Level::Parameter, Log_Sender::IO, "        n_iterations       = " + std::to_string(n_iterations));
-			Log(Log_Level::Parameter, Log_Sender::IO, "        n_iterations_log   = " + std::to_string(n_iterations_log));
-			Log(Log_Level::Parameter, Log_Sender::IO, "        output_folder      = " + output_folder);
-			auto gneb_params = std::unique_ptr<Data::Parameters_Method_GNEB>(new Data::Parameters_Method_GNEB(output_folder, force_convergence, n_iterations, n_iterations_log, spring_constant, n_E_interpolations));
-			Log(Log_Level::Info, Log_Sender::IO, "Parameters GNEB: built");
-			return gneb_params;
-		}// end Parameters_Method_LLG_from_Config
-
-		std::unique_ptr<Data::Parameters_Method_MMF> Parameters_Method_MMF_from_Config(const std::string configFile)
-		{
-			//-------------- Insert default values here -----------------------------
-			// Output folder for results
-			std::string output_folder = "output_mmf";
-			// Force convergence parameter
-			scalar force_convergence = 10e-9;
-			// Number of iterations carried out when pressing "play" or calling "iterate"
-			int n_iterations = (int)2E+6;
-			// Number of iterations after which the system is logged to file
-			int n_iterations_log = 100;
-			
-			//------------------------------- Parser --------------------------------
-			Log(Log_Level::Info, Log_Sender::IO, "Parameters MMF: building");
-			if (configFile != "")
-			{
-				try {
-					IO::Filter_File_Handle myfile(configFile);
-					
-					myfile.Read_Single(output_folder, "mmf_output_folder");
-					myfile.Read_Single(force_convergence, "mmf_force_convergence");
-					myfile.Read_Single(n_iterations, "mmf_n_iterations");
-					myfile.Read_Single(n_iterations_log, "mmf_n_iterations_log");
-				}// end try
-				catch (Exception ex) {
-					if (ex == Exception::File_not_Found)
-					{
-						Log(Log_Level::Error, Log_Sender::IO, "Parameters MMF: Unable to open Config File " + configFile + " Leaving values at default.");
-					}
-					else throw ex;
-				}// end catch
-			}
-			else Log(Log_Level::Warning, Log_Sender::IO, "Parameters MMF: Using default configuration!");
-
-			// Return
-			Log(Log_Level::Parameter, Log_Sender::IO, "Parameters MMF:");
-			Log(Log_Level::Parameter, Log_Sender::IO, "        force_convergence  = " + std::to_string(force_convergence));
-			Log(Log_Level::Parameter, Log_Sender::IO, "        n_iterations       = " + std::to_string(n_iterations));
-			Log(Log_Level::Parameter, Log_Sender::IO, "        n_iterations_log   = " + std::to_string(n_iterations_log));
-			Log(Log_Level::Parameter, Log_Sender::IO, "        output_folder      = " + output_folder);
-			auto mmf_params = std::unique_ptr<Data::Parameters_Method_MMF>(new Data::Parameters_Method_MMF(output_folder, force_convergence, n_iterations, n_iterations_log));
-			Log(Log_Level::Info, Log_Sender::IO, "Parameters MMF: built");
-			return mmf_params;
-		}
-
-		std::unique_ptr<Engine::Hamiltonian> Hamiltonian_from_Config(const std::string configFile, Data::Geometry geometry)
-		{
-			//-------------- Insert default values here -----------------------------
-			// The type of hamiltonian we will use
-			std::string hamiltonian_type = "isotropic";
-
-			//------------------------------- Parser --------------------------------
-			Log(Log_Level::Info, Log_Sender::IO, "Hamiltonian: building");
-
-			// Hamiltonian type
-			if (configFile != "")
-			{
-				try {
-					Log(Log_Level::Info, Log_Sender::IO, "Hamiltonian: deciding type");
-					IO::Filter_File_Handle myfile(configFile);
-
-					// What hamiltonian do we use?
-					myfile.Read_Single(hamiltonian_type, "hamiltonian");
-				}// end try
-				catch (Exception ex) {
-					if (ex == Exception::File_not_Found) {
-						Log(Log_Level::Error, Log_Sender::IO, "Hamiltonian: Unable to open Config File " + configFile + " Using default Hamiltonian: " + hamiltonian_type);
-					}
-					else throw ex;
-				}// end catch
-			}
-			else Log(Log_Level::Warning, Log_Sender::IO, "Hamiltonian: Using default Hamiltonian: " + hamiltonian_type);
-			
-			// Hamiltonian
-			std::unique_ptr<Engine::Hamiltonian> hamiltonian;
-			if (hamiltonian_type == "isotropic")
-			{
-				hamiltonian = Hamiltonian_Isotropic_from_Config(configFile, geometry);
-			}// endif isotropic
-			else if (hamiltonian_type == "anisotropic")
-			{
-				// TODO: to std::move or not to std::move, that is the question...
-				hamiltonian = std::move(Hamiltonian_Anisotropic_from_Config(configFile, geometry));
-			}// endif anisotropic
-			else if (hamiltonian_type == "gaussian")
-			{
-				hamiltonian = std::move(Hamiltonian_Gaussian_from_Config(configFile, geometry));
-			}
-			else
-			{
-				Log(Log_Level::Error, Log_Sender::IO, "Hamiltonian: Invalid type: " + hamiltonian_type);
-			}// endif neither
-			
-			// Return
-			Log(Log_Level::Info, Log_Sender::IO, "Hamiltonian: built hamiltonian of type: " + hamiltonian_type);
-			return hamiltonian;
-		}
-
-		std::unique_ptr<Engine::Hamiltonian_Isotropic> Hamiltonian_Isotropic_from_Config(const std::string configFile, Data::Geometry geometry)
-		{
-			//-------------- Insert default values here -----------------------------
-			// Boundary conditions (a, b, c)
-			std::vector<int> boundary_conditions_i = { 0, 0, 0 };
-			std::vector<bool> boundary_conditions = { false, false, false };
-			// Magnetic field magnitude
-			scalar external_field_magnitude = 25.0;
-			// Magnetic field vector
-			std::vector<scalar> external_field_normal = { 0.0, 0.0, 1.0 };
-			// mu_spin
-			scalar mu_s = 2.0;
-			// Anisotropy constant
-			scalar anisotropy_magnitude = 0.0;
-			// Anisotropy vector
-			std::vector<scalar> anisotropy_normal = { 0.0, 0.0, 1.0 };
-
-			// Number of shells in which we calculate neighbours
-			int n_neigh_shells = 4;
-			// Jij
-			std::vector<scalar> jij = { 10.0, 0.0, 0.0, 0.0 };
-			// DM constant
-			scalar dij = 6.0;
-			// Biquidratic exchange constant
-			scalar bij = 0.0;
-			// 4 Spin Interaction constant
-			scalar kijkl = 0.0;
-			// Dipole-Dipole interaction radius
-			scalar dd_radius = 0.0;
-
-			//------------------------------- Parser --------------------------------
-			Log(Log_Level::Info, Log_Sender::IO, "Hamiltonian_Isotropic: building");
-			// iteration variables
-			int iatom = 0;
-			if (configFile != "")
-			{
-				try {
-					IO::Filter_File_Handle myfile(configFile);
-
-					myfile.Read_3Vector(boundary_conditions_i, "boundary_conditions");
-					boundary_conditions[0] = (boundary_conditions_i[0] != 0);
-					boundary_conditions[1] = (boundary_conditions_i[1] != 0);
-					boundary_conditions[2] = (boundary_conditions_i[2] != 0);
-
-					myfile.Read_Single(external_field_magnitude, "external_field_magnitude");
-					myfile.Read_3Vector(external_field_normal, "external_field_normal");
-					myfile.Read_Single(mu_s, "mu_s");
-					myfile.Read_Single(anisotropy_magnitude, "anisotropy_magnitude");
-					myfile.Read_3Vector(anisotropy_normal, "anisotropy_normal");
-					myfile.Read_Single(n_neigh_shells, "n_neigh_shells");
-
-					jij = std::vector<scalar>(n_neigh_shells);
-					if (myfile.Find("jij"))
-					{
-						for (iatom = 0; iatom < n_neigh_shells; ++iatom) {
-							myfile.iss >> jij[iatom];
-						}						
-					}
-					else Log(Log_Level::Error, Log_Sender::IO, "Hamiltonian_Isotropic: Keyword 'jij' not found. Using Default:  { 10.0, 0.5, 0.0, 0.0 }");
-					
-					myfile.Read_Single(dij, "dij");
-					myfile.Read_Single(bij, "bij");
-					myfile.Read_Single(kijkl, "kijkl");
-					myfile.Read_Single(dd_radius, "dd_radius");
-				}// end try
-				catch (Exception ex) {
-					if (ex == Exception::File_not_Found)
-					{
-						Log(Log_Level::Error, Log_Sender::IO, "Hamiltonian_isotropic: Unable to open Config File " + configFile + " Leaving values at default.");
-					}
-					else throw ex;
-				}// end catch
-			}
-			else Log(Log_Level::Warning, Log_Sender::IO, "Hamiltonian_Isotropic: Using default configuration!");
-			
-			// Return
-			Log(Log_Level::Parameter, Log_Sender::IO, "Hamiltonian_Isotropic:");
-			Log(Log_Level::Parameter, Log_Sender::IO, "        boundary conditions = " + std::to_string(boundary_conditions[0]) + " " + std::to_string(boundary_conditions[1]) + " " + std::to_string(boundary_conditions[2]));
-			Log(Log_Level::Parameter, Log_Sender::IO, "        B                   = " + std::to_string(external_field_magnitude));
-			Log(Log_Level::Parameter, Log_Sender::IO, "        B_normal            = " + std::to_string(external_field_normal[0]) + " " + std::to_string(external_field_normal[1]) + " " + std::to_string(external_field_normal[2]));
-			Log(Log_Level::Parameter, Log_Sender::IO, "        mu_s                = " + std::to_string(mu_s));
-			Log(Log_Level::Parameter, Log_Sender::IO, "        K                   = " + std::to_string(anisotropy_magnitude));
-			Log(Log_Level::Parameter, Log_Sender::IO, "        K_normal            = " + std::to_string(anisotropy_normal[0]) + " " + std::to_string(anisotropy_normal[1]) + " " + std::to_string(anisotropy_normal[2]));
-			Log(Log_Level::Parameter, Log_Sender::IO, "        n_neigh_shells      = " + std::to_string(n_neigh_shells));
-			Log(Log_Level::Parameter, Log_Sender::IO, "        J_ij[0]             = " + std::to_string(jij[0]));
-			Log(Log_Level::Parameter, Log_Sender::IO, "        D_ij                = " + std::to_string(dij));
-			Log(Log_Level::Parameter, Log_Sender::IO, "        B_ij                = " + std::to_string(bij));
-			Log(Log_Level::Parameter, Log_Sender::IO, "        K_ijkl              = " + std::to_string(kijkl));
-			Log(Log_Level::Parameter, Log_Sender::IO, "        dd_radius           = " + std::to_string(dd_radius));
-			auto hamiltonian = std::unique_ptr<Engine::Hamiltonian_Isotropic>(new Engine::Hamiltonian_Isotropic(boundary_conditions, external_field_magnitude,
-					external_field_normal, mu_s, anisotropy_magnitude, anisotropy_normal,
-					n_neigh_shells, jij, dij, bij, kijkl, dd_radius, geometry));
-			Log(Log_Level::Info, Log_Sender::IO, "Hamiltonian_Isotropic: built");
-			return hamiltonian;
-		}// end Hamiltonian_Isotropic_from_Config
-
-
-		
-		std::unique_ptr<Engine::Hamiltonian_Anisotropic> Hamiltonian_Anisotropic_from_Config(const std::string configFile, Data::Geometry geometry)
-		{
-			//-------------- Insert default values here -----------------------------
-			// Boundary conditions (a, b, c)
-			std::vector<int> boundary_conditions_i = { 0, 0, 0 };
-			std::vector<bool> boundary_conditions = { false, false, false };
-			// Spin moment
-			std::vector<scalar> mu_s = std::vector<scalar>(geometry.nos, 2.0);	// [nos]
-			// External Magnetic Field
-			std::string external_field_file = "";
-			scalar B = 0;
-			std::vector<scalar> B_normal = { 0.0, 0.0, 1.0 };
-			std::vector<scalar> external_field_magnitude = std::vector<scalar>(geometry.nos, 0.0);	// [nos]
-			std::vector<std::vector<scalar>> external_field_normal(3, std::vector<scalar>(geometry.nos, 0.0));	// [3][nos]
-			
-			// Anisotropy
-			std::string anisotropy_file = "";
-			scalar K = 0;
-			std::vector<scalar> K_normal = { 0.0, 0.0, 1.0 };
-			bool anisotropy_from_file = false;
-			std::vector<int> anisotropy_index(geometry.nos);				// [nos]
-<<<<<<< HEAD
-			std::vector<scalar> anisotropy_magnitude(geometry.nos, 0.0);	// [nos]
-			std::vector<std::vector<scalar>> anisotropy_normal(geometry.nos, { 0.0, 0.0, 1.0 });	// [nos][3]
-=======
-			std::vector<double> anisotropy_magnitude(geometry.nos, 0.0);	// [nos]
-			std::vector<std::vector<double>> anisotropy_normal(geometry.nos, K_normal);	// [nos][3]
->>>>>>> 7f9c1a9c
-
-			// ------------ Two Spin Interactions ------------
-			int n_pairs = 0;
-			std::string interaction_pairs_file = "";
-			bool interaction_pairs_from_file = false;
-			std::vector<std::vector<std::vector<int>>> Exchange_indices(8); std::vector<std::vector<scalar>> Exchange_magnitude(8);
-			std::vector<std::vector<std::vector<int>>> DMI_indices(8); std::vector<std::vector<scalar>> DMI_magnitude(8); std::vector<std::vector<std::vector<scalar>>> DMI_normal(8);
-			std::vector<std::vector<std::vector<int>>> BQC_indices(8); std::vector<std::vector<scalar>> BQC_magnitude(8);
-			std::vector<std::vector<std::vector<int>>> DD_indices(8); std::vector<std::vector<scalar>> DD_magnitude(8); std::vector<std::vector<std::vector<scalar>>> DD_normal(8);
-
-			scalar dd_radius = 0.0;
-
-			//------------------------------- Parser --------------------------------
-			Log(Log_Level::Info, Log_Sender::IO, "Hamiltonian_Anisotropic: building");
-			// iteration variables
-			int iatom = 0;
-			if (configFile != "")
-			{
-				try {
-					IO::Filter_File_Handle myfile(configFile);
-
-					// Boundary conditions
-					myfile.Read_3Vector(boundary_conditions_i, "boundary_conditions");
-					boundary_conditions[0] = (boundary_conditions_i[0] != 0);
-					boundary_conditions[1] = (boundary_conditions_i[1] != 0);
-					boundary_conditions[2] = (boundary_conditions_i[2] != 0);
-
-					// Spin moment
-					mu_s = std::vector<scalar>(geometry.nos, 2.0);
-					if (myfile.Find("mu_s"))
-					{
-						for (iatom = 0; iatom < geometry.n_spins_basic_domain; ++iatom)
-						{
-							myfile.iss >> mu_s[iatom];
-							for (int ispin = 0; ispin < geometry.nos / geometry.n_spins_basic_domain; ++ispin)
-							{
-								mu_s[ispin*geometry.n_spins_basic_domain + iatom] = mu_s[iatom];
-							}
-						}
-					}
-					else Log(Log_Level::Error, Log_Sender::IO, "Keyword 'mu_s' not found. Using Default: 2.0");
-
-					// External Field
-					if (myfile.Find("external_field_file")) myfile.iss >> external_field_file;
-					if (external_field_file.length() > 0)
-					{
-						Log(Log_Level::Warning, Log_Sender::IO, "Hamiltonian_anisotropic: Read external field file has not been implemented yet. Using 0 field for now.");
-						// The file name should be valid so we try to read it
-						// Not yet implemented!
-					}
-					else 
-					{
-						// Read parameters from config if available
-						myfile.Read_Single(B, "external_field_magnitude");
-						myfile.Read_3Vector(B_normal, "external_field_normal");
-
-						// Fill the arrays
-						for (int i = 0; i < geometry.nos; ++i)
-						{
-							external_field_magnitude[i] = B;
-							for (int dim = 0; dim < 3; ++dim)
-							{
-								external_field_normal[dim][i] = B_normal[dim];
-							}
-						}
-					}
-
-					// Anisotropy
-					if (myfile.Find("anisotropy_file")) myfile.iss >> anisotropy_file;
-					if (anisotropy_file.length() > 0)
-					{
-						// The file name should be valid so we try to read it
-						Anisotropy_from_File(anisotropy_file, geometry, n_pairs,
-							anisotropy_index, anisotropy_magnitude, anisotropy_normal);
-					}
-					else
-					{
-						// Read parameters from config
-						myfile.Read_Single(K, "anisotropy_magnitude");
-						myfile.Read_3Vector(K_normal, "anisotropy_normal");
-						
-						// Fill the arrays
-						for (int i = 0; i < geometry.nos; ++i)
-						{
-							anisotropy_index[i] = i;
-							anisotropy_magnitude[i] = K;
-							for (int dim = 0; dim < 3; ++dim)
-							{
-								anisotropy_normal[i][dim] = K_normal[dim];
-							}
-						}
-					}
-
-					// Interaction Pairs
-					if (myfile.Find("interaction_pairs_file")) myfile.iss >> interaction_pairs_file;
-					if (interaction_pairs_file.length() > 0)
-					{
-						// The file name should be valid so we try to read it
-						Pairs_from_File(interaction_pairs_file, geometry, n_pairs,
-							Exchange_indices, Exchange_magnitude,
-							DMI_indices, DMI_magnitude, DMI_normal,
-							BQC_indices, BQC_magnitude);
-					}
-					//else
-					//{
-					//	Log(Log_Level::Warning, Log_Sender::IO, "Hamiltonian_anisotropic: Default Interaction pairs have not been implemented yet.");
-					//	throw Exception::System_not_Initialized;
-					//	// Not implemented!
-					//}
-					
-					//		Dipole-Dipole Pairs
-					// Dipole Dipole radius
-					myfile.Read_Single(dd_radius, "dd_radius");
-					// if (dd_radius >0 ) Log(Log_Level::Error, Log_Sender::IO, "Hamiltonian_anisotropic: Dipole-Dipole energy is not correctly implemented, but you chose a radius > 0! -- r=" + std::to_string(dd_radius));
-					// Dipole Dipole neighbours of each spin neigh_dd[nos][max_n]
-					// std::vector<std::vector<int>> dd_neigh;
-					// // Dipole Dipole neighbour positions of each spin neigh_dd[dim][nos][max_n]
-					// std::vector<std::vector<std::vector<scalar>>> dd_neigh_pos;
-					// // Dipole Dipole normal vectors [dim][nos][max_n]
-					// std::vector<std::vector<std::vector<scalar>>> dd_normal;
-					// // Dipole Dipole distance [nos][max_n]
-					// std::vector<std::vector<scalar>> dd_distance;
-					// // Create the DD neighbours
-					// Engine::Neighbours::Create_Dipole_Neighbours(geometry, std::vector<bool>{ true, true, true }, dd_radius, dd_neigh, dd_neigh_pos, dd_normal, dd_distance);
-					// // Get the DD pairs from the neighbours
-					// Engine::Neighbours::Create_DD_Pairs_from_Neighbours(geometry, dd_neigh, dd_neigh_pos, dd_distance, dd_normal, DD_indices, DD_magnitude, DD_normal);
-					
-					
-					Engine::Neighbours::Create_Dipole_Pairs(geometry, dd_radius, DD_indices, DD_magnitude, DD_normal);
-
-				}// end try
-				catch (Exception ex) {
-					if (ex == Exception::File_not_Found)
-					{
-						Log(Log_Level::Error, Log_Sender::IO, "Hamiltonian_anisotropic: Unable to open Config File " + configFile + " Leaving values at default.");
-					}
-					else throw ex;
-				}// end catch
-			}
-			else Log(Log_Level::Warning, Log_Sender::IO, "Hamiltonian_Anisotropic: Using default configuration!");
-			
-			// Return
-			Log(Log_Level::Parameter, Log_Sender::IO, "Hamiltonian_Anisotropic:");
-			Log(Log_Level::Parameter, Log_Sender::IO, "        boundary conditions = " + std::to_string(boundary_conditions[0]) + " " + std::to_string(boundary_conditions[1]) + " " + std::to_string(boundary_conditions[2]));
-			Log(Log_Level::Parameter, Log_Sender::IO, "        B[0]                = " + std::to_string(external_field_magnitude[0]));
-			Log(Log_Level::Parameter, Log_Sender::IO, "        B_normal[0]         = " + std::to_string(external_field_normal[0][0]) + " " + std::to_string(external_field_normal[1][0]) + " " + std::to_string(external_field_normal[2][0]));
-			Log(Log_Level::Parameter, Log_Sender::IO, "        mu_s[0]             = " + std::to_string(mu_s[0]));
-			Log(Log_Level::Parameter, Log_Sender::IO, "        K[0]                = " + std::to_string(anisotropy_magnitude[0]));
-			Log(Log_Level::Parameter, Log_Sender::IO, "        K_normal[0]         = " + std::to_string(anisotropy_normal[0][0]) + " " + std::to_string(anisotropy_normal[0][1]) + " " + std::to_string(anisotropy_normal[0][2]));
-			Log(Log_Level::Parameter, Log_Sender::IO, "        dd_radius           = " + std::to_string(dd_radius));
-			auto hamiltonian = std::unique_ptr<Engine::Hamiltonian_Anisotropic>(new Engine::Hamiltonian_Anisotropic(
-				mu_s,
-				external_field_magnitude, external_field_normal,
-				anisotropy_index, anisotropy_magnitude, anisotropy_normal,
-				Exchange_indices, Exchange_magnitude,
-				DMI_indices, DMI_magnitude, DMI_normal,
-				BQC_indices, BQC_magnitude,
-				DD_indices, DD_magnitude, DD_normal,
-				boundary_conditions
-			));
-			Log(Log_Level::Info, Log_Sender::IO, "Hamiltonian_Anisotropic: built");
-			return hamiltonian;
-		}// end Hamiltonian_Anisotropic_From_Config
-		
-		
-		std::unique_ptr<Engine::Hamiltonian_Gaussian> Hamiltonian_Gaussian_from_Config(const std::string configFile, Data::Geometry geometry)
-		{
-			//-------------- Insert default values here -----------------------------
-			// Number of Gaussians
-			int n_gaussians = 1;
-			// Amplitudes
-			std::vector<scalar> amplitude = { 1 };
-			// Widths
-			std::vector<scalar> width = { 1 };
-			// Centers
-			std::vector<std::vector<scalar>> center = { std::vector<scalar>{ 0, 0, 1 } };
-
-			//------------------------------- Parser --------------------------------
-			Log(Log_Level::Info, Log_Sender::IO, "Hamiltonian_Gaussian: building");
-			
-			if (configFile != "")
-			{
-				try {
-					IO::Filter_File_Handle myfile(configFile);
-
-					// N
-					myfile.Read_Single(n_gaussians, "n_gaussians");
-
-					// Allocate arrays
-					amplitude = std::vector<scalar>(n_gaussians, 1.0);
-					width = std::vector<scalar>(n_gaussians, 1.0);
-					center = std::vector<std::vector<scalar>>(n_gaussians, std::vector<scalar>{0, 0, 1});
-					// Read arrays
-					if (myfile.Find("gaussians"))
-					{
-						for (int i = 0; i < n_gaussians; ++i)
-						{
-							myfile.GetLine();
-							myfile.iss >> amplitude[i];
-							myfile.iss >> width[i];
-							for (int j = 0; j < 3; ++j)
-							{
-								myfile.iss >> center[i][j];
-							}
-							Utility::Vectormath::Normalize(center[i]);
-						}
-					}
-					else Log(Log_Level::Error, Log_Sender::IO, "Hamiltonian_Gaussian: Keyword 'gaussians' not found. Using Default: {0, 0, 1}");
-				}// end try
-				catch (Exception ex) {
-					if (ex == Exception::File_not_Found)
-					{
-						Log(Log_Level::Error, Log_Sender::IO, "Hamiltonian_Gaussian: Unable to open Config File " + configFile + " Leaving values at default.");
-					}
-					else throw ex;
-				}// end catch
-			}
-			else Log(Log_Level::Warning, Log_Sender::IO, "Hamiltonian_Gaussian: Using default configuration!");
-
-
-			// Return
-			Log(Log_Level::Parameter, Log_Sender::IO, "Hamiltonian_Gaussian:");
-			Log(Log_Level::Parameter, Log_Sender::IO, "        n_gaussians  = " + std::to_string(n_gaussians));
-			Log(Log_Level::Parameter, Log_Sender::IO, "        amplitude[0] = " + std::to_string(amplitude[0]));
-			Log(Log_Level::Parameter, Log_Sender::IO, "        width[0]     = " + std::to_string(width[0]));
-			Log(Log_Level::Parameter, Log_Sender::IO, "        center[0]    = " + std::to_string(center[0][0]) + " " + std::to_string(center[0][1]) + " " + std::to_string(center[0][2]));
-			auto hamiltonian = std::unique_ptr<Engine::Hamiltonian_Gaussian>(new Engine::Hamiltonian_Gaussian(
-				amplitude, width, center
-			));
-			Log(Log_Level::Info, Log_Sender::IO, "Hamiltonian_Gaussian: built");
-			return hamiltonian;
-		}
-	}// end namespace IO
+﻿#include "IO.hpp"
+#include "IO_Filter_File_Handle.hpp"
+#include "Vectormath.hpp"
+#include "Neighbours.hpp"
+#include "Logging.hpp"
+#include "Exception.hpp"
+
+#include <iostream>
+#include <fstream>
+#include <thread>
+#include <string>
+#include <sstream>
+
+namespace Utility
+{
+	namespace IO
+	{
+		void Log_Levels_from_Config(const std::string configFile)
+		{
+			// Verbosity and Reject Level are read as integers
+			int i_print_level = 5, i_accept_level = 5;
+			std::string output_folder = ".";
+
+			//------------------------------- Parser --------------------------------
+			if (configFile != "")
+			{
+				try {
+					Log(Log_Level::Info, Log_Sender::IO, "Building Log_Levels");
+					IO::Filter_File_Handle myfile(configFile);
+
+					// Accept Level
+					if (myfile.Find("log_accept")) myfile.iss >> i_accept_level;
+					else Log(Log_Level::Error, Log_Sender::IO, "Keyword 'log_accept' not found. Using Default.");
+
+					// Print level
+					if (myfile.Find("log_print")) myfile.iss >> i_print_level;
+					else Log(Log_Level::Error, Log_Sender::IO, "Keyword 'log_print' not found. Using Default.");
+
+					// Output folder
+					if (myfile.Find("log_output_folder")) myfile.iss >> output_folder;
+					else Log(Log_Level::Error, Log_Sender::IO, "Keyword 'log_output_folder' not found. Using Default.");
+
+				}// end try
+				catch (Exception ex) {
+					if (ex == Exception::File_not_Found) {
+						Log(Log_Level::Error, Log_Sender::IO, "Log_Levels: Unable to open Config File " + configFile + " Leaving values at default.");
+					}
+					else throw ex;
+				}// end catch
+			}
+			// Log the parameters
+			Log(Log_Level::Parameter, Log_Sender::IO, "Log accept level  = " + std::to_string(i_accept_level));
+			Log(Log_Level::Parameter, Log_Sender::IO, "Log print level   = " + std::to_string(i_print_level));
+			Log(Log_Level::Parameter, Log_Sender::IO, "Log output folder = " + output_folder);
+			// Update the Log
+			Log.accept_level  = Log_Level(i_accept_level);
+			Log.print_level   = Log_Level(i_print_level);
+			Log.output_folder = output_folder;
+		}// End Log_Levels_from_Config
+
+
+		std::unique_ptr<Data::Spin_System> Spin_System_from_Config(const std::string configFile)
+		{
+			Log(Log_Level::Info, Log_Sender::IO, "-------------- Initialising Spin System ------------");
+			// ----------------------------------------------------------------------------------------------
+			// Geometry
+			auto geometry = Geometry_from_Config(configFile);
+			// LLG Parameters
+			auto llg_params = Parameters_Method_LLG_from_Config(configFile);
+			// Hamiltonian
+			auto hamiltonian = std::move(Hamiltonian_from_Config(configFile, *geometry));
+			// Spin System
+			auto system = std::unique_ptr<Data::Spin_System>(new Data::Spin_System(std::move(hamiltonian), std::move(geometry), std::move(llg_params), false));
+			// ----------------------------------------------------------------------------------------------
+			Log(Log_Level::Info, Log_Sender::IO, "-------------- Spin System Initialised -------------");
+
+			// Return
+			return system;
+		}// End Spin_System_from_Config		
+
+
+		void Basis_from_Config(const std::string configFile, std::vector<std::vector<scalar>> & basis, std::vector<std::vector<scalar>> & basis_atoms,
+			int & no_spins_basic_domain)
+		{
+			// ---------- Default values
+			// Lattice constant [Angtrom]
+			scalar lattice_constant = 1.0;
+			// Basis: vector {a, b, c}
+			basis = { std::vector<scalar>{1,0,0}, std::vector<scalar>{0,1,0}, std::vector<scalar>{0,0,1} };
+			// Atoms in the basis [dim][n_basis_atoms]
+			basis_atoms = { std::vector<scalar>{0}, std::vector<scalar>{0}, std::vector<scalar>{0} };
+			// NoS in the basic domain (= unit cell for periodic lattices)
+			no_spins_basic_domain = basis_atoms[0].size();
+			
+			Log(Log_Level::Info, Log_Sender::IO, "Basis: building");
+
+			if (configFile != "")
+			{
+				try {
+					IO::Filter_File_Handle myfile(configFile);
+
+					myfile.Read_Single(lattice_constant, "lattice_constant");
+
+					// Utility 1D array to build vectors and use Vectormath
+					std::vector<scalar> build_array = { 0, 0, 0 };
+
+					if (myfile.Find("basis"))
+					{
+						// Read the basis vectors a, b, c
+						myfile.GetLine();
+						myfile.iss >> basis[0][0] >> basis[1][0] >> basis[2][0];
+						myfile.GetLine();
+						myfile.iss >> basis[0][1] >> basis[1][1] >> basis[2][1];
+						myfile.GetLine();
+						myfile.iss >> basis[0][2] >> basis[1][2] >> basis[2][2];
+
+						// Read no_spins_basic_domain and atoms in basis
+						myfile.GetLine();
+						myfile.iss >> no_spins_basic_domain;
+						basis_atoms = std::vector<std::vector<scalar>>(3, std::vector<scalar>(no_spins_basic_domain));
+
+						// Read spins per basic domain
+						for (int iatom = 0; iatom < no_spins_basic_domain; ++iatom)
+						{
+							myfile.GetLine();
+							myfile.iss >> basis_atoms[0][iatom] >> basis_atoms[1][iatom] >> basis_atoms[2][iatom];
+							// Get x,y,z of component of spin_pos in unit of length (instead of in units of a,b,c)
+							for (int i = 0; i < 3; ++i)
+							{
+								build_array[i] = basis[i][0] * basis_atoms[0][iatom] + basis[i][1] * basis_atoms[1][iatom] + basis[i][2] * basis_atoms[2][iatom];
+							}
+							for (int i=0; i<3; ++i) basis_atoms[i][iatom] = lattice_constant * build_array[i];
+						}// endfor iatom
+
+					}// end find "basis"
+					else {
+						Log(Log_Level::Error, Log_Sender::IO, "Keyword 'basis' not found. Using Default (sc)");
+					}
+				}// end try
+				catch (Exception ex) {
+					if (ex == Exception::File_not_Found)
+					{
+						Log(Log_Level::Error, Log_Sender::IO, "Basis: Unable to open Config File " + configFile + " Leaving values at default.");
+						throw Exception::System_not_Initialized;
+					}
+					else throw ex;
+				}// end catch
+			}
+			else Log(Log_Level::Warning, Log_Sender::IO, "Basis: No config file specified. Leaving values at default.");
+			
+			// Log the parameters
+			Log(Log_Level::Parameter, Log_Sender::IO, "Lattice constant = " + std::to_string(lattice_constant) + " angstrom");
+			Log(Log_Level::Debug, Log_Sender::IO, "Basis: vectors in units of lattice constant");
+			Log(Log_Level::Debug, Log_Sender::IO, "        a = " + std::to_string(basis[0][0]/lattice_constant) + " " + std::to_string(basis[1][0]/lattice_constant) + " " + std::to_string(basis[2][0]/lattice_constant));
+			Log(Log_Level::Debug, Log_Sender::IO, "        b = " + std::to_string(basis[0][1]/lattice_constant) + " " + std::to_string(basis[1][1]/lattice_constant) + " " + std::to_string(basis[2][1]/lattice_constant));
+			Log(Log_Level::Debug, Log_Sender::IO, "        c = " + std::to_string(basis[0][2]/lattice_constant) + " " + std::to_string(basis[1][2]/lattice_constant) + " " + std::to_string(basis[2][2]/lattice_constant));
+			Log(Log_Level::Parameter, Log_Sender::IO, "Basis: vectors");
+			Log(Log_Level::Parameter, Log_Sender::IO, "        a = " + std::to_string(basis[0][0]) + " " + std::to_string(basis[1][0]) + " " + std::to_string(basis[2][0]));
+			Log(Log_Level::Parameter, Log_Sender::IO, "        b = " + std::to_string(basis[0][1]) + " " + std::to_string(basis[1][1]) + " " + std::to_string(basis[2][1]));
+			Log(Log_Level::Parameter, Log_Sender::IO, "        c = " + std::to_string(basis[0][2]) + " " + std::to_string(basis[1][2]) + " " + std::to_string(basis[2][2]));
+			Log(Log_Level::Parameter, Log_Sender::IO, "Basis: " + std::to_string(no_spins_basic_domain) + " atom(s) at the following positions:");
+			for (int iatom = 0; iatom < no_spins_basic_domain; ++iatom)
+			{
+				Log(Log_Level::Parameter, Log_Sender::IO, "            " + std::to_string(iatom) + " = " + std::to_string(basis_atoms[0][iatom]) + " " + std::to_string(basis_atoms[1][iatom]) + " " + std::to_string(basis_atoms[2][iatom]));
+			}
+			Log(Log_Level::Info, Log_Sender::IO, "Basis: built");
+		}// End Basis_from_Config
+
+		std::unique_ptr<Data::Geometry> Geometry_from_Config(const std::string configFile)
+		{
+			//-------------- Insert default values here -----------------------------
+			// Basis from separate file?
+			std::string basis_file = "";
+			// Basis: vector {a, b, c}
+			std::vector<std::vector<scalar>> basis = { std::vector<scalar>{1,0,0}, std::vector<scalar>{0,1,0}, std::vector<scalar>{0,0,1} };
+			// Atoms in the basis [dim][n_basis_atoms]
+			std::vector<std::vector<scalar>> basis_atoms = { std::vector<scalar>{0}, std::vector<scalar>{0}, std::vector<scalar>{0} };
+			// NoS in the basic domain (= unit cell for periodic lattices)
+			int no_spins_basic_domain = basis_atoms[0].size();
+			// Translation vectors [dim][nov]
+			std::vector<std::vector<scalar>> translation_vectors = { std::vector<scalar>{1,0,0}, std::vector<scalar>{0,1,0}, std::vector<scalar>{0,0,1} };
+			// Number of translations nT for each basis direction
+			std::vector<int> n_cells = { 100, 100, 1 };
+			// Number of Spins
+			int nos;
+			std::vector<scalar> spin_pos;
+
+			// Utility 1D array to build vectors and use Vectormath
+			std::vector<scalar> build_array = { 0, 0, 0 };
+
+			Log(Log_Level::Info, Log_Sender::IO, "Geometry: building");
+			//------------------------------- Parser --------------------------------
+			// iteration variables
+			int iatom = 0, dim = 0;
+			if (configFile != "")
+			{
+				try {
+					Log(Log_Level::Info, Log_Sender::IO, "Reading Geometry Parameters");
+					IO::Filter_File_Handle myfile(configFile);
+
+					// Read Shape of spins in term of the basis
+					if (myfile.Find("translation_vectors"))
+					{
+						// Read translation vectors into translation_vectors & nTa, nTb, nTc
+						myfile.GetLine();
+						myfile.iss >> translation_vectors[0][0] >> translation_vectors[1][0] >> translation_vectors[2][0] >> n_cells[0];
+						myfile.GetLine();
+						myfile.iss >> translation_vectors[0][1] >> translation_vectors[1][1] >> translation_vectors[2][1] >> n_cells[1];
+						myfile.GetLine();
+						myfile.iss >> translation_vectors[0][2] >> translation_vectors[1][2] >> translation_vectors[2][2] >> n_cells[2];
+					}// finish Reading Shape in terms of basis
+					else {
+						Log(Log_Level::Error, Log_Sender::IO, "Keyword 'translation_vectors' not found. Using default. (sc 30x30x0)");
+					}
+					// Read Basis
+						
+					if (myfile.Find("basis_from_config"))
+					{
+						myfile.iss >> basis_file;
+						Basis_from_Config(basis_file, basis, basis_atoms, no_spins_basic_domain);
+					}
+					else if (myfile.Find("basis"))
+					{
+						Basis_from_Config(configFile, basis, basis_atoms, no_spins_basic_domain);
+					}
+					else {
+						Log(Log_Level::Error, Log_Sender::IO, "Neither Keyword 'basis_from_config', nor Keyword 'basis' found. Using Default (sc)");
+					}// end Basis
+				}// end try
+				catch (Exception ex)
+				{
+					if (ex == Exception::File_not_Found)
+					{
+						Log(Log_Level::Error, Log_Sender::IO, "Geometry: Unable to open Config File " + configFile + " Leaving values at default.");
+					}
+					else throw ex;
+				}// end catch
+			}// end if file=""
+			else Log(Log_Level::Warning, Log_Sender::IO, "Geometry: Using default configuration!");
+
+			Log(Log_Level::Parameter, Log_Sender::IO, "Translation: vectors");
+			Log(Log_Level::Parameter, Log_Sender::IO, "        a = " + std::to_string(translation_vectors[0][0]) + " " + std::to_string(translation_vectors[1][0]) + " " + std::to_string(translation_vectors[2][0]));
+			Log(Log_Level::Parameter, Log_Sender::IO, "        b = " + std::to_string(translation_vectors[0][1]) + " " + std::to_string(translation_vectors[1][1]) + " " + std::to_string(translation_vectors[2][1]));
+			Log(Log_Level::Parameter, Log_Sender::IO, "        c = " + std::to_string(translation_vectors[0][2]) + " " + std::to_string(translation_vectors[1][2]) + " " + std::to_string(translation_vectors[2][2]));
+
+			// Get x,y,z of component of translation_vectors in unit of length (instead of in units of a,b,c)
+			for (dim = 0; dim < 3; ++dim)
+			{
+				for (int i = 0; i < 3; ++i)
+				{
+					build_array[i] = basis[0][i] * translation_vectors[dim][0] + basis[1][i] * translation_vectors[dim][1] + basis[2][i] * translation_vectors[dim][2];
+				}
+				translation_vectors[dim] = build_array;
+			}
+			// Calculate NOS
+			nos = no_spins_basic_domain * n_cells[0] * n_cells[1] * n_cells[2];
+
+			// Spin Positions
+			spin_pos = std::vector<scalar>(3*nos);
+			Vectormath::Build_Spins(spin_pos, basis_atoms, translation_vectors, n_cells, no_spins_basic_domain);
+			
+			// Log parameters
+			Log(Log_Level::Parameter, Log_Sender::IO, "Translation: vectors transformed by basis");
+			Log(Log_Level::Parameter, Log_Sender::IO, "        a = " + std::to_string(translation_vectors[0][0]) + " " + std::to_string(translation_vectors[1][0]) + " " + std::to_string(translation_vectors[2][0]));
+			Log(Log_Level::Parameter, Log_Sender::IO, "        b = " + std::to_string(translation_vectors[0][1]) + " " + std::to_string(translation_vectors[1][1]) + " " + std::to_string(translation_vectors[2][1]));
+			Log(Log_Level::Parameter, Log_Sender::IO, "        c = " + std::to_string(translation_vectors[0][2]) + " " + std::to_string(translation_vectors[1][2]) + " " + std::to_string(translation_vectors[2][2]));
+			Log(Log_Level::Parameter, Log_Sender::IO, "Translation: n_cells");
+			Log(Log_Level::Parameter, Log_Sender::IO, "        na = " + std::to_string(n_cells[0]));
+			Log(Log_Level::Parameter, Log_Sender::IO, "        nb = " + std::to_string(n_cells[1]));
+			Log(Log_Level::Parameter, Log_Sender::IO, "        nc = " + std::to_string(n_cells[2]));
+			Log(Log_Level::Parameter, Log_Sender::IO, "Geometry: " + std::to_string(nos) + " spins");
+
+			// Return geometry
+			auto geometry = std::unique_ptr<Data::Geometry>(new Data::Geometry(basis, translation_vectors, n_cells, no_spins_basic_domain, basis_atoms, spin_pos));
+			Log(Log_Level::Parameter, Log_Sender::IO, "Geometry is " + std::to_string(geometry->dimensionality) + "-dimensional"); 
+			Log(Log_Level::Info, Log_Sender::IO, "Geometry: built");
+			return geometry;
+		}// end Geometry from Config
+
+		std::unique_ptr<Data::Parameters_Method_LLG> Parameters_Method_LLG_from_Config(const std::string configFile)
+		{
+			//-------------- Insert default values here -----------------------------
+			// Output folder for results
+			std::string output_folder = "output_llg";
+			// PRNG Seed
+			int seed = 0;
+			// number of iterations carried out when pressing "play" or calling "iterate"
+			int n_iterations = (int)2E+6;
+			// Number of iterations after which the system is logged to file
+			int n_iterations_log = 100;
+			// Temperature in K
+			scalar temperature = 0.0;
+			// Damping constant
+			scalar damping = 0.5;
+			// iteration time step
+			scalar dt = 1.0E-02;
+			// Whether to renormalize spins after every SD iteration
+			bool renorm_sd = 1;
+			// Whether to save a single "spins"
+			bool save_single_configurations = true;
+			// spin transfer torque vector
+			scalar stt_magnitude = 1.5;
+			// spin_current polarisation normal vector
+			std::vector<scalar> stt_polarisation_normal = { 1.0, -1.0, 0.0 };
+			// Force convergence parameter
+			scalar force_convergence = 10e-9;
+
+			//------------------------------- Parser --------------------------------
+			Log(Log_Level::Info, Log_Sender::IO, "Parameters LLG: building");
+			if (configFile != "")
+			{
+				try {
+					IO::Filter_File_Handle myfile(configFile);
+
+					myfile.Read_Single(output_folder, "llg_output_folder");
+					myfile.Read_Single(seed, "llg_seed");
+					myfile.Read_Single(n_iterations, "llg_n_iterations");
+					myfile.Read_Single(n_iterations_log, "llg_n_iterations_log");
+					myfile.Read_Single(temperature, "llg_temperature");
+					myfile.Read_Single(damping, "llg_damping");
+					myfile.Read_Single(dt, "llg_dt");
+					// dt = time_step [ps] * 10^-12 * gyromagnetic raio / mu_B  { / (1+damping^2)} <- not implemented
+					dt = dt*std::pow(10, -12) / Vectormath::MuB()*1.760859644*std::pow(10, 11);
+					myfile.Read_Single(renorm_sd, "llg_renorm");
+					myfile.Read_Single(save_single_configurations, "llg_save_single_configurations");
+					myfile.Read_Single(stt_magnitude, "llg_stt_magnitude");
+					myfile.Read_3Vector(stt_polarisation_normal, "llg_stt_polarisation_normal");
+					myfile.Read_Single(force_convergence, "llg_force_convergence");
+				}// end try
+				catch (Exception ex) {
+					if (ex == Exception::File_not_Found)
+					{
+						Log(Log_Level::Error, Log_Sender::IO, "Parameters LLG: Unable to open Config File " + configFile + " Leaving values at default.");
+					}
+					else throw ex;
+				}// end catch
+			}
+			else Log(Log_Level::Warning, Log_Sender::IO, "Parameters LLG: Using default configuration!");
+
+			// Return
+			Log(Log_Level::Parameter, Log_Sender::IO, "Parameters LLG:");
+			Log(Log_Level::Parameter, Log_Sender::IO, "        seed              = " + std::to_string(seed));
+			Log(Log_Level::Parameter, Log_Sender::IO, "        temperature       = " + std::to_string(temperature));
+			Log(Log_Level::Parameter, Log_Sender::IO, "        damping           = " + std::to_string(damping));
+			Log(Log_Level::Parameter, Log_Sender::IO, "        time step         = " + std::to_string(dt));
+			Log(Log_Level::Parameter, Log_Sender::IO, "        stt magnitude     = " + std::to_string(stt_magnitude));
+			Log(Log_Level::Parameter, Log_Sender::IO, "        stt normal        = " + std::to_string(stt_polarisation_normal[0]) + " " + std::to_string(stt_polarisation_normal[1]) + " " + std::to_string(stt_polarisation_normal[2]));
+			Log(Log_Level::Parameter, Log_Sender::IO, "        force convergence = " + std::to_string(force_convergence));
+			Log(Log_Level::Parameter, Log_Sender::IO, "        n_iterations      = " + std::to_string(n_iterations));
+			Log(Log_Level::Parameter, Log_Sender::IO, "        n_iterations_log  = " + std::to_string(n_iterations_log));
+			Log(Log_Level::Parameter, Log_Sender::IO, "        output_folder     = " + output_folder);
+			auto llg_params = std::unique_ptr<Data::Parameters_Method_LLG>(new Data::Parameters_Method_LLG(output_folder, force_convergence, n_iterations, n_iterations_log, seed, temperature, damping, dt, renorm_sd, save_single_configurations, stt_magnitude, stt_polarisation_normal));
+			Log(Log_Level::Info, Log_Sender::IO, "Parameters LLG: built");
+			return llg_params;
+		}// end Parameters_Method_LLG_from_Config
+
+		std::unique_ptr<Data::Parameters_Method_GNEB> Parameters_Method_GNEB_from_Config(const std::string configFile)
+		{
+			//-------------- Insert default values here -----------------------------
+			// Output folder for results
+			std::string output_folder = "output_gneb";
+			// Spring constant
+			scalar spring_constant = 1.0;
+			// Force convergence parameter
+			scalar force_convergence = 10e-9;
+			// number of iterations carried out when pressing "play" or calling "iterate"
+			int n_iterations = (int)2E+6;
+			// Number of iterations after which the system is logged to file
+			int n_iterations_log = 100;
+			// Number of Energy Interpolation points
+			int n_E_interpolations = 10;
+			//------------------------------- Parser --------------------------------
+			Log(Log_Level::Info, Log_Sender::IO, "Parameters GNEB: building");
+			if (configFile != "")
+			{
+				try {
+					IO::Filter_File_Handle myfile(configFile);
+					
+					myfile.Read_Single(output_folder, "gneb_output_folder");
+					myfile.Read_Single(spring_constant, "gneb_spring_constant");
+					myfile.Read_Single(force_convergence, "gneb_force_convergence");
+					myfile.Read_Single(n_iterations, "gneb_n_iterations");
+					myfile.Read_Single(n_iterations_log, "gneb_n_iterations_log");
+					myfile.Read_Single(n_E_interpolations, "gneb_n_energy_interpolations");
+				}// end try
+				catch (Exception ex) {
+					if (ex == Exception::File_not_Found)
+					{
+						Log(Log_Level::Error, Log_Sender::IO, "Parameters GNEB: Unable to open Config File " + configFile + " Leaving values at default.");
+					}
+					else throw ex;
+				}// end catch
+			}
+			else Log(Log_Level::Warning, Log_Sender::IO, "Parameters GNEB: Using default configuration!");
+
+			// Return
+			Log(Log_Level::Parameter, Log_Sender::IO, "Parameters GNEB:");
+			Log(Log_Level::Parameter, Log_Sender::IO, "        spring_constant    = " + std::to_string(spring_constant));
+			Log(Log_Level::Parameter, Log_Sender::IO, "        force_convergence  = " + std::to_string(force_convergence));
+			Log(Log_Level::Parameter, Log_Sender::IO, "        n_E_interpolations = " + std::to_string(n_E_interpolations));
+			Log(Log_Level::Parameter, Log_Sender::IO, "        n_iterations       = " + std::to_string(n_iterations));
+			Log(Log_Level::Parameter, Log_Sender::IO, "        n_iterations_log   = " + std::to_string(n_iterations_log));
+			Log(Log_Level::Parameter, Log_Sender::IO, "        output_folder      = " + output_folder);
+			auto gneb_params = std::unique_ptr<Data::Parameters_Method_GNEB>(new Data::Parameters_Method_GNEB(output_folder, force_convergence, n_iterations, n_iterations_log, spring_constant, n_E_interpolations));
+			Log(Log_Level::Info, Log_Sender::IO, "Parameters GNEB: built");
+			return gneb_params;
+		}// end Parameters_Method_LLG_from_Config
+
+		std::unique_ptr<Data::Parameters_Method_MMF> Parameters_Method_MMF_from_Config(const std::string configFile)
+		{
+			//-------------- Insert default values here -----------------------------
+			// Output folder for results
+			std::string output_folder = "output_mmf";
+			// Force convergence parameter
+			scalar force_convergence = 10e-9;
+			// Number of iterations carried out when pressing "play" or calling "iterate"
+			int n_iterations = (int)2E+6;
+			// Number of iterations after which the system is logged to file
+			int n_iterations_log = 100;
+			
+			//------------------------------- Parser --------------------------------
+			Log(Log_Level::Info, Log_Sender::IO, "Parameters MMF: building");
+			if (configFile != "")
+			{
+				try {
+					IO::Filter_File_Handle myfile(configFile);
+					
+					myfile.Read_Single(output_folder, "mmf_output_folder");
+					myfile.Read_Single(force_convergence, "mmf_force_convergence");
+					myfile.Read_Single(n_iterations, "mmf_n_iterations");
+					myfile.Read_Single(n_iterations_log, "mmf_n_iterations_log");
+				}// end try
+				catch (Exception ex) {
+					if (ex == Exception::File_not_Found)
+					{
+						Log(Log_Level::Error, Log_Sender::IO, "Parameters MMF: Unable to open Config File " + configFile + " Leaving values at default.");
+					}
+					else throw ex;
+				}// end catch
+			}
+			else Log(Log_Level::Warning, Log_Sender::IO, "Parameters MMF: Using default configuration!");
+
+			// Return
+			Log(Log_Level::Parameter, Log_Sender::IO, "Parameters MMF:");
+			Log(Log_Level::Parameter, Log_Sender::IO, "        force_convergence  = " + std::to_string(force_convergence));
+			Log(Log_Level::Parameter, Log_Sender::IO, "        n_iterations       = " + std::to_string(n_iterations));
+			Log(Log_Level::Parameter, Log_Sender::IO, "        n_iterations_log   = " + std::to_string(n_iterations_log));
+			Log(Log_Level::Parameter, Log_Sender::IO, "        output_folder      = " + output_folder);
+			auto mmf_params = std::unique_ptr<Data::Parameters_Method_MMF>(new Data::Parameters_Method_MMF(output_folder, force_convergence, n_iterations, n_iterations_log));
+			Log(Log_Level::Info, Log_Sender::IO, "Parameters MMF: built");
+			return mmf_params;
+		}
+
+		std::unique_ptr<Engine::Hamiltonian> Hamiltonian_from_Config(const std::string configFile, Data::Geometry geometry)
+		{
+			//-------------- Insert default values here -----------------------------
+			// The type of hamiltonian we will use
+			std::string hamiltonian_type = "isotropic";
+
+			//------------------------------- Parser --------------------------------
+			Log(Log_Level::Info, Log_Sender::IO, "Hamiltonian: building");
+
+			// Hamiltonian type
+			if (configFile != "")
+			{
+				try {
+					Log(Log_Level::Info, Log_Sender::IO, "Hamiltonian: deciding type");
+					IO::Filter_File_Handle myfile(configFile);
+
+					// What hamiltonian do we use?
+					myfile.Read_Single(hamiltonian_type, "hamiltonian");
+				}// end try
+				catch (Exception ex) {
+					if (ex == Exception::File_not_Found) {
+						Log(Log_Level::Error, Log_Sender::IO, "Hamiltonian: Unable to open Config File " + configFile + " Using default Hamiltonian: " + hamiltonian_type);
+					}
+					else throw ex;
+				}// end catch
+			}
+			else Log(Log_Level::Warning, Log_Sender::IO, "Hamiltonian: Using default Hamiltonian: " + hamiltonian_type);
+			
+			// Hamiltonian
+			std::unique_ptr<Engine::Hamiltonian> hamiltonian;
+			if (hamiltonian_type == "isotropic")
+			{
+				hamiltonian = Hamiltonian_Isotropic_from_Config(configFile, geometry);
+			}// endif isotropic
+			else if (hamiltonian_type == "anisotropic")
+			{
+				// TODO: to std::move or not to std::move, that is the question...
+				hamiltonian = std::move(Hamiltonian_Anisotropic_from_Config(configFile, geometry));
+			}// endif anisotropic
+			else if (hamiltonian_type == "gaussian")
+			{
+				hamiltonian = std::move(Hamiltonian_Gaussian_from_Config(configFile, geometry));
+			}
+			else
+			{
+				Log(Log_Level::Error, Log_Sender::IO, "Hamiltonian: Invalid type: " + hamiltonian_type);
+			}// endif neither
+			
+			// Return
+			Log(Log_Level::Info, Log_Sender::IO, "Hamiltonian: built hamiltonian of type: " + hamiltonian_type);
+			return hamiltonian;
+		}
+
+		std::unique_ptr<Engine::Hamiltonian_Isotropic> Hamiltonian_Isotropic_from_Config(const std::string configFile, Data::Geometry geometry)
+		{
+			//-------------- Insert default values here -----------------------------
+			// Boundary conditions (a, b, c)
+			std::vector<int> boundary_conditions_i = { 0, 0, 0 };
+			std::vector<bool> boundary_conditions = { false, false, false };
+			// Magnetic field magnitude
+			scalar external_field_magnitude = 25.0;
+			// Magnetic field vector
+			std::vector<scalar> external_field_normal = { 0.0, 0.0, 1.0 };
+			// mu_spin
+			scalar mu_s = 2.0;
+			// Anisotropy constant
+			scalar anisotropy_magnitude = 0.0;
+			// Anisotropy vector
+			std::vector<scalar> anisotropy_normal = { 0.0, 0.0, 1.0 };
+
+			// Number of shells in which we calculate neighbours
+			int n_neigh_shells = 4;
+			// Jij
+			std::vector<scalar> jij = { 10.0, 0.0, 0.0, 0.0 };
+			// DM constant
+			scalar dij = 6.0;
+			// Biquidratic exchange constant
+			scalar bij = 0.0;
+			// 4 Spin Interaction constant
+			scalar kijkl = 0.0;
+			// Dipole-Dipole interaction radius
+			scalar dd_radius = 0.0;
+
+			//------------------------------- Parser --------------------------------
+			Log(Log_Level::Info, Log_Sender::IO, "Hamiltonian_Isotropic: building");
+			// iteration variables
+			int iatom = 0;
+			if (configFile != "")
+			{
+				try {
+					IO::Filter_File_Handle myfile(configFile);
+
+					myfile.Read_3Vector(boundary_conditions_i, "boundary_conditions");
+					boundary_conditions[0] = (boundary_conditions_i[0] != 0);
+					boundary_conditions[1] = (boundary_conditions_i[1] != 0);
+					boundary_conditions[2] = (boundary_conditions_i[2] != 0);
+
+					myfile.Read_Single(external_field_magnitude, "external_field_magnitude");
+					myfile.Read_3Vector(external_field_normal, "external_field_normal");
+					myfile.Read_Single(mu_s, "mu_s");
+					myfile.Read_Single(anisotropy_magnitude, "anisotropy_magnitude");
+					myfile.Read_3Vector(anisotropy_normal, "anisotropy_normal");
+					myfile.Read_Single(n_neigh_shells, "n_neigh_shells");
+
+					jij = std::vector<scalar>(n_neigh_shells);
+					if (myfile.Find("jij"))
+					{
+						for (iatom = 0; iatom < n_neigh_shells; ++iatom) {
+							myfile.iss >> jij[iatom];
+						}						
+					}
+					else Log(Log_Level::Error, Log_Sender::IO, "Hamiltonian_Isotropic: Keyword 'jij' not found. Using Default:  { 10.0, 0.5, 0.0, 0.0 }");
+					
+					myfile.Read_Single(dij, "dij");
+					myfile.Read_Single(bij, "bij");
+					myfile.Read_Single(kijkl, "kijkl");
+					myfile.Read_Single(dd_radius, "dd_radius");
+				}// end try
+				catch (Exception ex) {
+					if (ex == Exception::File_not_Found)
+					{
+						Log(Log_Level::Error, Log_Sender::IO, "Hamiltonian_isotropic: Unable to open Config File " + configFile + " Leaving values at default.");
+					}
+					else throw ex;
+				}// end catch
+			}
+			else Log(Log_Level::Warning, Log_Sender::IO, "Hamiltonian_Isotropic: Using default configuration!");
+			
+			// Return
+			Log(Log_Level::Parameter, Log_Sender::IO, "Hamiltonian_Isotropic:");
+			Log(Log_Level::Parameter, Log_Sender::IO, "        boundary conditions = " + std::to_string(boundary_conditions[0]) + " " + std::to_string(boundary_conditions[1]) + " " + std::to_string(boundary_conditions[2]));
+			Log(Log_Level::Parameter, Log_Sender::IO, "        B                   = " + std::to_string(external_field_magnitude));
+			Log(Log_Level::Parameter, Log_Sender::IO, "        B_normal            = " + std::to_string(external_field_normal[0]) + " " + std::to_string(external_field_normal[1]) + " " + std::to_string(external_field_normal[2]));
+			Log(Log_Level::Parameter, Log_Sender::IO, "        mu_s                = " + std::to_string(mu_s));
+			Log(Log_Level::Parameter, Log_Sender::IO, "        K                   = " + std::to_string(anisotropy_magnitude));
+			Log(Log_Level::Parameter, Log_Sender::IO, "        K_normal            = " + std::to_string(anisotropy_normal[0]) + " " + std::to_string(anisotropy_normal[1]) + " " + std::to_string(anisotropy_normal[2]));
+			Log(Log_Level::Parameter, Log_Sender::IO, "        n_neigh_shells      = " + std::to_string(n_neigh_shells));
+			Log(Log_Level::Parameter, Log_Sender::IO, "        J_ij[0]             = " + std::to_string(jij[0]));
+			Log(Log_Level::Parameter, Log_Sender::IO, "        D_ij                = " + std::to_string(dij));
+			Log(Log_Level::Parameter, Log_Sender::IO, "        B_ij                = " + std::to_string(bij));
+			Log(Log_Level::Parameter, Log_Sender::IO, "        K_ijkl              = " + std::to_string(kijkl));
+			Log(Log_Level::Parameter, Log_Sender::IO, "        dd_radius           = " + std::to_string(dd_radius));
+			auto hamiltonian = std::unique_ptr<Engine::Hamiltonian_Isotropic>(new Engine::Hamiltonian_Isotropic(boundary_conditions, external_field_magnitude,
+					external_field_normal, mu_s, anisotropy_magnitude, anisotropy_normal,
+					n_neigh_shells, jij, dij, bij, kijkl, dd_radius, geometry));
+			Log(Log_Level::Info, Log_Sender::IO, "Hamiltonian_Isotropic: built");
+			return hamiltonian;
+		}// end Hamiltonian_Isotropic_from_Config
+
+
+		
+		std::unique_ptr<Engine::Hamiltonian_Anisotropic> Hamiltonian_Anisotropic_from_Config(const std::string configFile, Data::Geometry geometry)
+		{
+			//-------------- Insert default values here -----------------------------
+			// Boundary conditions (a, b, c)
+			std::vector<int> boundary_conditions_i = { 0, 0, 0 };
+			std::vector<bool> boundary_conditions = { false, false, false };
+			// Spin moment
+			std::vector<scalar> mu_s = std::vector<scalar>(geometry.nos, 2.0);	// [nos]
+			// External Magnetic Field
+			std::string external_field_file = "";
+			scalar B = 0;
+			std::vector<scalar> B_normal = { 0.0, 0.0, 1.0 };
+			std::vector<scalar> external_field_magnitude = std::vector<scalar>(geometry.nos, 0.0);	// [nos]
+			std::vector<std::vector<scalar>> external_field_normal(3, std::vector<scalar>(geometry.nos, 0.0));	// [3][nos]
+			
+			// Anisotropy
+			std::string anisotropy_file = "";
+			scalar K = 0;
+			std::vector<scalar> K_normal = { 0.0, 0.0, 1.0 };
+			bool anisotropy_from_file = false;
+			std::vector<int> anisotropy_index(geometry.nos);				// [nos]
+			std::vector<scalar> anisotropy_magnitude(geometry.nos, 0.0);	// [nos]
+			std::vector<std::vector<scalar>> anisotropy_normal(geometry.nos, K_normal);	// [nos][3]
+
+			// ------------ Two Spin Interactions ------------
+			int n_pairs = 0;
+			std::string interaction_pairs_file = "";
+			bool interaction_pairs_from_file = false;
+			std::vector<std::vector<std::vector<int>>> Exchange_indices(8); std::vector<std::vector<scalar>> Exchange_magnitude(8);
+			std::vector<std::vector<std::vector<int>>> DMI_indices(8); std::vector<std::vector<scalar>> DMI_magnitude(8); std::vector<std::vector<std::vector<scalar>>> DMI_normal(8);
+			std::vector<std::vector<std::vector<int>>> BQC_indices(8); std::vector<std::vector<scalar>> BQC_magnitude(8);
+			std::vector<std::vector<std::vector<int>>> DD_indices(8); std::vector<std::vector<scalar>> DD_magnitude(8); std::vector<std::vector<std::vector<scalar>>> DD_normal(8);
+
+			scalar dd_radius = 0.0;
+
+			//------------------------------- Parser --------------------------------
+			Log(Log_Level::Info, Log_Sender::IO, "Hamiltonian_Anisotropic: building");
+			// iteration variables
+			int iatom = 0;
+			if (configFile != "")
+			{
+				try {
+					IO::Filter_File_Handle myfile(configFile);
+
+					// Boundary conditions
+					myfile.Read_3Vector(boundary_conditions_i, "boundary_conditions");
+					boundary_conditions[0] = (boundary_conditions_i[0] != 0);
+					boundary_conditions[1] = (boundary_conditions_i[1] != 0);
+					boundary_conditions[2] = (boundary_conditions_i[2] != 0);
+
+					// Spin moment
+					mu_s = std::vector<scalar>(geometry.nos, 2.0);
+					if (myfile.Find("mu_s"))
+					{
+						for (iatom = 0; iatom < geometry.n_spins_basic_domain; ++iatom)
+						{
+							myfile.iss >> mu_s[iatom];
+							for (int ispin = 0; ispin < geometry.nos / geometry.n_spins_basic_domain; ++ispin)
+							{
+								mu_s[ispin*geometry.n_spins_basic_domain + iatom] = mu_s[iatom];
+							}
+						}
+					}
+					else Log(Log_Level::Error, Log_Sender::IO, "Keyword 'mu_s' not found. Using Default: 2.0");
+
+					// External Field
+					if (myfile.Find("external_field_file")) myfile.iss >> external_field_file;
+					if (external_field_file.length() > 0)
+					{
+						Log(Log_Level::Warning, Log_Sender::IO, "Hamiltonian_anisotropic: Read external field file has not been implemented yet. Using 0 field for now.");
+						// The file name should be valid so we try to read it
+						// Not yet implemented!
+					}
+					else 
+					{
+						// Read parameters from config if available
+						myfile.Read_Single(B, "external_field_magnitude");
+						myfile.Read_3Vector(B_normal, "external_field_normal");
+
+						// Fill the arrays
+						for (int i = 0; i < geometry.nos; ++i)
+						{
+							external_field_magnitude[i] = B;
+							for (int dim = 0; dim < 3; ++dim)
+							{
+								external_field_normal[dim][i] = B_normal[dim];
+							}
+						}
+					}
+
+					// Anisotropy
+					if (myfile.Find("anisotropy_file")) myfile.iss >> anisotropy_file;
+					if (anisotropy_file.length() > 0)
+					{
+						// The file name should be valid so we try to read it
+						Anisotropy_from_File(anisotropy_file, geometry, n_pairs,
+							anisotropy_index, anisotropy_magnitude, anisotropy_normal);
+					}
+					else
+					{
+						// Read parameters from config
+						myfile.Read_Single(K, "anisotropy_magnitude");
+						myfile.Read_3Vector(K_normal, "anisotropy_normal");
+						
+						// Fill the arrays
+						for (int i = 0; i < geometry.nos; ++i)
+						{
+							anisotropy_index[i] = i;
+							anisotropy_magnitude[i] = K;
+							for (int dim = 0; dim < 3; ++dim)
+							{
+								anisotropy_normal[i][dim] = K_normal[dim];
+							}
+						}
+					}
+
+					// Interaction Pairs
+					if (myfile.Find("interaction_pairs_file")) myfile.iss >> interaction_pairs_file;
+					if (interaction_pairs_file.length() > 0)
+					{
+						// The file name should be valid so we try to read it
+						Pairs_from_File(interaction_pairs_file, geometry, n_pairs,
+							Exchange_indices, Exchange_magnitude,
+							DMI_indices, DMI_magnitude, DMI_normal,
+							BQC_indices, BQC_magnitude);
+					}
+					//else
+					//{
+					//	Log(Log_Level::Warning, Log_Sender::IO, "Hamiltonian_anisotropic: Default Interaction pairs have not been implemented yet.");
+					//	throw Exception::System_not_Initialized;
+					//	// Not implemented!
+					//}
+					
+					//		Dipole-Dipole Pairs
+					// Dipole Dipole radius
+					myfile.Read_Single(dd_radius, "dd_radius");
+					// if (dd_radius >0 ) Log(Log_Level::Error, Log_Sender::IO, "Hamiltonian_anisotropic: Dipole-Dipole energy is not correctly implemented, but you chose a radius > 0! -- r=" + std::to_string(dd_radius));
+					// Dipole Dipole neighbours of each spin neigh_dd[nos][max_n]
+					// std::vector<std::vector<int>> dd_neigh;
+					// // Dipole Dipole neighbour positions of each spin neigh_dd[dim][nos][max_n]
+					// std::vector<std::vector<std::vector<scalar>>> dd_neigh_pos;
+					// // Dipole Dipole normal vectors [dim][nos][max_n]
+					// std::vector<std::vector<std::vector<scalar>>> dd_normal;
+					// // Dipole Dipole distance [nos][max_n]
+					// std::vector<std::vector<scalar>> dd_distance;
+					// // Create the DD neighbours
+					// Engine::Neighbours::Create_Dipole_Neighbours(geometry, std::vector<bool>{ true, true, true }, dd_radius, dd_neigh, dd_neigh_pos, dd_normal, dd_distance);
+					// // Get the DD pairs from the neighbours
+					// Engine::Neighbours::Create_DD_Pairs_from_Neighbours(geometry, dd_neigh, dd_neigh_pos, dd_distance, dd_normal, DD_indices, DD_magnitude, DD_normal);
+					
+					
+					Engine::Neighbours::Create_Dipole_Pairs(geometry, dd_radius, DD_indices, DD_magnitude, DD_normal);
+
+				}// end try
+				catch (Exception ex) {
+					if (ex == Exception::File_not_Found)
+					{
+						Log(Log_Level::Error, Log_Sender::IO, "Hamiltonian_anisotropic: Unable to open Config File " + configFile + " Leaving values at default.");
+					}
+					else throw ex;
+				}// end catch
+			}
+			else Log(Log_Level::Warning, Log_Sender::IO, "Hamiltonian_Anisotropic: Using default configuration!");
+			
+			// Return
+			Log(Log_Level::Parameter, Log_Sender::IO, "Hamiltonian_Anisotropic:");
+			Log(Log_Level::Parameter, Log_Sender::IO, "        boundary conditions = " + std::to_string(boundary_conditions[0]) + " " + std::to_string(boundary_conditions[1]) + " " + std::to_string(boundary_conditions[2]));
+			Log(Log_Level::Parameter, Log_Sender::IO, "        B[0]                = " + std::to_string(external_field_magnitude[0]));
+			Log(Log_Level::Parameter, Log_Sender::IO, "        B_normal[0]         = " + std::to_string(external_field_normal[0][0]) + " " + std::to_string(external_field_normal[1][0]) + " " + std::to_string(external_field_normal[2][0]));
+			Log(Log_Level::Parameter, Log_Sender::IO, "        mu_s[0]             = " + std::to_string(mu_s[0]));
+			Log(Log_Level::Parameter, Log_Sender::IO, "        K[0]                = " + std::to_string(anisotropy_magnitude[0]));
+			Log(Log_Level::Parameter, Log_Sender::IO, "        K_normal[0]         = " + std::to_string(anisotropy_normal[0][0]) + " " + std::to_string(anisotropy_normal[0][1]) + " " + std::to_string(anisotropy_normal[0][2]));
+			Log(Log_Level::Parameter, Log_Sender::IO, "        dd_radius           = " + std::to_string(dd_radius));
+			auto hamiltonian = std::unique_ptr<Engine::Hamiltonian_Anisotropic>(new Engine::Hamiltonian_Anisotropic(
+				mu_s,
+				external_field_magnitude, external_field_normal,
+				anisotropy_index, anisotropy_magnitude, anisotropy_normal,
+				Exchange_indices, Exchange_magnitude,
+				DMI_indices, DMI_magnitude, DMI_normal,
+				BQC_indices, BQC_magnitude,
+				DD_indices, DD_magnitude, DD_normal,
+				boundary_conditions
+			));
+			Log(Log_Level::Info, Log_Sender::IO, "Hamiltonian_Anisotropic: built");
+			return hamiltonian;
+		}// end Hamiltonian_Anisotropic_From_Config
+		
+		
+		std::unique_ptr<Engine::Hamiltonian_Gaussian> Hamiltonian_Gaussian_from_Config(const std::string configFile, Data::Geometry geometry)
+		{
+			//-------------- Insert default values here -----------------------------
+			// Number of Gaussians
+			int n_gaussians = 1;
+			// Amplitudes
+			std::vector<scalar> amplitude = { 1 };
+			// Widths
+			std::vector<scalar> width = { 1 };
+			// Centers
+			std::vector<std::vector<scalar>> center = { std::vector<scalar>{ 0, 0, 1 } };
+
+			//------------------------------- Parser --------------------------------
+			Log(Log_Level::Info, Log_Sender::IO, "Hamiltonian_Gaussian: building");
+			
+			if (configFile != "")
+			{
+				try {
+					IO::Filter_File_Handle myfile(configFile);
+
+					// N
+					myfile.Read_Single(n_gaussians, "n_gaussians");
+
+					// Allocate arrays
+					amplitude = std::vector<scalar>(n_gaussians, 1.0);
+					width = std::vector<scalar>(n_gaussians, 1.0);
+					center = std::vector<std::vector<scalar>>(n_gaussians, std::vector<scalar>{0, 0, 1});
+					// Read arrays
+					if (myfile.Find("gaussians"))
+					{
+						for (int i = 0; i < n_gaussians; ++i)
+						{
+							myfile.GetLine();
+							myfile.iss >> amplitude[i];
+							myfile.iss >> width[i];
+							for (int j = 0; j < 3; ++j)
+							{
+								myfile.iss >> center[i][j];
+							}
+							Utility::Vectormath::Normalize(center[i]);
+						}
+					}
+					else Log(Log_Level::Error, Log_Sender::IO, "Hamiltonian_Gaussian: Keyword 'gaussians' not found. Using Default: {0, 0, 1}");
+				}// end try
+				catch (Exception ex) {
+					if (ex == Exception::File_not_Found)
+					{
+						Log(Log_Level::Error, Log_Sender::IO, "Hamiltonian_Gaussian: Unable to open Config File " + configFile + " Leaving values at default.");
+					}
+					else throw ex;
+				}// end catch
+			}
+			else Log(Log_Level::Warning, Log_Sender::IO, "Hamiltonian_Gaussian: Using default configuration!");
+
+
+			// Return
+			Log(Log_Level::Parameter, Log_Sender::IO, "Hamiltonian_Gaussian:");
+			Log(Log_Level::Parameter, Log_Sender::IO, "        n_gaussians  = " + std::to_string(n_gaussians));
+			Log(Log_Level::Parameter, Log_Sender::IO, "        amplitude[0] = " + std::to_string(amplitude[0]));
+			Log(Log_Level::Parameter, Log_Sender::IO, "        width[0]     = " + std::to_string(width[0]));
+			Log(Log_Level::Parameter, Log_Sender::IO, "        center[0]    = " + std::to_string(center[0][0]) + " " + std::to_string(center[0][1]) + " " + std::to_string(center[0][2]));
+			auto hamiltonian = std::unique_ptr<Engine::Hamiltonian_Gaussian>(new Engine::Hamiltonian_Gaussian(
+				amplitude, width, center
+			));
+			Log(Log_Level::Info, Log_Sender::IO, "Hamiltonian_Gaussian: built");
+			return hamiltonian;
+		}
+	}// end namespace IO
 }// end namespace Utility