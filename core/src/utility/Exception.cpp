--- conflicted
+++ resolved
@@ -155,20 +155,11 @@
     //                  idx_image, idx_chain );
     //             break;
             
-<<<<<<< HEAD
-            case Exception::System_not_Initialized : 
-                Log( Log_Level::Severe, Log_Sender::API, "System is uninitialized. Terminating.", 
-                     idx_image, idx_chain );
-                Log.Append_to_File();
-                std::exit( EXIT_FAILURE );  // exit the application. may lead to data loss
-                break;
-=======
     //         case Exception::System_not_Initialized : 
     //             Log( Log_Level::Severe, Log_Sender::API, "System is uninitialized. Terminating.", idx_image, idx_chain );
     //             Log.Append_to_File();
     //             std::exit( EXIT_FAILURE );  // exit the application. may lead to data loss
     //             break;
->>>>>>> 2ef16a4e
             
     //         case Exception::Division_by_zero:
     //             Log( Log_Level::Severe, Log_Sender::API, "Division by zero", idx_image, idx_chain );
@@ -176,17 +167,6 @@
     //             std::exit( EXIT_FAILURE );  // exit the application. may lead to data loss
     //             break;
             
-<<<<<<< HEAD
-            case Exception::Simulated_domain_too_small:
-                Log( Log_Level::Error, Log_Sender::API, std::string( "Simulated domain is too "
-                     "small. No action taken." ), idx_image, idx_chain );
-                break;
-            
-            case Exception::Not_Implemented:
-                Log( Log_Level::Warning, Log_Sender::API, "Feature not implemented. No action "
-                     "taken.", idx_image, idx_chain );
-                break;
-=======
     //         case Exception::Simulated_domain_too_small:
     //             Log( Log_Level::Error, Log_Sender::API, std::string( "Simulated domain is " ) + 
     //                  std::string( "too small. No action taken." ), idx_image, idx_chain );
@@ -196,33 +176,16 @@
     //             Log( Log_Level::Warning, Log_Sender::API, std::string( "Feature not " ) + 
     //                  std::string( " implemented. No action taken." ), idx_image, idx_chain );
     //             break;
->>>>>>> 2ef16a4e
             
     //         case Exception::Non_existing_Image:
     //             Log( Log_Level::Warning, Log_Sender::API, "Non existing image. No action taken.",
     //                  idx_image, idx_chain );
     //             break;
                 
-<<<<<<< HEAD
-            case Exception::Non_existing_Chain:
-                Log( Log_Level::Warning, Log_Sender::API, "Non existing chain. No action taken.",
-                     idx_image, idx_chain );
-                break;
-                
-            case Exception::Bad_File_Content:
-                Log( Log_Level::Error, Log_Sender::IO, "Error while reading file. Operation "
-                     "Aborted.", idx_image, idx_chain );
-                break;
-        }
-  
-    }
-
-=======
     //         case Exception::Non_existing_Chain:
     //             Log( Log_Level::Warning, Log_Sender::API, "Non existing chain. No action taken.",
     //                  idx_image, idx_chain );
     //             break;
     //     }
     // }
->>>>>>> 2ef16a4e
 }