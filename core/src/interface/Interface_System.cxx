--- conflicted
+++ resolved
@@ -24,15 +24,15 @@
     return (double *)image->spins->data();
 }
 
-<<<<<<< HEAD
 extern "C" double * System_Get_Effective_Field(State * state, int idx_image, int idx_chain)
 {
-    std::shared_ptr<Data::Spin_System> image;
-    std::shared_ptr<Data::Spin_System_Chain> chain;
-    from_indices(state, idx_image, idx_chain, image, chain);
+	std::shared_ptr<Data::Spin_System> image;
+	std::shared_ptr<Data::Spin_System_Chain> chain;
+	from_indices(state, idx_image, idx_chain, image, chain);
 
-    return (double *)image->effective_field.data();
-=======
+	return (double *)image->effective_field.data();
+}
+
 extern "C" double System_Get_Rx(State * state, int idx_image, int idx_chain)
 {
 	std::shared_ptr<Data::Spin_System> image;
@@ -40,7 +40,6 @@
 	from_indices(state, idx_image, idx_chain, image, chain);
 
 	return chain->Rx[idx_image];
->>>>>>> a71e470e
 }
 
 extern "C" double System_Get_Energy(State * state, int idx_image, int idx_chain)
