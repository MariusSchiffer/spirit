#include <Spirit/State.h>
#include <Spirit/IO.h>
#include <Spirit/Chain.h>
#include <Spirit/Configurations.h>

#include <data/State.hpp>
#include <data/Spin_System.hpp>
#include <data/Spin_System_Chain.hpp>
#include <io/IO.hpp>
#include <utility/Logging.hpp>
#include <utility/Exception.hpp>

#include <fmt/format.h>

#include <memory>
#include <string>

/////// TODO: make use of file format specifications
/////// TODO: implement remaining functions

/*----------------------------------------------------------------------------------------------- */
/*--------------------------------- From Config File -------------------------------------------- */
/*----------------------------------------------------------------------------------------------- */

int IO_System_From_Config(State * state, const char * file, int idx_image, int idx_chain) noexcept
{
    try
    {
    	std::shared_ptr<Data::Spin_System> image;
    	std::shared_ptr<Data::Spin_System_Chain> chain;
        
        // Fetch correct indices and pointers
        from_indices( state, idx_image, idx_chain, image, chain );
        
    	// Create System (and lock it)
    	std::shared_ptr<Data::Spin_System> system = IO::Spin_System_from_Config(std::string(file));
    	system->Lock();
    	
    	// Filter for unacceptable differences to other systems in the chain
    	for (int i = 0; i < chain->noi; ++i)
    	{
    		if (state->active_chain->images[i]->nos != system->nos) return 0;
    		// Currently the SettingsWidget does not support different images being isotropic AND 
            // anisotropic at the same time
    		if (state->active_chain->images[i]->hamiltonian->Name() != system->hamiltonian->Name()) 
                return 0;
    	}
        
    	// Set System
    	image->Lock();
    	*image = *system;
    	image->Unlock();
        
    	// Initial configuration
    	float defaultPos[3] = {0,0,0}; 
    	float defaultRect[3] = {-1,-1,-1};
    	Configuration_Random(state, defaultPos, defaultRect, -1, -1, false, false, idx_image, idx_chain);
    	
    	// Return success
    	return 1;
    }
    catch( ... )
    {
        spirit_handle_exception_api(idx_image, idx_chain);
        return 0;
    }
}

/*----------------------------------------------------------------------------------------------- */
/*-------------------------------------- Images ------------------------------------------------- */
/*----------------------------------------------------------------------------------------------- */

<<<<<<< HEAD
int IO_N_Images_In_File( State *state, const char *file, int format, int idx_chain )
=======
void IO_Image_Read(State * state, const char * file, int format, int idx_image, int idx_chain) noexcept
>>>>>>> 2ef16a4e
{
    // TODO: implementation
    
    return 0;
}

void IO_Image_Read( State *state, const char *file, int format, int idx_image_infile, 
                    int idx_image_inchain, int idx_chain )
{
    int idx_image = -1;
    
    try
    {
        std::shared_ptr<Data::Spin_System> image;
        std::shared_ptr<Data::Spin_System_Chain> chain;
        
        // Fetch correct indices and pointers
        from_indices( state, idx_image, idx_chain, image, chain );
        
        // Read the data
        image->Lock();
        IO::Read_Spin_Configuration(image, std::string(file), IO::VF_FileFormat(format));
        image->Unlock();

        Log( Utility::Log_Level::Info, Utility::Log_Sender::API,
            fmt::format("Read spins from file {} with format {}", file, format),
            idx_image, idx_chain );
    }
    catch( ... )
    {
        spirit_handle_exception_api(idx_image, idx_chain);
    }
}

<<<<<<< HEAD
void IO_Image_Write( State *state, const char *file, int format, const char* comment, 
                     int idx_image, int idx_chain )
=======
void IO_Image_Write(State * state, const char * file, int format, int idx_image, int idx_chain) noexcept
>>>>>>> 2ef16a4e
{
    try
    {
    	std::shared_ptr<Data::Spin_System> image;
    	std::shared_ptr<Data::Spin_System_Chain> chain;
        
        // Fetch correct indices and pointers
        from_indices( state, idx_image, idx_chain, image, chain );
        
    	// Write the data
        image->Lock();
        IO::Write_Spin_Configuration( *image->spins, *image->geometry, std::string( file ), 
                                      (IO::VF_FileFormat)format, std::string( comment ), false );
        image->Unlock();
        
        Log( Utility::Log_Level::Info, Utility::Log_Sender::API, fmt::format( "Wrote spins to file "
             "{} with format {}", file, format ), idx_image, idx_chain );
    }
    catch( ... )
    {
        spirit_handle_exception_api(idx_image, idx_chain);
    }
}

<<<<<<< HEAD
void IO_Image_Append( State *state, const char *file, int format, const char * comment, 
                      int idx_image, int idx_chain )
=======
void IO_Image_Append(State * state, const char * file, int iteration, int format, int idx_image, int idx_chain) noexcept
>>>>>>> 2ef16a4e
{
    try
    {
        std::shared_ptr<Data::Spin_System> image;
        std::shared_ptr<Data::Spin_System_Chain> chain;
        
        // Fetch correct indices and pointers
        from_indices( state, idx_image, idx_chain, image, chain );
        
        // Write the data
        image->Lock();
        IO::Write_Spin_Configuration( *image->spins, *image->geometry, std::string( file ), 
                                      (IO::VF_FileFormat)format, std::string( comment ), true );
        image->Unlock();

        Log( Utility::Log_Level::Info, Utility::Log_Sender::API,
             fmt::format("Appended spins to file {} with format {}", file, format),
             idx_image, idx_chain );
    }
    catch( ... )
    {
        spirit_handle_exception_api(idx_image, idx_chain);
    }
}


/*----------------------------------------------------------------------------------------------- */
/*-------------------------------------- Chains ------------------------------------------------- */
/*----------------------------------------------------------------------------------------------- */

<<<<<<< HEAD
void IO_Chain_Read( State *state, const char *file, int format, int starting_image, 
                    int ending_image, int insert_idx, int idx_chain )
=======
void IO_Chain_Read(State * state, const char * file, int format, int idx_chain) noexcept
>>>>>>> 2ef16a4e
{
	int idx_image = -1;

    try
    {
    	std::shared_ptr<Data::Spin_System> image;
    	std::shared_ptr<Data::Spin_System_Chain> chain;
        
        // Fetch correct indices and pointers
        from_indices( state, idx_image, idx_chain, image, chain );
        
    	// Read the data
    	chain->Lock();
    	IO::Read_SpinChain_Configuration(chain, std::string(file));
    	chain->Unlock();

    	// Update llg simulation information array size
    	if ((int)state->method_image[idx_chain].size() < chain->noi)
    	{
    		for (int i=state->method_image[idx_chain].size(); i < chain->noi; ++i)
    			state->method_image[idx_chain].push_back( 
                    std::shared_ptr<Engine::Method>( ) );
    	}

    	// Update state
    	State_Update(state);

    	// Update array lengths
    	Chain_Setup_Data(state, idx_chain);

    	Log( Utility::Log_Level::Info, Utility::Log_Sender::API,
            fmt::format("Read chain from file {} with format {}", file, format), 
             idx_image, idx_chain );
    }
    catch( ... )
    {
        spirit_handle_exception_api(idx_image, idx_chain);
    }
}

<<<<<<< HEAD
void IO_Chain_Write( State *state, const char *file, int format, int idx_chain )
=======
void IO_Chain_Write(State * state, const char * file, int format, int idx_chain) noexcept
>>>>>>> 2ef16a4e
{
    int idx_image = -1;

    try
    {
        std::shared_ptr<Data::Spin_System> image;
        std::shared_ptr<Data::Spin_System_Chain> chain;
        
        // Fetch correct indices and pointers
        from_indices( state, idx_image, idx_chain, image, chain );
        
        // Read the data
        chain->Lock();
        IO::Write_Spin_Configuration_Chain(chain, 0, std::string(file));
        chain->Unlock();

        Log( Utility::Log_Level::Info, Utility::Log_Sender::API,
                fmt::format("Wrote chain to file {} with format {}", file, format), 
                idx_image, idx_chain );
    }
    catch( ... )
    {
        spirit_handle_exception_api(idx_image, idx_chain);
    }
}

void IO_Chain_Append( State *state, const char *file, int format, int idx_chain )
{
    // TODO: implementation
    
}

/*----------------------------------------------------------------------------------------------- */
/*------------------------------------ Collection ----------------------------------------------- */
/*----------------------------------------------------------------------------------------------- */

void IO_Collection_Read(State * state, const char * file, int idx_image, int idx_chain) noexcept
{

}

void IO_Collection_Write(State * state, const char * file, int idx_image, int idx_chain) noexcept
{

}

/*----------------------------------------------------------------------------------------------- */
/*--------------------------------------- Data -------------------------------------------------- */
/*----------------------------------------------------------------------------------------------- */

//IO_Energies_Spins_Save
void IO_Write_System_Energy_per_Spin(State * state, const char * file, int idx_chain) noexcept
{
    int idx_image = -1;

    try
    {
    	std::shared_ptr<Data::Spin_System> image;
    	std::shared_ptr<Data::Spin_System_Chain> chain;
        
        // Fetch correct indices and pointers
        from_indices( state, idx_image, idx_chain, image, chain );
        
        // Write the data
        IO::Write_System_Energy_per_Spin(*image, std::string(file));
    }
    catch( ... )
    {
        spirit_handle_exception_api(idx_image, idx_chain);
    }
}

//IO_Energy_Spins_Save
void IO_Write_System_Energy(State * state, const char * file, int idx_image, int idx_chain) noexcept
{
    try
    {
    	std::shared_ptr<Data::Spin_System> image;
    	std::shared_ptr<Data::Spin_System_Chain> chain;
        
        // Fetch correct indices and pointers
        from_indices( state, idx_image, idx_chain, image, chain );
        
    	// Write the data
    	IO::Write_System_Energy(*image, std::string(file));
    }
    catch( ... )
    {
        spirit_handle_exception_api(idx_image, idx_chain);
    }
}

//IO_Energies_Save
void IO_Write_Chain_Energies(State * state, const char * file, int idx_chain) noexcept
{
    int idx_image = -1;
    
    try
    {
    	std::shared_ptr<Data::Spin_System> image;
    	std::shared_ptr<Data::Spin_System_Chain> chain;
        
        // Fetch correct indices and pointers
        from_indices( state, idx_image, idx_chain, image, chain );
        
        // Write the data
        IO::Write_Chain_Energies(*chain, idx_chain, std::string(file));
    }
    catch( ... )
    {
        spirit_handle_exception_api(idx_image, idx_chain);
    }
}

//IO_Energies_Interpolated_Save
void IO_Write_Chain_Energies_Interpolated(State * state, const char * file, int idx_chain) noexcept
{
    int idx_image = -1;
    
    try
    {    
        std::shared_ptr<Data::Spin_System> image;
        std::shared_ptr<Data::Spin_System_Chain> chain;
        
        // Fetch correct indices and pointers
        from_indices( state, idx_image, idx_chain, image, chain );
        
        // Write the data
        IO::Write_Chain_Energies_Interpolated(*chain, std::string(file));
    }
    catch( ... )
    {
        spirit_handle_exception_api(idx_image, idx_chain);
    }
}<|MERGE_RESOLUTION|>--- conflicted
+++ resolved
@@ -70,11 +70,7 @@
 /*-------------------------------------- Images ------------------------------------------------- */
 /*----------------------------------------------------------------------------------------------- */
 
-<<<<<<< HEAD
-int IO_N_Images_In_File( State *state, const char *file, int format, int idx_chain )
-=======
-void IO_Image_Read(State * state, const char * file, int format, int idx_image, int idx_chain) noexcept
->>>>>>> 2ef16a4e
+int IO_N_Images_In_File( State *state, const char *file, int format, int idx_chain ) noexcept
 {
     // TODO: implementation
     
@@ -82,7 +78,7 @@
 }
 
 void IO_Image_Read( State *state, const char *file, int format, int idx_image_infile, 
-                    int idx_image_inchain, int idx_chain )
+                    int idx_image_inchain, int idx_chain ) noexcept
 {
     int idx_image = -1;
     
@@ -109,12 +105,8 @@
     }
 }
 
-<<<<<<< HEAD
 void IO_Image_Write( State *state, const char *file, int format, const char* comment, 
-                     int idx_image, int idx_chain )
-=======
-void IO_Image_Write(State * state, const char * file, int format, int idx_image, int idx_chain) noexcept
->>>>>>> 2ef16a4e
+                     int idx_image, int idx_chain ) noexcept
 {
     try
     {
@@ -139,12 +131,8 @@
     }
 }
 
-<<<<<<< HEAD
 void IO_Image_Append( State *state, const char *file, int format, const char * comment, 
-                      int idx_image, int idx_chain )
-=======
-void IO_Image_Append(State * state, const char * file, int iteration, int format, int idx_image, int idx_chain) noexcept
->>>>>>> 2ef16a4e
+                      int idx_image, int idx_chain ) noexcept
 {
     try
     {
@@ -175,12 +163,8 @@
 /*-------------------------------------- Chains ------------------------------------------------- */
 /*----------------------------------------------------------------------------------------------- */
 
-<<<<<<< HEAD
 void IO_Chain_Read( State *state, const char *file, int format, int starting_image, 
-                    int ending_image, int insert_idx, int idx_chain )
-=======
-void IO_Chain_Read(State * state, const char * file, int format, int idx_chain) noexcept
->>>>>>> 2ef16a4e
+                    int ending_image, int insert_idx, int idx_chain ) noexcept
 {
 	int idx_image = -1;
 
@@ -221,11 +205,7 @@
     }
 }
 
-<<<<<<< HEAD
-void IO_Chain_Write( State *state, const char *file, int format, int idx_chain )
-=======
-void IO_Chain_Write(State * state, const char * file, int format, int idx_chain) noexcept
->>>>>>> 2ef16a4e
+void IO_Chain_Write( State *state, const char *file, int format, int idx_chain ) noexcept
 {
     int idx_image = -1;
 
@@ -252,7 +232,7 @@
     }
 }
 
-void IO_Chain_Append( State *state, const char *file, int format, int idx_chain )
+void IO_Chain_Append( State *state, const char *file, int format, int idx_chain ) noexcept
 {
     // TODO: implementation
     
