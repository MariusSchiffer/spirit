--- conflicted
+++ resolved
@@ -191,7 +191,6 @@
             state->active_image->llg_parameters->output_any = false;
             state->active_image->mc_parameters->output_any = false;
             state->active_chain->gneb_parameters->output_any = false;
-            state->collection->parameters->output_any = false;
         }
     }
     catch (...)
@@ -211,12 +210,8 @@
     }
     //-------------------------------------------------------------------------------
 
-<<<<<<< HEAD
-    //----------------------- final log ---------------------------------------------
-=======
 
     //----------------------- Final log ---------------------------------------------
->>>>>>> 4ae862a3
     try
     {
         // Log
