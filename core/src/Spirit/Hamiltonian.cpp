--- conflicted
+++ resolved
@@ -225,19 +225,10 @@
                 // Update the Hamiltonian
                 auto ham = (Engine::Hamiltonian_Heisenberg*)image->hamiltonian.get();
                 ham->exchange_shell_magnitudes = scalarfield(jij, jij + n_shells);
-<<<<<<< HEAD
-                ham->exchange_pairs            = neighbours;
-                ham->exchange_magnitudes       = magnitudes;
-                
-                // Update the list of different contributions
-                ham->Update_Energy_Contributions();
-                
-=======
                 ham->exchange_pairs_in         = pairfield(0);
                 ham->exchange_magnitudes_in    = scalarfield(0);
                 ham->Update_Interactions();
 
->>>>>>> a016cefb
                 std::string message = fmt::format("Set exchange to {} shells", n_shells);
                 if (n_shells > 0) message += fmt::format(" Jij[0] = {}", jij[0]);
                 Log(Utility::Log_Level::Info, Utility::Log_Sender::API, message, idx_image, idx_chain);
@@ -277,20 +268,11 @@
                 // Update the Hamiltonian
                 auto ham = (Engine::Hamiltonian_Heisenberg*)image->hamiltonian.get();
                 ham->dmi_shell_magnitudes = scalarfield(dij, dij + n_shells);
-<<<<<<< HEAD
-                ham->dmi_pairs            = neighbours;
-                ham->dmi_magnitudes       = magnitudes;
-                ham->dmi_normals          = normals;
-
-                // Update the list of different contributions
-                ham->Update_Energy_Contributions();
-=======
                 ham->dmi_shell_chirality  = chirality;
                 ham->dmi_pairs_in         = pairfield(0);
                 ham->dmi_magnitudes_in    = scalarfield(0);
                 ham->dmi_normals_in       = vectorfield(0);
                 ham->Update_Interactions();
->>>>>>> a016cefb
 
                 std::string message = fmt::format("Set dmi to {} shells", n_shells);
                 if (n_shells > 0) message += fmt::format(" Dij[0] = {}", dij[0]);
@@ -594,12 +576,8 @@
         {
             auto ham = (Engine::Hamiltonian_Heisenberg*)image->hamiltonian.get();
             
-<<<<<<< HEAD
-            *n_shells = ham->dmi_shell_magnitudes.size();
-=======
             *n_shells  = ham->dmi_shell_magnitudes.size();
             *chirality = ham->dmi_shell_chirality;
->>>>>>> a016cefb
             
             for (int i=0; i<*n_shells; ++i)
             {
