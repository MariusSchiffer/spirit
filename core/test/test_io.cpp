--- conflicted
+++ resolved
@@ -118,23 +118,12 @@
     
     // files to be written
     std::vector<std::pair< std::string, int >>  filetypes { 
-<<<<<<< HEAD
-        { "core/test/io_test_files/chain_regular.data",     IO_Fileformat_Regular     }, 
-        { "core/test/io_test_files/chain_regular_pos.data", IO_Fileformat_Regular_Pos },  
-        { "core/test/io_test_files/chain_csv.data",         IO_Fileformat_CSV         },
-        { "core/test/io_test_files/chain_csv_pos.data",     IO_Fileformat_CSV_Pos     },
-        { "core/test/io_test_files/chain_ovf_txt.ovf",      IO_Fileformat_OVF_text    },
-        { "core/test/io_test_files/chain_ovf_bin_4.ovf",    IO_Fileformat_OVF_bin4    },
-        { "core/test/io_test_files/chain_ovf_bin_8.ovf",    IO_Fileformat_OVF_bin8    } };
-    
-=======
         { "core/test/io_test_files/chain_ovf_txt.ovf",      IO_Fileformat_OVF_text    },
         { "core/test/io_test_files/chain_ovf_bin_4.ovf",    IO_Fileformat_OVF_bin4    },
         { "core/test/io_test_files/chain_ovf_bin_8.ovf",    IO_Fileformat_OVF_bin8    },
         { "core/test/io_test_files/chain_ovf_csv.ovf",      IO_Fileformat_OVF_csv     } 
     };
 
->>>>>>> 4ae862a3
     // buffer variables for better readability
     const char *filename;
     int filetype;
