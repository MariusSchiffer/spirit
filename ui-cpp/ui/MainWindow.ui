<?xml version="1.0" encoding="UTF-8"?>
<ui version="4.0">
 <class>MainWindow</class>
 <widget class="QMainWindow" name="MainWindow">
  <property name="geometry">
   <rect>
    <x>0</x>
    <y>0</y>
    <width>1218</width>
    <height>718</height>
   </rect>
  </property>
  <property name="minimumSize">
   <size>
    <width>300</width>
    <height>300</height>
   </size>
  </property>
  <property name="windowTitle">
   <string>Spirit - Atomistic Spin Code (QT UI)</string>
  </property>
  <property name="unifiedTitleAndToolBarOnMac">
   <bool>true</bool>
  </property>
  <widget class="QWidget" name="centralwidget">
   <property name="sizePolicy">
    <sizepolicy hsizetype="Preferred" vsizetype="Preferred">
     <horstretch>0</horstretch>
     <verstretch>0</verstretch>
    </sizepolicy>
   </property>
   <property name="minimumSize">
    <size>
     <width>100</width>
     <height>100</height>
    </size>
   </property>
   <layout class="QHBoxLayout" name="horizontalLayout_2" stretch="3">
    <property name="sizeConstraint">
     <enum>QLayout::SetNoConstraint</enum>
    </property>
    <property name="leftMargin">
     <number>0</number>
    </property>
    <property name="topMargin">
     <number>0</number>
    </property>
    <property name="rightMargin">
     <number>0</number>
    </property>
    <property name="bottomMargin">
     <number>0</number>
    </property>
    <item>
     <layout class="QVBoxLayout" name="verticalLayout" stretch="30,0">
      <property name="sizeConstraint">
       <enum>QLayout::SetNoConstraint</enum>
      </property>
      <item>
       <layout class="QGridLayout" name="gridLayout" rowstretch="0" rowminimumheight="0" columnminimumwidth="0">
        <property name="sizeConstraint">
         <enum>QLayout::SetNoConstraint</enum>
        </property>
        <property name="leftMargin">
         <number>0</number>
        </property>
        <property name="topMargin">
         <number>0</number>
        </property>
       </layout>
      </item>
      <item>
       <layout class="QGridLayout" name="gridLayout_2"/>
      </item>
     </layout>
    </item>
   </layout>
  </widget>
  <widget class="QStatusBar" name="statusBar"/>
  <widget class="QMenuBar" name="menuBar">
   <property name="geometry">
    <rect>
     <x>0</x>
     <y>0</y>
     <width>1218</width>
     <height>22</height>
    </rect>
   </property>
   <widget class="QMenu" name="menuFile">
    <property name="title">
     <string>File</string>
    </property>
    <addaction name="actionLoad_Configuration"/>
    <addaction name="actionSave_Cfg_File"/>
    <addaction name="separator"/>
    <addaction name="actionLoad_Spin_Configuration"/>
<<<<<<< HEAD
    <addaction name="actionLoad_Spin_Configuration_Eigenmodes"/>
    <addaction name="actionLoad_SpinChain_Configuration"/>
    <addaction name="separator"/>
    <addaction name="action_Save_Spin_Configuration"/>
    <addaction name="actionSave_Spin_Configuration_Eigenmodes"/>
    <addaction name="actionSave_SpinChain_Configuration"/>
=======
    <addaction name="actionLoad_Spin_Configuration_Chain"/>
    <addaction name="separator"/>
    <addaction name="action_Save_Spin_Configuration"/>
    <addaction name="actionSave_Spin_Configuration_Chain"/>
>>>>>>> 4ae862a3
    <addaction name="separator"/>
    <addaction name="actionSave_Energy_per_Spin"/>
    <addaction name="actionSave_Energies"/>
    <addaction name="actionSave_Energies_Interpolated"/>
    <addaction name="separator"/>
    <addaction name="actionTake_Screenshot"/>
   </widget>
   <widget class="QMenu" name="menuEdit">
    <property name="title">
     <string>Edit</string>
    </property>
    <addaction name="actionCut_Configuration"/>
    <addaction name="actionCopy_Configuration"/>
    <addaction name="actionPaste_Configuration"/>
    <addaction name="actionInsert_Left"/>
    <addaction name="actionInsert_Right"/>
    <addaction name="actionDelete_Configuration"/>
   </widget>
   <widget class="QMenu" name="menuHelp">
    <property name="title">
     <string>Help</string>
    </property>
    <addaction name="actionKey_Bindings"/>
    <addaction name="actionAbout_this_Application"/>
   </widget>
   <widget class="QMenu" name="menuView">
    <property name="title">
     <string>View</string>
    </property>
    <addaction name="actionToggle_infowidget"/>
    <addaction name="actionShow_Settings"/>
    <addaction name="actionShow_Plots"/>
    <addaction name="actionShow_Debug"/>
    <addaction name="actionToggle_Geometry"/>
    <addaction name="separator"/>
    <addaction name="actionToggle_camera_projection"/>
    <addaction name="separator"/>
    <addaction name="actionRegular_mode"/>
    <addaction name="actionIsosurface_mode"/>
    <addaction name="actionSlab_mode_X"/>
    <addaction name="actionSlab_mode_Y"/>
    <addaction name="actionSlab_mode_Z"/>
    <addaction name="separator"/>
    <addaction name="actionToggle_visualisation"/>
    <addaction name="actionToggle_large_visualisation"/>
    <addaction name="actionToggle_fullscreen_window"/>
   </widget>
   <widget class="QMenu" name="menuControls">
    <property name="title">
     <string>&amp;Controls</string>
    </property>
    <addaction name="actionPlay_Pause_Simulation"/>
    <addaction name="actionRandomize_Spins"/>
    <addaction name="actionCycle_Method"/>
    <addaction name="actionCycle_Solver"/>
    <addaction name="actionToggle_Dragging_mode"/>
   </widget>
   <addaction name="menuFile"/>
   <addaction name="menuEdit"/>
   <addaction name="menuControls"/>
   <addaction name="menuView"/>
   <addaction name="menuHelp"/>
  </widget>
  <widget class="QDockWidget" name="dockWidget_Settings">
   <property name="sizePolicy">
    <sizepolicy hsizetype="Minimum" vsizetype="Preferred">
     <horstretch>0</horstretch>
     <verstretch>0</verstretch>
    </sizepolicy>
   </property>
   <property name="minimumSize">
    <size>
     <width>100</width>
     <height>50</height>
    </size>
   </property>
   <property name="maximumSize">
    <size>
     <width>524287</width>
     <height>524287</height>
    </size>
   </property>
   <property name="baseSize">
    <size>
     <width>160</width>
     <height>0</height>
    </size>
   </property>
   <property name="floating">
    <bool>false</bool>
   </property>
   <property name="windowTitle">
    <string>Setti&amp;ngs</string>
   </property>
   <attribute name="dockWidgetArea">
    <number>2</number>
   </attribute>
   <widget class="QWidget" name="dockWidgetContents">
    <layout class="QGridLayout" name="gridLayout_4"/>
   </widget>
  </widget>
  <widget class="QDockWidget" name="dockWidget_Plots">
   <property name="sizePolicy">
    <sizepolicy hsizetype="Minimum" vsizetype="Preferred">
     <horstretch>0</horstretch>
     <verstretch>0</verstretch>
    </sizepolicy>
   </property>
   <property name="minimumSize">
    <size>
     <width>100</width>
     <height>50</height>
    </size>
   </property>
   <property name="maximumSize">
    <size>
     <width>524287</width>
     <height>524287</height>
    </size>
   </property>
   <property name="baseSize">
    <size>
     <width>160</width>
     <height>0</height>
    </size>
   </property>
   <property name="windowTitle">
    <string>P&amp;lots</string>
   </property>
   <attribute name="dockWidgetArea">
    <number>2</number>
   </attribute>
   <widget class="QWidget" name="dockWidgetContents_2">
    <layout class="QGridLayout" name="gridLayout_5"/>
   </widget>
  </widget>
  <widget class="QDockWidget" name="dockWidget_Debug">
   <property name="sizePolicy">
    <sizepolicy hsizetype="Minimum" vsizetype="Preferred">
     <horstretch>0</horstretch>
     <verstretch>0</verstretch>
    </sizepolicy>
   </property>
   <property name="minimumSize">
    <size>
     <width>100</width>
     <height>50</height>
    </size>
   </property>
   <property name="maximumSize">
    <size>
     <width>524287</width>
     <height>524287</height>
    </size>
   </property>
   <property name="baseSize">
    <size>
     <width>160</width>
     <height>0</height>
    </size>
   </property>
   <property name="windowTitle">
    <string>&amp;Debug</string>
   </property>
   <attribute name="dockWidgetArea">
    <number>2</number>
   </attribute>
   <widget class="QWidget" name="dockWidgetContents_6">
    <layout class="QGridLayout" name="gridLayout_6"/>
   </widget>
  </widget>
  <action name="actionOpenFile">
   <property name="enabled">
    <bool>true</bool>
   </property>
   <property name="text">
    <string>Open File...</string>
   </property>
  </action>
  <action name="actionExit">
   <property name="text">
    <string>Exit</string>
   </property>
  </action>
  <action name="actionPrint">
   <property name="text">
    <string>Print</string>
   </property>
  </action>
  <action name="actionHelp">
   <property name="text">
    <string>Help</string>
   </property>
  </action>
  <action name="actionSave">
   <property name="text">
    <string>Save</string>
   </property>
  </action>
  <action name="actionLoad_Spin_Configuration">
   <property name="text">
    <string>Load Spin &amp;Configuration</string>
   </property>
  </action>
  <action name="actionSave_2">
   <property name="text">
    <string>(Save)</string>
   </property>
  </action>
  <action name="actionCopy">
   <property name="text">
    <string>(&amp;Copy)</string>
   </property>
  </action>
  <action name="actionPaste">
   <property name="text">
    <string>(&amp;Paste)</string>
   </property>
  </action>
  <action name="actionCopy_Configuration">
   <property name="text">
    <string>Copy &amp;System</string>
   </property>
  </action>
  <action name="actionPaste_Configuration">
   <property name="text">
    <string>&amp;Paste System</string>
   </property>
  </action>
  <action name="actionDelete_Configuration">
   <property name="text">
    <string>&amp;Delete System</string>
   </property>
  </action>
  <action name="actionAbout_this_Application">
   <property name="text">
    <string>&amp;About</string>
   </property>
  </action>
  <action name="actionShow_Settings">
   <property name="checkable">
    <bool>true</bool>
   </property>
   <property name="text">
    <string>&amp;Toggle Settings</string>
   </property>
  </action>
  <action name="actionShow_Plots">
   <property name="checkable">
    <bool>true</bool>
   </property>
   <property name="text">
    <string>Toggle &amp;Plots</string>
   </property>
  </action>
  <action name="actionShow_Debug">
   <property name="checkable">
    <bool>true</bool>
   </property>
   <property name="text">
    <string>Toggle &amp;Debug</string>
   </property>
  </action>
  <action name="action_Load_Spin_System">
   <property name="text">
    <string>(Load Sp&amp;in System)</string>
   </property>
  </action>
  <action name="action_Load_Spin_System_Chain">
   <property name="text">
    <string>(Load Spi&amp;n System Chain)</string>
   </property>
  </action>
  <action name="actionLoad_Configuration">
   <property name="text">
    <string>&amp;Load Cfg File</string>
   </property>
  </action>
  <action name="action_Save_Spin_Configuration">
   <property name="text">
    <string>Sa&amp;ve Spin Configuration</string>
   </property>
  </action>
  <action name="actionSave_Energies">
   <property name="text">
    <string>&amp;Save Energies of the Chain</string>
   </property>
  </action>
  <action name="action_Load_LLG_Parameters">
   <property name="text">
    <string>(Load LLG &amp;Parameters)</string>
   </property>
  </action>
  <action name="action_Load_GNEB_Parameters">
   <property name="text">
    <string>(Load &amp;GNEB Parameters)</string>
   </property>
  </action>
  <action name="action_Load_Debug_Parameters">
   <property name="text">
    <string>(Load &amp;Debug Parameters)</string>
   </property>
  </action>
  <action name="actionLoad_Hamiltonian">
   <property name="text">
    <string>(Load &amp;Hamiltonian)</string>
   </property>
  </action>
  <action name="actionLoad_Spin_Configuration_Chain">
   <property name="text">
    <string>Load Spin Configuration Chain</string>
   </property>
  </action>
  <action name="actionSave_Spin_Configuration_Chain">
   <property name="text">
    <string>Save Spin Configuration Chain</string>
   </property>
  </action>
  <action name="actionKey_Bindings">
   <property name="text">
    <string>&amp;Key Bindings</string>
   </property>
  </action>
  <action name="actionToggle_large_visualisation">
   <property name="checkable">
    <bool>true</bool>
   </property>
   <property name="text">
    <string>Toggle &amp;large visualisation</string>
   </property>
  </action>
  <action name="actionToggle_fullscreen_window">
   <property name="checkable">
    <bool>true</bool>
   </property>
   <property name="text">
    <string>Toggle &amp;fullscreen window</string>
   </property>
  </action>
  <action name="actionToggle_Dragging_mode">
   <property name="checkable">
    <bool>true</bool>
   </property>
   <property name="text">
    <string>&amp;Toggle &quot;Dragging&quot; mode</string>
   </property>
  </action>
  <action name="actionTake_Screenshot">
   <property name="text">
    <string>&amp;Take Screenshot</string>
   </property>
  </action>
  <action name="actionToggle_camera_projection">
   <property name="text">
    <string>Toggle &amp;camera projection</string>
   </property>
  </action>
  <action name="actionToggle_visualisation">
   <property name="checkable">
    <bool>true</bool>
   </property>
   <property name="text">
    <string>Toggle &amp;visualisation</string>
   </property>
  </action>
  <action name="actionRegular_mode">
   <property name="text">
    <string>&amp;Regular mode</string>
   </property>
  </action>
  <action name="actionIsosurface_mode">
   <property name="text">
    <string>&amp;Isosurface mode</string>
   </property>
  </action>
  <action name="actionSlab_mode_X">
   <property name="text">
    <string>&amp;Slab mode X</string>
   </property>
  </action>
  <action name="actionSlab_mode_Y">
   <property name="text">
    <string>Slab &amp;mode Y</string>
   </property>
  </action>
  <action name="actionSlab_mode_Z">
   <property name="text">
    <string>Slab mode &amp;Z</string>
   </property>
  </action>
  <action name="actionInsert_Left">
   <property name="text">
    <string>&amp;Insert Left</string>
   </property>
  </action>
  <action name="actionInsert_Right">
   <property name="text">
    <string>Insert &amp;Right</string>
   </property>
  </action>
  <action name="actionCut_Configuration">
   <property name="text">
    <string>&amp;Cut System</string>
   </property>
  </action>
  <action name="actionPlay_Pause_Simulation">
   <property name="text">
    <string>&amp;Play/Pause Simulation</string>
   </property>
  </action>
  <action name="actionCycle_Method">
   <property name="text">
    <string>&amp;Cycle Method</string>
   </property>
  </action>
  <action name="actionCycle_Solver">
   <property name="text">
    <string>Cycle &amp;Solver</string>
   </property>
  </action>
  <action name="actionRandomize_Spins">
   <property name="text">
    <string>&amp;Randomize Spins</string>
   </property>
  </action>
  <action name="actionSave_Energy_per_Spin">
   <property name="text">
    <string>Save Energy &amp;per Spin</string>
   </property>
  </action>
  <action name="actionSave_Energies_Interpolated">
   <property name="text">
    <string>Save &amp;Interpolated Energies of the Chain</string>
   </property>
  </action>
  <action name="actionSave_Cfg_File">
   <property name="text">
    <string>Save Cfg File</string>
   </property>
  </action>
  <action name="actionToggle_Geometry">
   <property name="checkable">
    <bool>true</bool>
   </property>
   <property name="text">
    <string>Toggle Geometry</string>
   </property>
  </action>
  <action name="actionToggle_infowidget">
   <property name="checkable">
    <bool>true</bool>
   </property>
   <property name="text">
    <string>Toggle Info-Widget</string>
   </property>
  </action>
  <action name="actionLoad_Spin_Configuration_Eigenmodes">
   <property name="text">
    <string>Load Spin Configuration Eigenmodes</string>
   </property>
  </action>
  <action name="actionSave_Spin_Configuration_Eigenmodes">
   <property name="text">
    <string>Save Spin Configuration Eigenmodes</string>
   </property>
  </action>
 </widget>
 <resources>
  <include location="../resources.qrc"/>
 </resources>
 <connections/>
</ui>
<|MERGE_RESOLUTION|>--- conflicted
+++ resolved
@@ -1,581 +1,574 @@
-<?xml version="1.0" encoding="UTF-8"?>
-<ui version="4.0">
- <class>MainWindow</class>
- <widget class="QMainWindow" name="MainWindow">
-  <property name="geometry">
-   <rect>
-    <x>0</x>
-    <y>0</y>
-    <width>1218</width>
-    <height>718</height>
-   </rect>
-  </property>
-  <property name="minimumSize">
-   <size>
-    <width>300</width>
-    <height>300</height>
-   </size>
-  </property>
-  <property name="windowTitle">
-   <string>Spirit - Atomistic Spin Code (QT UI)</string>
-  </property>
-  <property name="unifiedTitleAndToolBarOnMac">
-   <bool>true</bool>
-  </property>
-  <widget class="QWidget" name="centralwidget">
-   <property name="sizePolicy">
-    <sizepolicy hsizetype="Preferred" vsizetype="Preferred">
-     <horstretch>0</horstretch>
-     <verstretch>0</verstretch>
-    </sizepolicy>
-   </property>
-   <property name="minimumSize">
-    <size>
-     <width>100</width>
-     <height>100</height>
-    </size>
-   </property>
-   <layout class="QHBoxLayout" name="horizontalLayout_2" stretch="3">
-    <property name="sizeConstraint">
-     <enum>QLayout::SetNoConstraint</enum>
-    </property>
-    <property name="leftMargin">
-     <number>0</number>
-    </property>
-    <property name="topMargin">
-     <number>0</number>
-    </property>
-    <property name="rightMargin">
-     <number>0</number>
-    </property>
-    <property name="bottomMargin">
-     <number>0</number>
-    </property>
-    <item>
-     <layout class="QVBoxLayout" name="verticalLayout" stretch="30,0">
-      <property name="sizeConstraint">
-       <enum>QLayout::SetNoConstraint</enum>
-      </property>
-      <item>
-       <layout class="QGridLayout" name="gridLayout" rowstretch="0" rowminimumheight="0" columnminimumwidth="0">
-        <property name="sizeConstraint">
-         <enum>QLayout::SetNoConstraint</enum>
-        </property>
-        <property name="leftMargin">
-         <number>0</number>
-        </property>
-        <property name="topMargin">
-         <number>0</number>
-        </property>
-       </layout>
-      </item>
-      <item>
-       <layout class="QGridLayout" name="gridLayout_2"/>
-      </item>
-     </layout>
-    </item>
-   </layout>
-  </widget>
-  <widget class="QStatusBar" name="statusBar"/>
-  <widget class="QMenuBar" name="menuBar">
-   <property name="geometry">
-    <rect>
-     <x>0</x>
-     <y>0</y>
-     <width>1218</width>
-     <height>22</height>
-    </rect>
-   </property>
-   <widget class="QMenu" name="menuFile">
-    <property name="title">
-     <string>File</string>
-    </property>
-    <addaction name="actionLoad_Configuration"/>
-    <addaction name="actionSave_Cfg_File"/>
-    <addaction name="separator"/>
-    <addaction name="actionLoad_Spin_Configuration"/>
-<<<<<<< HEAD
-    <addaction name="actionLoad_Spin_Configuration_Eigenmodes"/>
-    <addaction name="actionLoad_SpinChain_Configuration"/>
-    <addaction name="separator"/>
-    <addaction name="action_Save_Spin_Configuration"/>
-    <addaction name="actionSave_Spin_Configuration_Eigenmodes"/>
-    <addaction name="actionSave_SpinChain_Configuration"/>
-=======
-    <addaction name="actionLoad_Spin_Configuration_Chain"/>
-    <addaction name="separator"/>
-    <addaction name="action_Save_Spin_Configuration"/>
-    <addaction name="actionSave_Spin_Configuration_Chain"/>
->>>>>>> 4ae862a3
-    <addaction name="separator"/>
-    <addaction name="actionSave_Energy_per_Spin"/>
-    <addaction name="actionSave_Energies"/>
-    <addaction name="actionSave_Energies_Interpolated"/>
-    <addaction name="separator"/>
-    <addaction name="actionTake_Screenshot"/>
-   </widget>
-   <widget class="QMenu" name="menuEdit">
-    <property name="title">
-     <string>Edit</string>
-    </property>
-    <addaction name="actionCut_Configuration"/>
-    <addaction name="actionCopy_Configuration"/>
-    <addaction name="actionPaste_Configuration"/>
-    <addaction name="actionInsert_Left"/>
-    <addaction name="actionInsert_Right"/>
-    <addaction name="actionDelete_Configuration"/>
-   </widget>
-   <widget class="QMenu" name="menuHelp">
-    <property name="title">
-     <string>Help</string>
-    </property>
-    <addaction name="actionKey_Bindings"/>
-    <addaction name="actionAbout_this_Application"/>
-   </widget>
-   <widget class="QMenu" name="menuView">
-    <property name="title">
-     <string>View</string>
-    </property>
-    <addaction name="actionToggle_infowidget"/>
-    <addaction name="actionShow_Settings"/>
-    <addaction name="actionShow_Plots"/>
-    <addaction name="actionShow_Debug"/>
-    <addaction name="actionToggle_Geometry"/>
-    <addaction name="separator"/>
-    <addaction name="actionToggle_camera_projection"/>
-    <addaction name="separator"/>
-    <addaction name="actionRegular_mode"/>
-    <addaction name="actionIsosurface_mode"/>
-    <addaction name="actionSlab_mode_X"/>
-    <addaction name="actionSlab_mode_Y"/>
-    <addaction name="actionSlab_mode_Z"/>
-    <addaction name="separator"/>
-    <addaction name="actionToggle_visualisation"/>
-    <addaction name="actionToggle_large_visualisation"/>
-    <addaction name="actionToggle_fullscreen_window"/>
-   </widget>
-   <widget class="QMenu" name="menuControls">
-    <property name="title">
-     <string>&amp;Controls</string>
-    </property>
-    <addaction name="actionPlay_Pause_Simulation"/>
-    <addaction name="actionRandomize_Spins"/>
-    <addaction name="actionCycle_Method"/>
-    <addaction name="actionCycle_Solver"/>
-    <addaction name="actionToggle_Dragging_mode"/>
-   </widget>
-   <addaction name="menuFile"/>
-   <addaction name="menuEdit"/>
-   <addaction name="menuControls"/>
-   <addaction name="menuView"/>
-   <addaction name="menuHelp"/>
-  </widget>
-  <widget class="QDockWidget" name="dockWidget_Settings">
-   <property name="sizePolicy">
-    <sizepolicy hsizetype="Minimum" vsizetype="Preferred">
-     <horstretch>0</horstretch>
-     <verstretch>0</verstretch>
-    </sizepolicy>
-   </property>
-   <property name="minimumSize">
-    <size>
-     <width>100</width>
-     <height>50</height>
-    </size>
-   </property>
-   <property name="maximumSize">
-    <size>
-     <width>524287</width>
-     <height>524287</height>
-    </size>
-   </property>
-   <property name="baseSize">
-    <size>
-     <width>160</width>
-     <height>0</height>
-    </size>
-   </property>
-   <property name="floating">
-    <bool>false</bool>
-   </property>
-   <property name="windowTitle">
-    <string>Setti&amp;ngs</string>
-   </property>
-   <attribute name="dockWidgetArea">
-    <number>2</number>
-   </attribute>
-   <widget class="QWidget" name="dockWidgetContents">
-    <layout class="QGridLayout" name="gridLayout_4"/>
-   </widget>
-  </widget>
-  <widget class="QDockWidget" name="dockWidget_Plots">
-   <property name="sizePolicy">
-    <sizepolicy hsizetype="Minimum" vsizetype="Preferred">
-     <horstretch>0</horstretch>
-     <verstretch>0</verstretch>
-    </sizepolicy>
-   </property>
-   <property name="minimumSize">
-    <size>
-     <width>100</width>
-     <height>50</height>
-    </size>
-   </property>
-   <property name="maximumSize">
-    <size>
-     <width>524287</width>
-     <height>524287</height>
-    </size>
-   </property>
-   <property name="baseSize">
-    <size>
-     <width>160</width>
-     <height>0</height>
-    </size>
-   </property>
-   <property name="windowTitle">
-    <string>P&amp;lots</string>
-   </property>
-   <attribute name="dockWidgetArea">
-    <number>2</number>
-   </attribute>
-   <widget class="QWidget" name="dockWidgetContents_2">
-    <layout class="QGridLayout" name="gridLayout_5"/>
-   </widget>
-  </widget>
-  <widget class="QDockWidget" name="dockWidget_Debug">
-   <property name="sizePolicy">
-    <sizepolicy hsizetype="Minimum" vsizetype="Preferred">
-     <horstretch>0</horstretch>
-     <verstretch>0</verstretch>
-    </sizepolicy>
-   </property>
-   <property name="minimumSize">
-    <size>
-     <width>100</width>
-     <height>50</height>
-    </size>
-   </property>
-   <property name="maximumSize">
-    <size>
-     <width>524287</width>
-     <height>524287</height>
-    </size>
-   </property>
-   <property name="baseSize">
-    <size>
-     <width>160</width>
-     <height>0</height>
-    </size>
-   </property>
-   <property name="windowTitle">
-    <string>&amp;Debug</string>
-   </property>
-   <attribute name="dockWidgetArea">
-    <number>2</number>
-   </attribute>
-   <widget class="QWidget" name="dockWidgetContents_6">
-    <layout class="QGridLayout" name="gridLayout_6"/>
-   </widget>
-  </widget>
-  <action name="actionOpenFile">
-   <property name="enabled">
-    <bool>true</bool>
-   </property>
-   <property name="text">
-    <string>Open File...</string>
-   </property>
-  </action>
-  <action name="actionExit">
-   <property name="text">
-    <string>Exit</string>
-   </property>
-  </action>
-  <action name="actionPrint">
-   <property name="text">
-    <string>Print</string>
-   </property>
-  </action>
-  <action name="actionHelp">
-   <property name="text">
-    <string>Help</string>
-   </property>
-  </action>
-  <action name="actionSave">
-   <property name="text">
-    <string>Save</string>
-   </property>
-  </action>
-  <action name="actionLoad_Spin_Configuration">
-   <property name="text">
-    <string>Load Spin &amp;Configuration</string>
-   </property>
-  </action>
-  <action name="actionSave_2">
-   <property name="text">
-    <string>(Save)</string>
-   </property>
-  </action>
-  <action name="actionCopy">
-   <property name="text">
-    <string>(&amp;Copy)</string>
-   </property>
-  </action>
-  <action name="actionPaste">
-   <property name="text">
-    <string>(&amp;Paste)</string>
-   </property>
-  </action>
-  <action name="actionCopy_Configuration">
-   <property name="text">
-    <string>Copy &amp;System</string>
-   </property>
-  </action>
-  <action name="actionPaste_Configuration">
-   <property name="text">
-    <string>&amp;Paste System</string>
-   </property>
-  </action>
-  <action name="actionDelete_Configuration">
-   <property name="text">
-    <string>&amp;Delete System</string>
-   </property>
-  </action>
-  <action name="actionAbout_this_Application">
-   <property name="text">
-    <string>&amp;About</string>
-   </property>
-  </action>
-  <action name="actionShow_Settings">
-   <property name="checkable">
-    <bool>true</bool>
-   </property>
-   <property name="text">
-    <string>&amp;Toggle Settings</string>
-   </property>
-  </action>
-  <action name="actionShow_Plots">
-   <property name="checkable">
-    <bool>true</bool>
-   </property>
-   <property name="text">
-    <string>Toggle &amp;Plots</string>
-   </property>
-  </action>
-  <action name="actionShow_Debug">
-   <property name="checkable">
-    <bool>true</bool>
-   </property>
-   <property name="text">
-    <string>Toggle &amp;Debug</string>
-   </property>
-  </action>
-  <action name="action_Load_Spin_System">
-   <property name="text">
-    <string>(Load Sp&amp;in System)</string>
-   </property>
-  </action>
-  <action name="action_Load_Spin_System_Chain">
-   <property name="text">
-    <string>(Load Spi&amp;n System Chain)</string>
-   </property>
-  </action>
-  <action name="actionLoad_Configuration">
-   <property name="text">
-    <string>&amp;Load Cfg File</string>
-   </property>
-  </action>
-  <action name="action_Save_Spin_Configuration">
-   <property name="text">
-    <string>Sa&amp;ve Spin Configuration</string>
-   </property>
-  </action>
-  <action name="actionSave_Energies">
-   <property name="text">
-    <string>&amp;Save Energies of the Chain</string>
-   </property>
-  </action>
-  <action name="action_Load_LLG_Parameters">
-   <property name="text">
-    <string>(Load LLG &amp;Parameters)</string>
-   </property>
-  </action>
-  <action name="action_Load_GNEB_Parameters">
-   <property name="text">
-    <string>(Load &amp;GNEB Parameters)</string>
-   </property>
-  </action>
-  <action name="action_Load_Debug_Parameters">
-   <property name="text">
-    <string>(Load &amp;Debug Parameters)</string>
-   </property>
-  </action>
-  <action name="actionLoad_Hamiltonian">
-   <property name="text">
-    <string>(Load &amp;Hamiltonian)</string>
-   </property>
-  </action>
-  <action name="actionLoad_Spin_Configuration_Chain">
-   <property name="text">
-    <string>Load Spin Configuration Chain</string>
-   </property>
-  </action>
-  <action name="actionSave_Spin_Configuration_Chain">
-   <property name="text">
-    <string>Save Spin Configuration Chain</string>
-   </property>
-  </action>
-  <action name="actionKey_Bindings">
-   <property name="text">
-    <string>&amp;Key Bindings</string>
-   </property>
-  </action>
-  <action name="actionToggle_large_visualisation">
-   <property name="checkable">
-    <bool>true</bool>
-   </property>
-   <property name="text">
-    <string>Toggle &amp;large visualisation</string>
-   </property>
-  </action>
-  <action name="actionToggle_fullscreen_window">
-   <property name="checkable">
-    <bool>true</bool>
-   </property>
-   <property name="text">
-    <string>Toggle &amp;fullscreen window</string>
-   </property>
-  </action>
-  <action name="actionToggle_Dragging_mode">
-   <property name="checkable">
-    <bool>true</bool>
-   </property>
-   <property name="text">
-    <string>&amp;Toggle &quot;Dragging&quot; mode</string>
-   </property>
-  </action>
-  <action name="actionTake_Screenshot">
-   <property name="text">
-    <string>&amp;Take Screenshot</string>
-   </property>
-  </action>
-  <action name="actionToggle_camera_projection">
-   <property name="text">
-    <string>Toggle &amp;camera projection</string>
-   </property>
-  </action>
-  <action name="actionToggle_visualisation">
-   <property name="checkable">
-    <bool>true</bool>
-   </property>
-   <property name="text">
-    <string>Toggle &amp;visualisation</string>
-   </property>
-  </action>
-  <action name="actionRegular_mode">
-   <property name="text">
-    <string>&amp;Regular mode</string>
-   </property>
-  </action>
-  <action name="actionIsosurface_mode">
-   <property name="text">
-    <string>&amp;Isosurface mode</string>
-   </property>
-  </action>
-  <action name="actionSlab_mode_X">
-   <property name="text">
-    <string>&amp;Slab mode X</string>
-   </property>
-  </action>
-  <action name="actionSlab_mode_Y">
-   <property name="text">
-    <string>Slab &amp;mode Y</string>
-   </property>
-  </action>
-  <action name="actionSlab_mode_Z">
-   <property name="text">
-    <string>Slab mode &amp;Z</string>
-   </property>
-  </action>
-  <action name="actionInsert_Left">
-   <property name="text">
-    <string>&amp;Insert Left</string>
-   </property>
-  </action>
-  <action name="actionInsert_Right">
-   <property name="text">
-    <string>Insert &amp;Right</string>
-   </property>
-  </action>
-  <action name="actionCut_Configuration">
-   <property name="text">
-    <string>&amp;Cut System</string>
-   </property>
-  </action>
-  <action name="actionPlay_Pause_Simulation">
-   <property name="text">
-    <string>&amp;Play/Pause Simulation</string>
-   </property>
-  </action>
-  <action name="actionCycle_Method">
-   <property name="text">
-    <string>&amp;Cycle Method</string>
-   </property>
-  </action>
-  <action name="actionCycle_Solver">
-   <property name="text">
-    <string>Cycle &amp;Solver</string>
-   </property>
-  </action>
-  <action name="actionRandomize_Spins">
-   <property name="text">
-    <string>&amp;Randomize Spins</string>
-   </property>
-  </action>
-  <action name="actionSave_Energy_per_Spin">
-   <property name="text">
-    <string>Save Energy &amp;per Spin</string>
-   </property>
-  </action>
-  <action name="actionSave_Energies_Interpolated">
-   <property name="text">
-    <string>Save &amp;Interpolated Energies of the Chain</string>
-   </property>
-  </action>
-  <action name="actionSave_Cfg_File">
-   <property name="text">
-    <string>Save Cfg File</string>
-   </property>
-  </action>
-  <action name="actionToggle_Geometry">
-   <property name="checkable">
-    <bool>true</bool>
-   </property>
-   <property name="text">
-    <string>Toggle Geometry</string>
-   </property>
-  </action>
-  <action name="actionToggle_infowidget">
-   <property name="checkable">
-    <bool>true</bool>
-   </property>
-   <property name="text">
-    <string>Toggle Info-Widget</string>
-   </property>
-  </action>
-  <action name="actionLoad_Spin_Configuration_Eigenmodes">
-   <property name="text">
-    <string>Load Spin Configuration Eigenmodes</string>
-   </property>
-  </action>
-  <action name="actionSave_Spin_Configuration_Eigenmodes">
-   <property name="text">
-    <string>Save Spin Configuration Eigenmodes</string>
-   </property>
-  </action>
- </widget>
- <resources>
-  <include location="../resources.qrc"/>
- </resources>
- <connections/>
-</ui>
+<?xml version="1.0" encoding="UTF-8"?>
+<ui version="4.0">
+ <class>MainWindow</class>
+ <widget class="QMainWindow" name="MainWindow">
+  <property name="geometry">
+   <rect>
+    <x>0</x>
+    <y>0</y>
+    <width>1218</width>
+    <height>718</height>
+   </rect>
+  </property>
+  <property name="minimumSize">
+   <size>
+    <width>300</width>
+    <height>300</height>
+   </size>
+  </property>
+  <property name="windowTitle">
+   <string>Spirit - Atomistic Spin Code (QT UI)</string>
+  </property>
+  <property name="unifiedTitleAndToolBarOnMac">
+   <bool>true</bool>
+  </property>
+  <widget class="QWidget" name="centralwidget">
+   <property name="sizePolicy">
+    <sizepolicy hsizetype="Preferred" vsizetype="Preferred">
+     <horstretch>0</horstretch>
+     <verstretch>0</verstretch>
+    </sizepolicy>
+   </property>
+   <property name="minimumSize">
+    <size>
+     <width>100</width>
+     <height>100</height>
+    </size>
+   </property>
+   <layout class="QHBoxLayout" name="horizontalLayout_2" stretch="3">
+    <property name="sizeConstraint">
+     <enum>QLayout::SetNoConstraint</enum>
+    </property>
+    <property name="leftMargin">
+     <number>0</number>
+    </property>
+    <property name="topMargin">
+     <number>0</number>
+    </property>
+    <property name="rightMargin">
+     <number>0</number>
+    </property>
+    <property name="bottomMargin">
+     <number>0</number>
+    </property>
+    <item>
+     <layout class="QVBoxLayout" name="verticalLayout" stretch="30,0">
+      <property name="sizeConstraint">
+       <enum>QLayout::SetNoConstraint</enum>
+      </property>
+      <item>
+       <layout class="QGridLayout" name="gridLayout" rowstretch="0" rowminimumheight="0" columnminimumwidth="0">
+        <property name="sizeConstraint">
+         <enum>QLayout::SetNoConstraint</enum>
+        </property>
+        <property name="leftMargin">
+         <number>0</number>
+        </property>
+        <property name="topMargin">
+         <number>0</number>
+        </property>
+       </layout>
+      </item>
+      <item>
+       <layout class="QGridLayout" name="gridLayout_2"/>
+      </item>
+     </layout>
+    </item>
+   </layout>
+  </widget>
+  <widget class="QStatusBar" name="statusBar"/>
+  <widget class="QMenuBar" name="menuBar">
+   <property name="geometry">
+    <rect>
+     <x>0</x>
+     <y>0</y>
+     <width>1218</width>
+     <height>22</height>
+    </rect>
+   </property>
+   <widget class="QMenu" name="menuFile">
+    <property name="title">
+     <string>File</string>
+    </property>
+    <addaction name="actionLoad_Configuration"/>
+    <addaction name="actionSave_Cfg_File"/>
+    <addaction name="separator"/>
+    <addaction name="actionLoad_Spin_Configuration"/>
+    <addaction name="actionLoad_Spin_Configuration_Eigenmodes"/>
+    <addaction name="actionLoad_Spin_Configuration_Chain"/>
+    <addaction name="separator"/>
+    <addaction name="action_Save_Spin_Configuration"/>
+    <addaction name="actionSave_Spin_Configuration_Eigenmodes"/>
+    <addaction name="actionSave_Spin_Configuration_Chain"/>
+    <addaction name="separator"/>
+    <addaction name="actionSave_Energy_per_Spin"/>
+    <addaction name="actionSave_Energies"/>
+    <addaction name="actionSave_Energies_Interpolated"/>
+    <addaction name="separator"/>
+    <addaction name="actionTake_Screenshot"/>
+   </widget>
+   <widget class="QMenu" name="menuEdit">
+    <property name="title">
+     <string>Edit</string>
+    </property>
+    <addaction name="actionCut_Configuration"/>
+    <addaction name="actionCopy_Configuration"/>
+    <addaction name="actionPaste_Configuration"/>
+    <addaction name="actionInsert_Left"/>
+    <addaction name="actionInsert_Right"/>
+    <addaction name="actionDelete_Configuration"/>
+   </widget>
+   <widget class="QMenu" name="menuHelp">
+    <property name="title">
+     <string>Help</string>
+    </property>
+    <addaction name="actionKey_Bindings"/>
+    <addaction name="actionAbout_this_Application"/>
+   </widget>
+   <widget class="QMenu" name="menuView">
+    <property name="title">
+     <string>View</string>
+    </property>
+    <addaction name="actionToggle_infowidget"/>
+    <addaction name="actionShow_Settings"/>
+    <addaction name="actionShow_Plots"/>
+    <addaction name="actionShow_Debug"/>
+    <addaction name="actionToggle_Geometry"/>
+    <addaction name="separator"/>
+    <addaction name="actionToggle_camera_projection"/>
+    <addaction name="separator"/>
+    <addaction name="actionRegular_mode"/>
+    <addaction name="actionIsosurface_mode"/>
+    <addaction name="actionSlab_mode_X"/>
+    <addaction name="actionSlab_mode_Y"/>
+    <addaction name="actionSlab_mode_Z"/>
+    <addaction name="separator"/>
+    <addaction name="actionToggle_visualisation"/>
+    <addaction name="actionToggle_large_visualisation"/>
+    <addaction name="actionToggle_fullscreen_window"/>
+   </widget>
+   <widget class="QMenu" name="menuControls">
+    <property name="title">
+     <string>&amp;Controls</string>
+    </property>
+    <addaction name="actionPlay_Pause_Simulation"/>
+    <addaction name="actionRandomize_Spins"/>
+    <addaction name="actionCycle_Method"/>
+    <addaction name="actionCycle_Solver"/>
+    <addaction name="actionToggle_Dragging_mode"/>
+   </widget>
+   <addaction name="menuFile"/>
+   <addaction name="menuEdit"/>
+   <addaction name="menuControls"/>
+   <addaction name="menuView"/>
+   <addaction name="menuHelp"/>
+  </widget>
+  <widget class="QDockWidget" name="dockWidget_Settings">
+   <property name="sizePolicy">
+    <sizepolicy hsizetype="Minimum" vsizetype="Preferred">
+     <horstretch>0</horstretch>
+     <verstretch>0</verstretch>
+    </sizepolicy>
+   </property>
+   <property name="minimumSize">
+    <size>
+     <width>100</width>
+     <height>50</height>
+    </size>
+   </property>
+   <property name="maximumSize">
+    <size>
+     <width>524287</width>
+     <height>524287</height>
+    </size>
+   </property>
+   <property name="baseSize">
+    <size>
+     <width>160</width>
+     <height>0</height>
+    </size>
+   </property>
+   <property name="floating">
+    <bool>false</bool>
+   </property>
+   <property name="windowTitle">
+    <string>Setti&amp;ngs</string>
+   </property>
+   <attribute name="dockWidgetArea">
+    <number>2</number>
+   </attribute>
+   <widget class="QWidget" name="dockWidgetContents">
+    <layout class="QGridLayout" name="gridLayout_4"/>
+   </widget>
+  </widget>
+  <widget class="QDockWidget" name="dockWidget_Plots">
+   <property name="sizePolicy">
+    <sizepolicy hsizetype="Minimum" vsizetype="Preferred">
+     <horstretch>0</horstretch>
+     <verstretch>0</verstretch>
+    </sizepolicy>
+   </property>
+   <property name="minimumSize">
+    <size>
+     <width>100</width>
+     <height>50</height>
+    </size>
+   </property>
+   <property name="maximumSize">
+    <size>
+     <width>524287</width>
+     <height>524287</height>
+    </size>
+   </property>
+   <property name="baseSize">
+    <size>
+     <width>160</width>
+     <height>0</height>
+    </size>
+   </property>
+   <property name="windowTitle">
+    <string>P&amp;lots</string>
+   </property>
+   <attribute name="dockWidgetArea">
+    <number>2</number>
+   </attribute>
+   <widget class="QWidget" name="dockWidgetContents_2">
+    <layout class="QGridLayout" name="gridLayout_5"/>
+   </widget>
+  </widget>
+  <widget class="QDockWidget" name="dockWidget_Debug">
+   <property name="sizePolicy">
+    <sizepolicy hsizetype="Minimum" vsizetype="Preferred">
+     <horstretch>0</horstretch>
+     <verstretch>0</verstretch>
+    </sizepolicy>
+   </property>
+   <property name="minimumSize">
+    <size>
+     <width>100</width>
+     <height>50</height>
+    </size>
+   </property>
+   <property name="maximumSize">
+    <size>
+     <width>524287</width>
+     <height>524287</height>
+    </size>
+   </property>
+   <property name="baseSize">
+    <size>
+     <width>160</width>
+     <height>0</height>
+    </size>
+   </property>
+   <property name="windowTitle">
+    <string>&amp;Debug</string>
+   </property>
+   <attribute name="dockWidgetArea">
+    <number>2</number>
+   </attribute>
+   <widget class="QWidget" name="dockWidgetContents_6">
+    <layout class="QGridLayout" name="gridLayout_6"/>
+   </widget>
+  </widget>
+  <action name="actionOpenFile">
+   <property name="enabled">
+    <bool>true</bool>
+   </property>
+   <property name="text">
+    <string>Open File...</string>
+   </property>
+  </action>
+  <action name="actionExit">
+   <property name="text">
+    <string>Exit</string>
+   </property>
+  </action>
+  <action name="actionPrint">
+   <property name="text">
+    <string>Print</string>
+   </property>
+  </action>
+  <action name="actionHelp">
+   <property name="text">
+    <string>Help</string>
+   </property>
+  </action>
+  <action name="actionSave">
+   <property name="text">
+    <string>Save</string>
+   </property>
+  </action>
+  <action name="actionLoad_Spin_Configuration">
+   <property name="text">
+    <string>Load Spin &amp;Configuration</string>
+   </property>
+  </action>
+  <action name="actionSave_2">
+   <property name="text">
+    <string>(Save)</string>
+   </property>
+  </action>
+  <action name="actionCopy">
+   <property name="text">
+    <string>(&amp;Copy)</string>
+   </property>
+  </action>
+  <action name="actionPaste">
+   <property name="text">
+    <string>(&amp;Paste)</string>
+   </property>
+  </action>
+  <action name="actionCopy_Configuration">
+   <property name="text">
+    <string>Copy &amp;System</string>
+   </property>
+  </action>
+  <action name="actionPaste_Configuration">
+   <property name="text">
+    <string>&amp;Paste System</string>
+   </property>
+  </action>
+  <action name="actionDelete_Configuration">
+   <property name="text">
+    <string>&amp;Delete System</string>
+   </property>
+  </action>
+  <action name="actionAbout_this_Application">
+   <property name="text">
+    <string>&amp;About</string>
+   </property>
+  </action>
+  <action name="actionShow_Settings">
+   <property name="checkable">
+    <bool>true</bool>
+   </property>
+   <property name="text">
+    <string>&amp;Toggle Settings</string>
+   </property>
+  </action>
+  <action name="actionShow_Plots">
+   <property name="checkable">
+    <bool>true</bool>
+   </property>
+   <property name="text">
+    <string>Toggle &amp;Plots</string>
+   </property>
+  </action>
+  <action name="actionShow_Debug">
+   <property name="checkable">
+    <bool>true</bool>
+   </property>
+   <property name="text">
+    <string>Toggle &amp;Debug</string>
+   </property>
+  </action>
+  <action name="action_Load_Spin_System">
+   <property name="text">
+    <string>(Load Sp&amp;in System)</string>
+   </property>
+  </action>
+  <action name="action_Load_Spin_System_Chain">
+   <property name="text">
+    <string>(Load Spi&amp;n System Chain)</string>
+   </property>
+  </action>
+  <action name="actionLoad_Configuration">
+   <property name="text">
+    <string>&amp;Load Cfg File</string>
+   </property>
+  </action>
+  <action name="action_Save_Spin_Configuration">
+   <property name="text">
+    <string>Sa&amp;ve Spin Configuration</string>
+   </property>
+  </action>
+  <action name="actionSave_Energies">
+   <property name="text">
+    <string>&amp;Save Energies of the Chain</string>
+   </property>
+  </action>
+  <action name="action_Load_LLG_Parameters">
+   <property name="text">
+    <string>(Load LLG &amp;Parameters)</string>
+   </property>
+  </action>
+  <action name="action_Load_GNEB_Parameters">
+   <property name="text">
+    <string>(Load &amp;GNEB Parameters)</string>
+   </property>
+  </action>
+  <action name="action_Load_Debug_Parameters">
+   <property name="text">
+    <string>(Load &amp;Debug Parameters)</string>
+   </property>
+  </action>
+  <action name="actionLoad_Hamiltonian">
+   <property name="text">
+    <string>(Load &amp;Hamiltonian)</string>
+   </property>
+  </action>
+  <action name="actionLoad_Spin_Configuration_Chain">
+   <property name="text">
+    <string>Load Spin Configuration Chain</string>
+   </property>
+  </action>
+  <action name="actionSave_Spin_Configuration_Chain">
+   <property name="text">
+    <string>Save Spin Configuration Chain</string>
+   </property>
+  </action>
+  <action name="actionKey_Bindings">
+   <property name="text">
+    <string>&amp;Key Bindings</string>
+   </property>
+  </action>
+  <action name="actionToggle_large_visualisation">
+   <property name="checkable">
+    <bool>true</bool>
+   </property>
+   <property name="text">
+    <string>Toggle &amp;large visualisation</string>
+   </property>
+  </action>
+  <action name="actionToggle_fullscreen_window">
+   <property name="checkable">
+    <bool>true</bool>
+   </property>
+   <property name="text">
+    <string>Toggle &amp;fullscreen window</string>
+   </property>
+  </action>
+  <action name="actionToggle_Dragging_mode">
+   <property name="checkable">
+    <bool>true</bool>
+   </property>
+   <property name="text">
+    <string>&amp;Toggle &quot;Dragging&quot; mode</string>
+   </property>
+  </action>
+  <action name="actionTake_Screenshot">
+   <property name="text">
+    <string>&amp;Take Screenshot</string>
+   </property>
+  </action>
+  <action name="actionToggle_camera_projection">
+   <property name="text">
+    <string>Toggle &amp;camera projection</string>
+   </property>
+  </action>
+  <action name="actionToggle_visualisation">
+   <property name="checkable">
+    <bool>true</bool>
+   </property>
+   <property name="text">
+    <string>Toggle &amp;visualisation</string>
+   </property>
+  </action>
+  <action name="actionRegular_mode">
+   <property name="text">
+    <string>&amp;Regular mode</string>
+   </property>
+  </action>
+  <action name="actionIsosurface_mode">
+   <property name="text">
+    <string>&amp;Isosurface mode</string>
+   </property>
+  </action>
+  <action name="actionSlab_mode_X">
+   <property name="text">
+    <string>&amp;Slab mode X</string>
+   </property>
+  </action>
+  <action name="actionSlab_mode_Y">
+   <property name="text">
+    <string>Slab &amp;mode Y</string>
+   </property>
+  </action>
+  <action name="actionSlab_mode_Z">
+   <property name="text">
+    <string>Slab mode &amp;Z</string>
+   </property>
+  </action>
+  <action name="actionInsert_Left">
+   <property name="text">
+    <string>&amp;Insert Left</string>
+   </property>
+  </action>
+  <action name="actionInsert_Right">
+   <property name="text">
+    <string>Insert &amp;Right</string>
+   </property>
+  </action>
+  <action name="actionCut_Configuration">
+   <property name="text">
+    <string>&amp;Cut System</string>
+   </property>
+  </action>
+  <action name="actionPlay_Pause_Simulation">
+   <property name="text">
+    <string>&amp;Play/Pause Simulation</string>
+   </property>
+  </action>
+  <action name="actionCycle_Method">
+   <property name="text">
+    <string>&amp;Cycle Method</string>
+   </property>
+  </action>
+  <action name="actionCycle_Solver">
+   <property name="text">
+    <string>Cycle &amp;Solver</string>
+   </property>
+  </action>
+  <action name="actionRandomize_Spins">
+   <property name="text">
+    <string>&amp;Randomize Spins</string>
+   </property>
+  </action>
+  <action name="actionSave_Energy_per_Spin">
+   <property name="text">
+    <string>Save Energy &amp;per Spin</string>
+   </property>
+  </action>
+  <action name="actionSave_Energies_Interpolated">
+   <property name="text">
+    <string>Save &amp;Interpolated Energies of the Chain</string>
+   </property>
+  </action>
+  <action name="actionSave_Cfg_File">
+   <property name="text">
+    <string>Save Cfg File</string>
+   </property>
+  </action>
+  <action name="actionToggle_Geometry">
+   <property name="checkable">
+    <bool>true</bool>
+   </property>
+   <property name="text">
+    <string>Toggle Geometry</string>
+   </property>
+  </action>
+  <action name="actionToggle_infowidget">
+   <property name="checkable">
+    <bool>true</bool>
+   </property>
+   <property name="text">
+    <string>Toggle Info-Widget</string>
+   </property>
+  </action>
+  <action name="actionLoad_Spin_Configuration_Eigenmodes">
+   <property name="text">
+    <string>Load Spin Configuration Eigenmodes</string>
+   </property>
+  </action>
+  <action name="actionSave_Spin_Configuration_Eigenmodes">
+   <property name="text">
+    <string>Save Spin Configuration Eigenmodes</string>
+   </property>
+  </action>
+ </widget>
+ <resources>
+  <include location="../resources.qrc"/>
+ </resources>
+ <connections/>
+</ui>