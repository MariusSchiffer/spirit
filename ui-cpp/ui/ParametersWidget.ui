<?xml version="1.0" encoding="UTF-8"?>
<ui version="4.0">
 <class>ParametersWidget</class>
 <widget class="QWidget" name="ParametersWidget">
  <property name="geometry">
   <rect>
    <x>0</x>
    <y>0</y>
    <width>483</width>
    <height>807</height>
   </rect>
  </property>
  <property name="windowTitle">
   <string>Form</string>
  </property>
  <layout class="QGridLayout" name="gridLayout">
   <property name="leftMargin">
    <number>0</number>
   </property>
   <property name="topMargin">
    <number>0</number>
   </property>
   <property name="rightMargin">
    <number>0</number>
   </property>
   <property name="bottomMargin">
    <number>0</number>
   </property>
   <item row="0" column="0">
    <widget class="QScrollArea" name="scrollArea_2">
     <property name="frameShape">
      <enum>QFrame::NoFrame</enum>
     </property>
     <property name="widgetResizable">
      <bool>true</bool>
     </property>
     <widget class="QWidget" name="scrollAreaWidgetContents_2">
      <property name="geometry">
       <rect>
        <x>0</x>
        <y>0</y>
        <width>483</width>
        <height>807</height>
       </rect>
      </property>
      <property name="sizePolicy">
       <sizepolicy hsizetype="Expanding" vsizetype="Expanding">
        <horstretch>0</horstretch>
        <verstretch>0</verstretch>
       </sizepolicy>
      </property>
      <layout class="QGridLayout" name="gridLayout_13">
       <property name="leftMargin">
        <number>0</number>
       </property>
       <property name="topMargin">
        <number>0</number>
       </property>
       <property name="rightMargin">
        <number>0</number>
       </property>
       <property name="bottomMargin">
        <number>0</number>
       </property>
       <item row="0" column="0">
        <widget class="QToolBox" name="toolBox">
         <property name="sizePolicy">
          <sizepolicy hsizetype="Preferred" vsizetype="Expanding">
           <horstretch>0</horstretch>
           <verstretch>0</verstretch>
          </sizepolicy>
         </property>
         <property name="minimumSize">
          <size>
           <width>0</width>
           <height>0</height>
          </size>
         </property>
         <property name="maximumSize">
          <size>
           <width>16777215</width>
           <height>16777215</height>
          </size>
         </property>
         <property name="currentIndex">
          <number>0</number>
         </property>
         <widget class="QWidget" name="page_3">
          <property name="geometry">
           <rect>
            <x>0</x>
            <y>0</y>
            <width>499</width>
<<<<<<< HEAD
            <height>670</height>
=======
            <height>671</height>
>>>>>>> 04534208
           </rect>
          </property>
          <property name="sizePolicy">
           <sizepolicy hsizetype="Preferred" vsizetype="Preferred">
            <horstretch>0</horstretch>
            <verstretch>0</verstretch>
           </sizepolicy>
          </property>
          <property name="minimumSize">
           <size>
            <width>0</width>
            <height>0</height>
           </size>
          </property>
          <attribute name="label">
           <string>LLG</string>
          </attribute>
          <layout class="QGridLayout" name="gridLayout_2">
           <item row="7" column="0">
            <spacer name="verticalSpacer">
             <property name="orientation">
              <enum>Qt::Vertical</enum>
             </property>
             <property name="sizeType">
              <enum>QSizePolicy::Fixed</enum>
             </property>
             <property name="sizeHint" stdset="0">
              <size>
               <width>20</width>
               <height>30</height>
              </size>
             </property>
            </spacer>
           </item>
           <item row="4" column="0">
            <widget class="QGroupBox" name="groupBox">
             <property name="minimumSize">
              <size>
               <width>0</width>
               <height>0</height>
              </size>
             </property>
             <property name="title">
              <string>Parameters</string>
             </property>
             <layout class="QGridLayout" name="gridLayout_5">
              <item row="3" column="1">
               <layout class="QGridLayout" name="gridLayout_20">
                <item row="1" column="0">
                 <widget class="QLabel" name="label_9">
                  <property name="maximumSize">
                   <size>
                    <width>60</width>
                    <height>16777215</height>
                   </size>
                  </property>
                  <property name="text">
                   <string>Inclination</string>
                  </property>
                 </widget>
                </item>
                <item row="1" column="1">
                 <widget class="QLineEdit" name="lineEdit_llg_temperature_inclination">
                  <property name="maximumSize">
                   <size>
                    <width>60</width>
                    <height>16777215</height>
                   </size>
                  </property>
                  <property name="text">
                   <string>0</string>
                  </property>
                 </widget>
                </item>
                <item row="1" column="2">
                 <spacer name="horizontalSpacer_10">
                  <property name="orientation">
                   <enum>Qt::Horizontal</enum>
                  </property>
                  <property name="sizeHint" stdset="0">
                   <size>
                    <width>40</width>
                    <height>20</height>
                   </size>
                  </property>
                 </spacer>
                </item>
               </layout>
              </item>
              <item row="4" column="1">
               <layout class="QGridLayout" name="gridLayout_17">
                <item row="1" column="1">
                 <widget class="QLineEdit" name="lineEdit_llg_temperature_dir_x">
                  <property name="maximumSize">
                   <size>
                    <width>40</width>
                    <height>16777215</height>
                   </size>
                  </property>
                  <property name="text">
                   <string>1</string>
                  </property>
                 </widget>
                </item>
                <item row="1" column="3">
                 <widget class="QLineEdit" name="lineEdit_llg_temperature_dir_z">
                  <property name="maximumSize">
                   <size>
                    <width>40</width>
                    <height>16777215</height>
                   </size>
                  </property>
                  <property name="text">
                   <string>0</string>
                  </property>
                 </widget>
                </item>
                <item row="1" column="2">
                 <widget class="QLineEdit" name="lineEdit_llg_temperature_dir_y">
                  <property name="maximumSize">
                   <size>
                    <width>40</width>
                    <height>16777215</height>
                   </size>
                  </property>
                  <property name="text">
                   <string>0</string>
                  </property>
                 </widget>
                </item>
                <item row="1" column="0">
                 <widget class="QLabel" name="label_10">
                  <property name="maximumSize">
                   <size>
                    <width>100</width>
                    <height>16777215</height>
                   </size>
                  </property>
                  <property name="text">
                   <string>Direction (x,y,z)</string>
                  </property>
                 </widget>
                </item>
                <item row="1" column="4">
                 <spacer name="horizontalSpacer_11">
                  <property name="orientation">
                   <enum>Qt::Horizontal</enum>
                  </property>
                  <property name="sizeHint" stdset="0">
                   <size>
                    <width>40</width>
                    <height>20</height>
                   </size>
                  </property>
                 </spacer>
                </item>
               </layout>
              </item>
              <item row="1" column="0">
               <widget class="QCheckBox" name="checkBox_llg_direct">
                <property name="text">
                 <string>Direct Minimization</string>
                </property>
               </widget>
              </item>
              <item row="2" column="1">
               <layout class="QGridLayout" name="gridLayout_89">
                <item row="0" column="2">
                 <widget class="QDoubleSpinBox" name="doubleSpinBox_llg_temperature">
                  <property name="decimals">
                   <number>3</number>
                  </property>
                  <property name="maximum">
                   <double>1000.000000000000000</double>
                  </property>
                 </widget>
                </item>
                <item row="0" column="3">
                 <widget class="QLabel" name="label_72">
                  <property name="text">
                   <string>K</string>
                  </property>
                 </widget>
                </item>
               </layout>
              </item>
              <item row="7" column="0">
               <widget class="QLabel" name="label_3">
                <property name="text">
                 <string>Damping</string>
                </property>
               </widget>
              </item>
              <item row="9" column="1">
               <layout class="QGridLayout" name="gridLayout_92">
                <item row="0" column="0">
                 <widget class="QLineEdit" name="lineEdit_dt">
                  <property name="minimumSize">
                   <size>
                    <width>40</width>
                    <height>0</height>
                   </size>
                  </property>
                  <property name="maximumSize">
                   <size>
                    <width>50</width>
                    <height>16777215</height>
                   </size>
                  </property>
                 </widget>
                </item>
                <item row="0" column="1">
                 <widget class="QLabel" name="label_41">
                  <property name="text">
                   <string>[ps]</string>
                  </property>
                 </widget>
                </item>
                <item row="0" column="2">
                 <spacer name="horizontalSpacer_48">
                  <property name="orientation">
                   <enum>Qt::Horizontal</enum>
                  </property>
                  <property name="sizeHint" stdset="0">
                   <size>
                    <width>40</width>
                    <height>20</height>
                   </size>
                  </property>
                 </spacer>
                </item>
               </layout>
              </item>
              <item row="10" column="0">
               <widget class="QLabel" name="label_4">
                <property name="text">
                 <string>Convergence at</string>
                </property>
               </widget>
              </item>
              <item row="10" column="1">
               <layout class="QGridLayout" name="gridLayout_9">
                <item row="0" column="0">
                 <widget class="QLabel" name="label_5">
                  <property name="maximumSize">
                   <size>
                    <width>15</width>
                    <height>16777215</height>
                   </size>
                  </property>
                  <property name="text">
                   <string>1E</string>
                  </property>
                 </widget>
                </item>
                <item row="0" column="1">
                 <widget class="QSpinBox" name="spinBox_llg_convergence">
                  <property name="minimumSize">
                   <size>
                    <width>60</width>
                    <height>0</height>
                   </size>
                  </property>
                  <property name="minimum">
                   <number>-20</number>
                  </property>
                  <property name="maximum">
                   <number>20</number>
                  </property>
                  <property name="value">
                   <number>-8</number>
                  </property>
                 </widget>
                </item>
                <item row="0" column="2">
                 <spacer name="horizontalSpacer_5">
                  <property name="orientation">
                   <enum>Qt::Horizontal</enum>
                  </property>
                  <property name="sizeHint" stdset="0">
                   <size>
                    <width>40</width>
                    <height>20</height>
                   </size>
                  </property>
                 </spacer>
                </item>
               </layout>
              </item>
              <item row="5" column="0">
               <widget class="QCheckBox" name="checkBox_llg_stt">
                <property name="text">
                 <string>Spin Torque</string>
                </property>
               </widget>
              </item>
              <item row="5" column="1">
               <layout class="QGridLayout" name="gridLayout_65">
                <item row="0" column="1">
                 <widget class="QDoubleSpinBox" name="doubleSpinBox_llg_stt_magnitude">
                  <property name="locale">
                   <locale language="C" country="AnyCountry"/>
                  </property>
                  <property name="decimals">
                   <number>4</number>
                  </property>
                  <property name="singleStep">
                   <double>0.100000000000000</double>
                  </property>
                 </widget>
                </item>
                <item row="0" column="3">
                 <spacer name="horizontalSpacer_46">
                  <property name="orientation">
                   <enum>Qt::Horizontal</enum>
                  </property>
                  <property name="sizeHint" stdset="0">
                   <size>
                    <width>40</width>
                    <height>20</height>
                   </size>
                  </property>
                 </spacer>
                </item>
                <item row="0" column="2">
                 <layout class="QGridLayout" name="gridLayout_16">
                  <item row="0" column="0">
                   <widget class="QRadioButton" name="radioButton_stt_gradient">
                    <property name="text">
                     <string>Gradient method</string>
                    </property>
                    <property name="checked">
                     <bool>false</bool>
                    </property>
                   </widget>
                  </item>
                  <item row="1" column="0">
                   <widget class="QRadioButton" name="radioButton_stt_monolayer">
                    <property name="text">
                     <string>Monolayer approximation</string>
                    </property>
                    <property name="checked">
                     <bool>true</bool>
                    </property>
                   </widget>
                  </item>
                 </layout>
                </item>
               </layout>
              </item>
              <item row="9" column="0">
               <widget class="QLabel" name="label_31">
                <property name="text">
                 <string>Time Step</string>
                </property>
               </widget>
              </item>
              <item row="6" column="1">
               <layout class="QGridLayout" name="gridLayout_90">
                <item row="0" column="0">
                 <widget class="QDoubleSpinBox" name="doubleSpinBox_llg_stt_polarisation_x">
                  <property name="maximumSize">
                   <size>
                    <width>45</width>
                    <height>16777215</height>
                   </size>
                  </property>
                  <property name="locale">
                   <locale language="C" country="AnyCountry"/>
                  </property>
                  <property name="minimum">
                   <double>-100.000000000000000</double>
                  </property>
                  <property name="maximum">
                   <double>100.000000000000000</double>
                  </property>
                 </widget>
                </item>
                <item row="0" column="1">
                 <widget class="QDoubleSpinBox" name="doubleSpinBox_llg_stt_polarisation_y">
                  <property name="maximumSize">
                   <size>
                    <width>45</width>
                    <height>16777215</height>
                   </size>
                  </property>
                  <property name="locale">
                   <locale language="C" country="AnyCountry"/>
                  </property>
                  <property name="minimum">
                   <double>-100.000000000000000</double>
                  </property>
                  <property name="maximum">
                   <double>100.000000000000000</double>
                  </property>
                 </widget>
                </item>
                <item row="0" column="2">
                 <widget class="QDoubleSpinBox" name="doubleSpinBox_llg_stt_polarisation_z">
                  <property name="maximumSize">
                   <size>
                    <width>45</width>
                    <height>16777215</height>
                   </size>
                  </property>
                  <property name="locale">
                   <locale language="C" country="AnyCountry"/>
                  </property>
                  <property name="minimum">
                   <double>-100.000000000000000</double>
                  </property>
                  <property name="maximum">
                   <double>100.000000000000000</double>
                  </property>
                 </widget>
                </item>
                <item row="0" column="3">
                 <spacer name="horizontalSpacer_57">
                  <property name="orientation">
                   <enum>Qt::Horizontal</enum>
                  </property>
                  <property name="sizeHint" stdset="0">
                   <size>
                    <width>40</width>
                    <height>20</height>
                   </size>
                  </property>
                 </spacer>
                </item>
               </layout>
              </item>
              <item row="7" column="1">
               <widget class="QLineEdit" name="lineEdit_Damping">
                <property name="minimumSize">
                 <size>
                  <width>40</width>
                  <height>0</height>
                 </size>
                </property>
                <property name="maximumSize">
                 <size>
                  <width>50</width>
                  <height>16777215</height>
                 </size>
                </property>
               </widget>
              </item>
              <item row="2" column="2">
               <spacer name="horizontalSpacer_49">
                <property name="orientation">
                 <enum>Qt::Horizontal</enum>
                </property>
                <property name="sizeHint" stdset="0">
                 <size>
                  <width>40</width>
                  <height>20</height>
                 </size>
                </property>
               </spacer>
              </item>
              <item row="6" column="0">
               <layout class="QGridLayout" name="gridLayout_91">
                <item row="0" column="1">
                 <widget class="QLabel" name="label_71">
                  <property name="text">
                   <string>Polarisation (x y z)</string>
                  </property>
                 </widget>
                </item>
                <item row="0" column="0">
                 <spacer name="horizontalSpacer_47">
                  <property name="orientation">
                   <enum>Qt::Horizontal</enum>
                  </property>
                  <property name="sizeType">
                   <enum>QSizePolicy::Minimum</enum>
                  </property>
                  <property name="sizeHint" stdset="0">
                   <size>
                    <width>15</width>
                    <height>20</height>
                   </size>
                  </property>
                 </spacer>
                </item>
               </layout>
              </item>
              <item row="2" column="0">
               <widget class="QCheckBox" name="checkBox_llg_temperature">
                <property name="text">
                 <string>Temperature</string>
                </property>
               </widget>
              </item>
             </layout>
            </widget>
           </item>
           <item row="8" column="0">
            <widget class="QGroupBox" name="groupBox_2">
             <property name="minimumSize">
              <size>
               <width>0</width>
               <height>0</height>
              </size>
             </property>
             <property name="title">
              <string>Output</string>
             </property>
             <layout class="QGridLayout" name="gridLayout_4">
              <item row="2" column="0">
               <layout class="QGridLayout" name="gridLayout_98">
                <item row="0" column="2">
                 <widget class="QCheckBox" name="checkBox_llg_output_final">
                  <property name="text">
                   <string>Final</string>
                  </property>
                 </widget>
                </item>
                <item row="0" column="1">
                 <widget class="QCheckBox" name="checkBox_llg_output_initial">
                  <property name="text">
                   <string>Initial</string>
                  </property>
                 </widget>
                </item>
                <item row="0" column="0">
                 <widget class="QCheckBox" name="checkBox_llg_output_any">
                  <property name="text">
                   <string>Any</string>
                  </property>
                 </widget>
                </item>
               </layout>
              </item>
              <item row="0" column="0">
               <layout class="QGridLayout" name="gridLayout_100">
                <item row="0" column="0">
                 <widget class="QLabel" name="label_73">
                  <property name="text">
                   <string>Folder</string>
                  </property>
                 </widget>
                </item>
                <item row="0" column="1">
                 <widget class="QLineEdit" name="lineEdit_llg_output_folder">
                  <property name="maximumSize">
                   <size>
                    <width>100</width>
                    <height>16777215</height>
                   </size>
                  </property>
                 </widget>
                </item>
                <item row="0" column="2">
                 <spacer name="horizontalSpacer_58">
                  <property name="orientation">
                   <enum>Qt::Horizontal</enum>
                  </property>
                  <property name="sizeHint" stdset="0">
                   <size>
                    <width>40</width>
                    <height>20</height>
                   </size>
                  </property>
                 </spacer>
                </item>
               </layout>
              </item>
              <item row="3" column="0">
               <layout class="QGridLayout" name="gridLayout_99">
                <item row="0" column="0">
                 <widget class="QCheckBox" name="checkBox_llg_output_energy_step">
                  <property name="text">
                   <string>Energy Step</string>
                  </property>
                 </widget>
                </item>
                <item row="2" column="1">
                 <widget class="QCheckBox" name="checkBox_llg_output_energy_divide">
                  <property name="text">
                   <string>Energy divide by NOS</string>
                  </property>
                 </widget>
                </item>
                <item row="0" column="1">
                 <widget class="QCheckBox" name="checkBox_llg_output_energy_archive">
                  <property name="text">
                   <string>Energy Archive</string>
                  </property>
                 </widget>
                </item>
                <item row="2" column="0">
                 <widget class="QCheckBox" name="checkBox_llg_output_energy_spin_resolved">
                  <property name="text">
                   <string>Energy Spin Resolved</string>
                  </property>
                 </widget>
                </item>
                <item row="3" column="0">
                 <widget class="QCheckBox" name="checkBox_llg_output_configuration_step">
                  <property name="text">
                   <string>Configuration Step</string>
                  </property>
                 </widget>
                </item>
                <item row="3" column="1">
                 <widget class="QCheckBox" name="checkBox_llg_output_configuration_archive">
                  <property name="text">
                   <string>Configuration Archive</string>
                  </property>
                 </widget>
                </item>
               </layout>
              </item>
              <item row="0" column="1">
               <spacer name="horizontalSpacer">
                <property name="orientation">
                 <enum>Qt::Horizontal</enum>
                </property>
                <property name="sizeHint" stdset="0">
                 <size>
                  <width>40</width>
                  <height>20</height>
                 </size>
                </property>
               </spacer>
              </item>
              <item row="1" column="0">
               <layout class="QGridLayout" name="gridLayout_8">
                <item row="0" column="1">
                 <widget class="QLineEdit" name="lineEdit_llg_n_iterations">
                  <property name="minimumSize">
                   <size>
                    <width>20</width>
                    <height>0</height>
                   </size>
                  </property>
                  <property name="maximumSize">
                   <size>
                    <width>80</width>
                    <height>16777215</height>
                   </size>
                  </property>
                 </widget>
                </item>
                <item row="0" column="0">
                 <widget class="QLabel" name="label_42">
                  <property name="text">
                   <string>n_iterations</string>
                  </property>
                 </widget>
                </item>
                <item row="0" column="2">
                 <widget class="QLabel" name="label_43">
                  <property name="text">
                   <string>log steps</string>
                  </property>
                 </widget>
                </item>
                <item row="0" column="3">
                 <widget class="QLineEdit" name="lineEdit_llg_log_steps">
                  <property name="maximumSize">
                   <size>
                    <width>60</width>
                    <height>16777215</height>
                   </size>
                  </property>
                 </widget>
                </item>
               </layout>
              </item>
             </layout>
            </widget>
           </item>
           <item row="9" column="0">
            <spacer name="verticalSpacer_3">
             <property name="orientation">
              <enum>Qt::Vertical</enum>
             </property>
             <property name="sizeHint" stdset="0">
              <size>
               <width>20</width>
               <height>40</height>
              </size>
             </property>
            </spacer>
           </item>
           <item row="0" column="0">
            <layout class="QGridLayout" name="gridLayout_39">
             <item row="0" column="1">
              <widget class="QLabel" name="label_33">
               <property name="maximumSize">
                <size>
                 <width>60</width>
                 <height>16777215</height>
                </size>
               </property>
               <property name="text">
                <string>Apply to</string>
               </property>
              </widget>
             </item>
             <item row="0" column="2">
              <widget class="QComboBox" name="comboBox_LLG_ApplyTo">
               <property name="minimumSize">
                <size>
                 <width>120</width>
                 <height>0</height>
                </size>
               </property>
               <item>
                <property name="text">
                 <string>Current Image</string>
                </property>
               </item>
               <item>
                <property name="text">
                 <string>Current Image Chain</string>
                </property>
               </item>
               <item>
                <property name="text">
                 <string>All Images</string>
                </property>
               </item>
              </widget>
             </item>
             <item row="0" column="3">
              <spacer name="horizontalSpacer_28">
               <property name="orientation">
                <enum>Qt::Horizontal</enum>
               </property>
               <property name="sizeHint" stdset="0">
                <size>
                 <width>40</width>
                 <height>20</height>
                </size>
               </property>
              </spacer>
             </item>
            </layout>
           </item>
          </layout>
         </widget>
         <widget class="QWidget" name="page_4">
          <property name="geometry">
           <rect>
            <x>0</x>
            <y>0</y>
<<<<<<< HEAD
            <width>483</width>
            <height>637</height>
=======
            <width>462</width>
            <height>671</height>
>>>>>>> 04534208
           </rect>
          </property>
          <property name="sizePolicy">
           <sizepolicy hsizetype="Preferred" vsizetype="Preferred">
            <horstretch>0</horstretch>
            <verstretch>0</verstretch>
           </sizepolicy>
          </property>
          <property name="minimumSize">
           <size>
            <width>0</width>
            <height>0</height>
           </size>
          </property>
          <attribute name="label">
           <string>MC</string>
          </attribute>
          <layout class="QGridLayout" name="gridLayout_3">
           <item row="13" column="0">
            <widget class="QGroupBox" name="groupBox_18">
             <property name="minimumSize">
              <size>
               <width>0</width>
               <height>0</height>
              </size>
             </property>
             <property name="title">
              <string>MC Output</string>
             </property>
             <layout class="QGridLayout" name="gridLayout_94">
              <item row="2" column="4">
               <spacer name="horizontalSpacer_51">
                <property name="orientation">
                 <enum>Qt::Horizontal</enum>
                </property>
                <property name="sizeHint" stdset="0">
                 <size>
                  <width>40</width>
                  <height>20</height>
                 </size>
                </property>
               </spacer>
              </item>
              <item row="3" column="0">
               <layout class="QGridLayout" name="gridLayout_102">
                <item row="0" column="0">
                 <widget class="QCheckBox" name="checkBox_mc_output_energy_step">
                  <property name="text">
                   <string>Energy Step</string>
                  </property>
                 </widget>
                </item>
                <item row="0" column="1">
                 <widget class="QCheckBox" name="checkBox_mc_output_energy_archive">
                  <property name="text">
                   <string>Energy Archive</string>
                  </property>
                 </widget>
                </item>
                <item row="1" column="0">
                 <widget class="QCheckBox" name="checkBox_mc_output_energy_spin_resolved">
                  <property name="text">
                   <string>Energy Spin Resolved</string>
                  </property>
                 </widget>
                </item>
                <item row="2" column="0">
                 <widget class="QCheckBox" name="checkBox_mc_output_configuration_step">
                  <property name="text">
                   <string>Configuration Step</string>
                  </property>
                 </widget>
                </item>
                <item row="1" column="1">
                 <widget class="QCheckBox" name="checkBox_mc_output_energy_divide">
                  <property name="text">
                   <string>Energy divide by NOS</string>
                  </property>
                 </widget>
                </item>
                <item row="2" column="1">
                 <widget class="QCheckBox" name="checkBox_mc_output_configuration_archive">
                  <property name="text">
                   <string>Configuration Archive</string>
                  </property>
                 </widget>
                </item>
               </layout>
              </item>
              <item row="1" column="0">
               <layout class="QGridLayout" name="gridLayout_59">
                <item row="0" column="0">
                 <widget class="QLabel" name="label_60">
                  <property name="text">
                   <string>n_iterations</string>
                  </property>
                 </widget>
                </item>
                <item row="0" column="1">
                 <widget class="QSpinBox" name="spinBox_mc_n_iterations">
                  <property name="locale">
                   <locale language="C" country="AnyCountry"/>
                  </property>
                  <property name="maximum">
                   <number>999999999</number>
                  </property>
                 </widget>
                </item>
                <item row="0" column="3">
                 <widget class="QSpinBox" name="spinBox_mc_log_steps">
                  <property name="locale">
                   <locale language="C" country="AnyCountry"/>
                  </property>
                  <property name="maximum">
                   <number>999999999</number>
                  </property>
                 </widget>
                </item>
                <item row="0" column="2">
                 <widget class="QLabel" name="label_48">
                  <property name="text">
                   <string>log steps</string>
                  </property>
                 </widget>
                </item>
               </layout>
              </item>
              <item row="2" column="0">
               <layout class="QGridLayout" name="gridLayout_101">
                <item row="0" column="1">
                 <widget class="QCheckBox" name="checkBox_mc_output_initial">
                  <property name="text">
                   <string>Initial</string>
                  </property>
                 </widget>
                </item>
                <item row="0" column="2">
                 <widget class="QCheckBox" name="checkBox_mc_output_final">
                  <property name="text">
                   <string>Final</string>
                  </property>
                 </widget>
                </item>
                <item row="0" column="0">
                 <widget class="QCheckBox" name="checkBox_mc_output_any">
                  <property name="text">
                   <string>Any</string>
                  </property>
                 </widget>
                </item>
               </layout>
              </item>
              <item row="0" column="0">
               <layout class="QGridLayout" name="gridLayout_18">
                <item row="0" column="0">
                 <widget class="QLabel" name="label_12">
                  <property name="text">
                   <string>Folder</string>
                  </property>
                 </widget>
                </item>
                <item row="0" column="1">
                 <widget class="QLineEdit" name="lineEdit_mc_output_folder">
                  <property name="maximumSize">
                   <size>
                    <width>100</width>
                    <height>16777215</height>
                   </size>
                  </property>
                 </widget>
                </item>
                <item row="0" column="2">
                 <spacer name="horizontalSpacer_12">
                  <property name="orientation">
                   <enum>Qt::Horizontal</enum>
                  </property>
                  <property name="sizeHint" stdset="0">
                   <size>
                    <width>40</width>
                    <height>20</height>
                   </size>
                  </property>
                 </spacer>
                </item>
               </layout>
              </item>
             </layout>
            </widget>
           </item>
           <item row="11" column="0">
            <widget class="QGroupBox" name="groupBox_9">
             <property name="minimumSize">
              <size>
               <width>0</width>
               <height>0</height>
              </size>
             </property>
             <property name="title">
              <string>MC Parameters</string>
             </property>
             <layout class="QGridLayout" name="gridLayout_55">
              <item row="0" column="0">
               <layout class="QGridLayout" name="gridLayout_69">
                <item row="0" column="1">
                 <widget class="QDoubleSpinBox" name="doubleSpinBox_mc_temperature">
                  <property name="locale">
                   <locale language="C" country="AnyCountry"/>
                  </property>
                 </widget>
                </item>
                <item row="0" column="0">
                 <widget class="QCheckBox" name="checkBox_mc_temperature">
                  <property name="text">
                   <string>Temperature</string>
                  </property>
                  <property name="checked">
                   <bool>true</bool>
                  </property>
                 </widget>
                </item>
                <item row="1" column="1">
                 <widget class="QDoubleSpinBox" name="doubleSpinBox_mc_acceptance">
                  <property name="locale">
                   <locale language="C" country="AnyCountry"/>
                  </property>
                  <property name="singleStep">
                   <double>0.100000000000000</double>
                  </property>
                  <property name="value">
                   <double>0.500000000000000</double>
                  </property>
                 </widget>
                </item>
                <item row="0" column="2">
                 <widget class="QLabel" name="label_59">
                  <property name="text">
                   <string>K</string>
                  </property>
                 </widget>
                </item>
                <item row="1" column="0">
                 <widget class="QLabel" name="label_11">
                  <property name="text">
                   <string>Target acceptance ratio</string>
                  </property>
                 </widget>
                </item>
               </layout>
              </item>
              <item row="0" column="1">
               <spacer name="horizontalSpacer_45">
                <property name="orientation">
                 <enum>Qt::Horizontal</enum>
                </property>
                <property name="sizeHint" stdset="0">
                 <size>
                  <width>40</width>
                  <height>20</height>
                 </size>
                </property>
               </spacer>
              </item>
             </layout>
            </widget>
           </item>
           <item row="14" column="0">
            <spacer name="verticalSpacer_2">
             <property name="orientation">
              <enum>Qt::Vertical</enum>
             </property>
             <property name="sizeHint" stdset="0">
              <size>
               <width>20</width>
               <height>40</height>
              </size>
             </property>
            </spacer>
           </item>
           <item row="12" column="0">
            <spacer name="verticalSpacer_22">
             <property name="orientation">
              <enum>Qt::Vertical</enum>
             </property>
             <property name="sizeType">
              <enum>QSizePolicy::Fixed</enum>
             </property>
             <property name="sizeHint" stdset="0">
              <size>
               <width>20</width>
               <height>30</height>
              </size>
             </property>
            </spacer>
           </item>
           <item row="0" column="0">
            <layout class="QGridLayout" name="gridLayout_15">
             <item row="0" column="0">
              <widget class="QLabel" name="label_8">
               <property name="text">
                <string>Apply to</string>
               </property>
              </widget>
             </item>
             <item row="0" column="1">
              <widget class="QComboBox" name="comboBox_MC_ApplyTo">
               <property name="minimumSize">
                <size>
                 <width>120</width>
                 <height>0</height>
                </size>
               </property>
               <item>
                <property name="text">
                 <string>Current Image</string>
                </property>
               </item>
               <item>
                <property name="text">
                 <string>Current Image Chain</string>
                </property>
               </item>
               <item>
                <property name="text">
                 <string>All Images</string>
                </property>
               </item>
              </widget>
             </item>
             <item row="0" column="2">
              <spacer name="horizontalSpacer_9">
               <property name="orientation">
                <enum>Qt::Horizontal</enum>
               </property>
               <property name="sizeHint" stdset="0">
                <size>
                 <width>40</width>
                 <height>20</height>
                </size>
               </property>
              </spacer>
             </item>
            </layout>
           </item>
          </layout>
         </widget>
         <widget class="QWidget" name="page">
          <property name="geometry">
           <rect>
            <x>0</x>
            <y>0</y>
<<<<<<< HEAD
            <width>483</width>
            <height>641</height>
=======
            <width>462</width>
            <height>671</height>
>>>>>>> 04534208
           </rect>
          </property>
          <property name="sizePolicy">
           <sizepolicy hsizetype="Preferred" vsizetype="Preferred">
            <horstretch>0</horstretch>
            <verstretch>0</verstretch>
           </sizepolicy>
          </property>
          <property name="minimumSize">
           <size>
            <width>0</width>
            <height>0</height>
           </size>
          </property>
          <attribute name="label">
           <string>GNEB</string>
          </attribute>
          <layout class="QGridLayout" name="gridLayout_6">
           <item row="5" column="0">
            <spacer name="verticalSpacer_5">
             <property name="orientation">
              <enum>Qt::Vertical</enum>
             </property>
             <property name="sizeHint" stdset="0">
              <size>
               <width>20</width>
               <height>40</height>
              </size>
             </property>
            </spacer>
           </item>
           <item row="2" column="0">
            <spacer name="verticalSpacer_4">
             <property name="orientation">
              <enum>Qt::Vertical</enum>
             </property>
             <property name="sizeType">
              <enum>QSizePolicy::Fixed</enum>
             </property>
             <property name="sizeHint" stdset="0">
              <size>
               <width>20</width>
               <height>30</height>
              </size>
             </property>
            </spacer>
           </item>
           <item row="3" column="0">
            <widget class="QGroupBox" name="groupBox_19">
             <property name="minimumSize">
              <size>
               <width>0</width>
               <height>0</height>
              </size>
             </property>
             <property name="title">
              <string>GNEB Output</string>
             </property>
             <layout class="QGridLayout" name="gridLayout_95">
              <item row="0" column="0">
               <layout class="QGridLayout" name="gridLayout_7">
                <item row="0" column="1">
                 <widget class="QLineEdit" name="lineEdit_gneb_output_folder">
                  <property name="maximumSize">
                   <size>
                    <width>100</width>
                    <height>16777215</height>
                   </size>
                  </property>
                 </widget>
                </item>
                <item row="0" column="2">
                 <spacer name="horizontalSpacer_2">
                  <property name="orientation">
                   <enum>Qt::Horizontal</enum>
                  </property>
                  <property name="sizeHint" stdset="0">
                   <size>
                    <width>40</width>
                    <height>20</height>
                   </size>
                  </property>
                 </spacer>
                </item>
                <item row="0" column="0">
                 <widget class="QLabel" name="label">
                  <property name="text">
                   <string>Folder</string>
                  </property>
                 </widget>
                </item>
               </layout>
              </item>
              <item row="2" column="3">
               <spacer name="horizontalSpacer_52">
                <property name="orientation">
                 <enum>Qt::Horizontal</enum>
                </property>
                <property name="sizeHint" stdset="0">
                 <size>
                  <width>40</width>
                  <height>20</height>
                 </size>
                </property>
               </spacer>
              </item>
              <item row="4" column="0">
               <layout class="QGridLayout" name="gridLayout_104">
                <item row="0" column="0">
                 <widget class="QCheckBox" name="checkBox_gneb_output_energies_step">
                  <property name="text">
                   <string>Energies Step</string>
                  </property>
                 </widget>
                </item>
                <item row="1" column="0">
                 <widget class="QCheckBox" name="checkBox_gneb_output_energies_divide">
                  <property name="text">
                   <string>Energies divide by NOS</string>
                  </property>
                 </widget>
                </item>
                <item row="2" column="0">
                 <widget class="QCheckBox" name="checkBox_gneb_output_chain_step">
                  <property name="text">
                   <string>Chain Step</string>
                  </property>
                 </widget>
                </item>
                <item row="0" column="1">
                 <widget class="QCheckBox" name="checkBox_gneb_output_energies_interpolated">
                  <property name="text">
                   <string>Energies Interpolated</string>
                  </property>
                 </widget>
                </item>
               </layout>
              </item>
              <item row="2" column="0">
               <layout class="QGridLayout" name="gridLayout_103">
                <item row="0" column="1">
                 <widget class="QCheckBox" name="checkBox_gneb_output_initial">
                  <property name="text">
                   <string>Initial</string>
                  </property>
                 </widget>
                </item>
                <item row="0" column="2">
                 <widget class="QCheckBox" name="checkBox_gneb_output_final">
                  <property name="text">
                   <string>Final</string>
                  </property>
                 </widget>
                </item>
                <item row="0" column="0">
                 <widget class="QCheckBox" name="checkBox_gneb_output_any">
                  <property name="text">
                   <string>Any</string>
                  </property>
                 </widget>
                </item>
               </layout>
              </item>
              <item row="1" column="0">
               <layout class="QGridLayout" name="gridLayout_77">
                <item row="0" column="0">
                 <widget class="QLabel" name="label_44">
                  <property name="text">
                   <string>n_iterations</string>
                  </property>
                 </widget>
                </item>
                <item row="0" column="2">
                 <widget class="QLabel" name="label_45">
                  <property name="text">
                   <string>log steps</string>
                  </property>
                 </widget>
                </item>
                <item row="0" column="1">
                 <widget class="QLineEdit" name="lineEdit_gneb_n_iterations">
                  <property name="minimumSize">
                   <size>
                    <width>20</width>
                    <height>0</height>
                   </size>
                  </property>
                  <property name="maximumSize">
                   <size>
                    <width>80</width>
                    <height>16777215</height>
                   </size>
                  </property>
                 </widget>
                </item>
                <item row="0" column="3">
                 <widget class="QLineEdit" name="lineEdit_gneb_log_steps">
                  <property name="maximumSize">
                   <size>
                    <width>60</width>
                    <height>16777215</height>
                   </size>
                  </property>
                 </widget>
                </item>
               </layout>
              </item>
             </layout>
            </widget>
           </item>
           <item row="1" column="0">
            <widget class="QGroupBox" name="groupBox_5">
             <property name="minimumSize">
              <size>
               <width>0</width>
               <height>0</height>
              </size>
             </property>
             <property name="maximumSize">
              <size>
               <width>16777215</width>
               <height>16777215</height>
              </size>
             </property>
             <property name="title">
              <string>GNEB Parameters</string>
             </property>
             <layout class="QGridLayout" name="gridLayout_78">
              <item row="6" column="1">
               <layout class="QGridLayout" name="gridLayout_11">
                <item row="0" column="2">
                 <spacer name="horizontalSpacer_6">
                  <property name="orientation">
                   <enum>Qt::Horizontal</enum>
                  </property>
                  <property name="sizeHint" stdset="0">
                   <size>
                    <width>40</width>
                    <height>20</height>
                   </size>
                  </property>
                 </spacer>
                </item>
                <item row="0" column="1">
                 <widget class="QSpinBox" name="spinBox_gneb_convergence">
                  <property name="minimumSize">
                   <size>
                    <width>60</width>
                    <height>0</height>
                   </size>
                  </property>
                  <property name="minimum">
                   <number>-20</number>
                  </property>
                  <property name="maximum">
                   <number>20</number>
                  </property>
                  <property name="value">
                   <number>-8</number>
                  </property>
                 </widget>
                </item>
                <item row="0" column="0">
                 <widget class="QLabel" name="label_6">
                  <property name="text">
                   <string>Convergence at   1E</string>
                  </property>
                 </widget>
                </item>
               </layout>
              </item>
              <item row="5" column="1">
               <layout class="QGridLayout" name="gridLayout_75">
                <item row="0" column="0">
                 <widget class="QLabel" name="label_2">
                  <property name="text">
                   <string>Spring Constant</string>
                  </property>
                 </widget>
                </item>
                <item row="0" column="1">
                 <widget class="QLineEdit" name="lineEdit_gneb_springconstant">
                  <property name="minimumSize">
                   <size>
                    <width>40</width>
                    <height>0</height>
                   </size>
                  </property>
                  <property name="maximumSize">
                   <size>
                    <width>50</width>
                    <height>16777215</height>
                   </size>
                  </property>
                  <property name="text">
                   <string>1.0</string>
                  </property>
                 </widget>
                </item>
                <item row="0" column="2">
                 <spacer name="horizontalSpacer_3">
                  <property name="orientation">
                   <enum>Qt::Horizontal</enum>
                  </property>
                  <property name="sizeHint" stdset="0">
                   <size>
                    <width>40</width>
                    <height>20</height>
                   </size>
                  </property>
                 </spacer>
                </item>
               </layout>
              </item>
              <item row="4" column="1">
               <widget class="QGroupBox" name="groupBox_3">
                <property name="minimumSize">
                 <size>
                  <width>0</width>
                  <height>0</height>
                 </size>
                </property>
                <property name="title">
                 <string>Image Type</string>
                </property>
                <layout class="QGridLayout" name="gridLayout_10">
                 <item row="1" column="0">
                  <widget class="QPushButton" name="pushButton_auto_image_type">
                   <property name="text">
                    <string>Set Automatically For Chain</string>
                   </property>
                  </widget>
                 </item>
                 <item row="1" column="1">
                  <spacer name="horizontalSpacer_4">
                   <property name="orientation">
                    <enum>Qt::Horizontal</enum>
                   </property>
                   <property name="sizeHint" stdset="0">
                    <size>
                     <width>40</width>
                     <height>20</height>
                    </size>
                   </property>
                  </spacer>
                 </item>
                 <item row="3" column="0">
                  <widget class="QRadioButton" name="radioButton_ClimbingImage">
                   <property name="text">
                    <string>Climbing Image</string>
                   </property>
                  </widget>
                 </item>
                 <item row="2" column="0">
                  <widget class="QRadioButton" name="radioButton_Normal">
                   <property name="text">
                    <string>Normal</string>
                   </property>
                   <property name="checked">
                    <bool>true</bool>
                   </property>
                  </widget>
                 </item>
                 <item row="4" column="0">
                  <widget class="QRadioButton" name="radioButton_FallingImage">
                   <property name="text">
                    <string>Falling Image</string>
                   </property>
                  </widget>
                 </item>
                 <item row="5" column="0">
                  <widget class="QRadioButton" name="radioButton_Stationary">
                   <property name="text">
                    <string>Stationar&amp;y</string>
                   </property>
                  </widget>
                 </item>
                </layout>
               </widget>
              </item>
              <item row="7" column="1">
               <layout class="QGridLayout" name="gridLayout_12">
                <item row="1" column="2">
                 <spacer name="horizontalSpacer_7">
                  <property name="orientation">
                   <enum>Qt::Horizontal</enum>
                  </property>
                  <property name="sizeHint" stdset="0">
                   <size>
                    <width>40</width>
                    <height>20</height>
                   </size>
                  </property>
                 </spacer>
                </item>
                <item row="1" column="0">
                 <widget class="QCheckBox" name="checkBox_2">
                  <property name="enabled">
                   <bool>false</bool>
                  </property>
                  <property name="text">
                   <string>Temperature</string>
                  </property>
                 </widget>
                </item>
                <item row="1" column="1">
                 <widget class="QDoubleSpinBox" name="doubleSpinBox">
                  <property name="maximum">
                   <double>1000.000000000000000</double>
                  </property>
                 </widget>
                </item>
               </layout>
              </item>
              <item row="0" column="1">
               <layout class="QGridLayout" name="gridLayout_14">
                <item row="0" column="2">
                 <spacer name="horizontalSpacer_8">
                  <property name="orientation">
                   <enum>Qt::Horizontal</enum>
                  </property>
                  <property name="sizeHint" stdset="0">
                   <size>
                    <width>40</width>
                    <height>20</height>
                   </size>
                  </property>
                 </spacer>
                </item>
                <item row="0" column="1">
                 <widget class="QLineEdit" name="lineEdit">
                  <property name="enabled">
                   <bool>false</bool>
                  </property>
                  <property name="maximumSize">
                   <size>
                    <width>60</width>
                    <height>16777215</height>
                   </size>
                  </property>
                 </widget>
                </item>
                <item row="0" column="0">
                 <widget class="QLabel" name="label_7">
                  <property name="text">
                   <string>Time Step</string>
                  </property>
                 </widget>
                </item>
               </layout>
              </item>
             </layout>
            </widget>
           </item>
          </layout>
         </widget>
         <widget class="QWidget" name="page_5">
          <property name="geometry">
           <rect>
            <x>0</x>
            <y>0</y>
            <width>483</width>
            <height>637</height>
           </rect>
          </property>
          <attribute name="label">
           <string>EMA</string>
          </attribute>
          <layout class="QGridLayout" name="gridLayout_18">
           <item row="10" column="1">
            <spacer name="verticalSpacer_6">
             <property name="orientation">
              <enum>Qt::Vertical</enum>
             </property>
             <property name="sizeHint" stdset="0">
              <size>
               <width>20</width>
               <height>40</height>
              </size>
             </property>
            </spacer>
           </item>
           <item row="4" column="1">
            <widget class="QGroupBox" name="groupBox_8">
             <property name="title">
              <string>EMA IO</string>
             </property>
             <layout class="QGridLayout" name="gridLayout_30">
              <item row="2" column="0">
               <widget class="QPushButton" name="pushButton_LoadModes">
                <property name="text">
                 <string>Load Modes</string>
                </property>
               </widget>
              </item>
              <item row="0" column="1">
               <spacer name="horizontalSpacer_17">
                <property name="orientation">
                 <enum>Qt::Horizontal</enum>
                </property>
                <property name="sizeHint" stdset="0">
                 <size>
                  <width>40</width>
                  <height>20</height>
                 </size>
                </property>
               </spacer>
              </item>
              <item row="0" column="0">
               <widget class="QPushButton" name="pushButton_SaveModes">
                <property name="minimumSize">
                 <size>
                  <width>150</width>
                  <height>0</height>
                 </size>
                </property>
                <property name="text">
                 <string>Save Modes</string>
                </property>
               </widget>
              </item>
             </layout>
            </widget>
           </item>
           <item row="0" column="1">
            <layout class="QGridLayout" name="gridLayout_19">
             <item row="1" column="1">
              <widget class="QLabel" name="label_23">
               <property name="minimumSize">
                <size>
                 <width>60</width>
                 <height>0</height>
                </size>
               </property>
               <property name="text">
                <string>Apply to</string>
               </property>
              </widget>
             </item>
             <item row="1" column="2">
              <widget class="QComboBox" name="comboBox_EMA_ApplyTo">
               <property name="enabled">
                <bool>false</bool>
               </property>
               <property name="minimumSize">
                <size>
                 <width>120</width>
                 <height>0</height>
                </size>
               </property>
               <property name="currentText">
                <string>Current Image</string>
               </property>
               <item>
                <property name="text">
                 <string>Current Image</string>
                </property>
               </item>
               <item>
                <property name="text">
                 <string>All Images</string>
                </property>
               </item>
              </widget>
             </item>
             <item row="1" column="3">
              <spacer name="horizontalSpacer_16">
               <property name="orientation">
                <enum>Qt::Horizontal</enum>
               </property>
               <property name="sizeHint" stdset="0">
                <size>
                 <width>40</width>
                 <height>20</height>
                </size>
               </property>
              </spacer>
             </item>
            </layout>
           </item>
           <item row="1" column="1">
            <widget class="QGroupBox" name="groupBox_4">
             <property name="title">
              <string>EMA Parameters</string>
             </property>
             <layout class="QGridLayout" name="gridLayout_22">
              <item row="3" column="0">
               <layout class="QGridLayout" name="gridLayout_33">
                <item row="1" column="0">
                 <widget class="QLabel" name="label_14">
                  <property name="minimumSize">
                   <size>
                    <width>60</width>
                    <height>0</height>
                   </size>
                  </property>
                  <property name="text">
                   <string>Matrix</string>
                  </property>
                 </widget>
                </item>
                <item row="3" column="0">
                 <widget class="QLabel" name="label_15">
                  <property name="minimumSize">
                   <size>
                    <width>60</width>
                    <height>0</height>
                   </size>
                  </property>
                  <property name="text">
                   <string>Method</string>
                  </property>
                 </widget>
                </item>
                <item row="1" column="1">
                 <widget class="QComboBox" name="comboBox">
                  <property name="enabled">
                   <bool>false</bool>
                  </property>
                  <property name="minimumSize">
                   <size>
                    <width>160</width>
                    <height>0</height>
                   </size>
                  </property>
                  <item>
                   <property name="text">
                    <string>Hessian</string>
                   </property>
                  </item>
                  <item>
                   <property name="text">
                    <string>Dynamical Matrix</string>
                   </property>
                  </item>
                 </widget>
                </item>
                <item row="3" column="1">
                 <widget class="QComboBox" name="comboBox_2">
                  <property name="enabled">
                   <bool>false</bool>
                  </property>
                  <item>
                   <property name="text">
                    <string>Perturbations</string>
                   </property>
                  </item>
                  <item>
                   <property name="text">
                    <string>Mode following</string>
                   </property>
                  </item>
                 </widget>
                </item>
               </layout>
              </item>
              <item row="1" column="0">
               <layout class="QGridLayout" name="gridLayout_21">
                <item row="2" column="1">
                 <widget class="QSpinBox" name="spinBox_ema_n_modes">
                  <property name="minimum">
                   <number>1</number>
                  </property>
                  <property name="maximum">
                   <number>9999999</number>
                  </property>
                 </widget>
                </item>
                <item row="3" column="0">
                 <widget class="QLabel" name="label_11">
                  <property name="minimumSize">
                   <size>
                    <width>110</width>
                    <height>0</height>
                   </size>
                  </property>
                  <property name="text">
                   <string>n_mode_follow</string>
                  </property>
                 </widget>
                </item>
                <item row="3" column="1">
                 <widget class="QSpinBox" name="spinBox_ema_n_mode_follow">
                  <property name="minimum">
                   <number>1</number>
                  </property>
                  <property name="maximum">
                   <number>9999999</number>
                  </property>
                 </widget>
                </item>
                <item row="6" column="1">
                 <widget class="QDoubleSpinBox" name="doubleSpinBox_ema_amplitude">
                  <property name="minimum">
                   <double>0.100000000000000</double>
                  </property>
                  <property name="maximum">
                   <double>20.000000000000000</double>
                  </property>
                  <property name="singleStep">
                   <double>0.100000000000000</double>
                  </property>
                  <property name="value">
                   <double>1.000000000000000</double>
                  </property>
                 </widget>
                </item>
                <item row="5" column="0">
                 <widget class="QLabel" name="label_12">
                  <property name="text">
                   <string>Frequency</string>
                  </property>
                 </widget>
                </item>
                <item row="6" column="0">
                 <widget class="QLabel" name="label_13">
                  <property name="text">
                   <string>Amplitude</string>
                  </property>
                 </widget>
                </item>
                <item row="5" column="1">
                 <widget class="QDoubleSpinBox" name="doubleSpinBox_ema_frequency">
                  <property name="minimum">
                   <double>0.010000000000000</double>
                  </property>
                  <property name="maximum">
                   <double>1000.000000000000000</double>
                  </property>
                  <property name="singleStep">
                   <double>0.010000000000000</double>
                  </property>
                  <property name="value">
                   <double>0.020000000000000</double>
                  </property>
                 </widget>
                </item>
                <item row="2" column="0">
                 <widget class="QLabel" name="label_24">
                  <property name="text">
                   <string>n_modes</string>
                  </property>
                 </widget>
                </item>
               </layout>
              </item>
              <item row="1" column="1">
               <spacer name="horizontalSpacer_14">
                <property name="orientation">
                 <enum>Qt::Horizontal</enum>
                </property>
                <property name="sizeHint" stdset="0">
                 <size>
                  <width>40</width>
                  <height>20</height>
                 </size>
                </property>
               </spacer>
              </item>
              <item row="0" column="0">
               <widget class="QCheckBox" name="checkBox_snapshot_mode">
                <property name="text">
                 <string>Snapshot mode</string>
                </property>
               </widget>
              </item>
             </layout>
            </widget>
           </item>
          </layout>
         </widget>
         <widget class="QWidget" name="page_2">
          <property name="geometry">
           <rect>
            <x>0</x>
            <y>0</y>
<<<<<<< HEAD
            <width>483</width>
            <height>637</height>
=======
            <width>462</width>
            <height>671</height>
>>>>>>> 04534208
           </rect>
          </property>
          <attribute name="label">
           <string>MMF</string>
          </attribute>
          <layout class="QGridLayout" name="gridLayout_23">
           <item row="9" column="0">
            <spacer name="verticalSpacer_7">
             <property name="orientation">
              <enum>Qt::Vertical</enum>
             </property>
             <property name="sizeHint" stdset="0">
              <size>
               <width>20</width>
               <height>40</height>
              </size>
             </property>
            </spacer>
           </item>
           <item row="7" column="0">
            <spacer name="verticalSpacer_8">
             <property name="orientation">
              <enum>Qt::Vertical</enum>
             </property>
             <property name="sizeType">
              <enum>QSizePolicy::Fixed</enum>
             </property>
             <property name="sizeHint" stdset="0">
              <size>
               <width>20</width>
               <height>30</height>
              </size>
             </property>
            </spacer>
           </item>
           <item row="4" column="0">
            <widget class="QGroupBox" name="groupBox_6">
             <property name="title">
              <string>Parameters</string>
             </property>
             <layout class="QGridLayout" name="gridLayout_26">
              <item row="1" column="0">
               <widget class="QLabel" name="label_17">
                <property name="text">
                 <string>n_mode_follow</string>
                </property>
               </widget>
              </item>
              <item row="4" column="1">
               <layout class="QGridLayout" name="gridLayout_25">
                <item row="0" column="0">
                 <widget class="QRadioButton" name="radioButton_mmf_negative_fixed">
                  <property name="text">
                   <string>Fixed mode</string>
                  </property>
                  <property name="checked">
                   <bool>true</bool>
                  </property>
                  <attribute name="buttonGroup">
                   <string notr="true">buttonGroup</string>
                  </attribute>
                 </widget>
                </item>
                <item row="1" column="0">
                 <widget class="QRadioButton" name="radioButton_mmf_negative_minimum">
                  <property name="text">
                   <string>Minimum mode</string>
                  </property>
                  <attribute name="buttonGroup">
                   <string notr="true">buttonGroup</string>
                  </attribute>
                 </widget>
                </item>
               </layout>
              </item>
              <item row="1" column="1">
               <widget class="QSpinBox" name="spinBox_mmf_n_mode_follow">
                <property name="maximumSize">
                 <size>
                  <width>100</width>
                  <height>16777215</height>
                 </size>
                </property>
                <property name="minimum">
                 <number>1</number>
                </property>
                <property name="maximum">
                 <number>99999999</number>
                </property>
               </widget>
              </item>
              <item row="0" column="1">
               <widget class="QSpinBox" name="spinBox_mmf_n_modes">
                <property name="maximumSize">
                 <size>
                  <width>100</width>
                  <height>16777215</height>
                 </size>
                </property>
                <property name="minimum">
                 <number>1</number>
                </property>
                <property name="maximum">
                 <number>99999999</number>
                </property>
               </widget>
              </item>
              <item row="4" column="0">
               <widget class="QLabel" name="label_19">
                <property name="text">
                 <string>Negative region</string>
                </property>
               </widget>
              </item>
              <item row="5" column="1">
               <layout class="QGridLayout" name="gridLayout_24">
                <item row="0" column="0">
                 <widget class="QRadioButton" name="radioButton_mmf_positive_mode_relax">
                  <property name="text">
                   <string>Mode + relaxation</string>
                  </property>
                  <property name="checked">
                   <bool>true</bool>
                  </property>
                  <attribute name="buttonGroup">
                   <string notr="true">buttonGroup_2</string>
                  </attribute>
                 </widget>
                </item>
                <item row="1" column="0">
                 <widget class="QRadioButton" name="radioButton_mmf_positive_mode">
                  <property name="text">
                   <string>Mode</string>
                  </property>
                  <attribute name="buttonGroup">
                   <string notr="true">buttonGroup_2</string>
                  </attribute>
                 </widget>
                </item>
                <item row="2" column="0">
                 <widget class="QRadioButton" name="radioButton_mmf_positive_gradient">
                  <property name="text">
                   <string>Gradient</string>
                  </property>
                  <attribute name="buttonGroup">
                   <string notr="true">buttonGroup_2</string>
                  </attribute>
                 </widget>
                </item>
               </layout>
              </item>
              <item row="5" column="0">
               <widget class="QLabel" name="label_18">
                <property name="text">
                 <string>Positive region</string>
                </property>
               </widget>
              </item>
              <item row="0" column="0">
               <widget class="QLabel" name="label_16">
                <property name="text">
                 <string>n_modes</string>
                </property>
               </widget>
              </item>
              <item row="4" column="2">
               <spacer name="horizontalSpacer_12">
                <property name="orientation">
                 <enum>Qt::Horizontal</enum>
                </property>
                <property name="sizeHint" stdset="0">
                 <size>
                  <width>40</width>
                  <height>20</height>
                 </size>
                </property>
               </spacer>
              </item>
             </layout>
            </widget>
           </item>
           <item row="8" column="0">
            <widget class="QGroupBox" name="groupBox_7">
             <property name="title">
              <string>Output</string>
             </property>
             <layout class="QGridLayout" name="gridLayout_27">
              <item row="5" column="0">
               <layout class="QGridLayout" name="gridLayout_32">
                <item row="2" column="1">
                 <widget class="QCheckBox" name="checkBox_mmf_output_configuration_archive">
                  <property name="text">
                   <string>Configuration Archive</string>
                  </property>
                 </widget>
                </item>
                <item row="0" column="0">
                 <widget class="QCheckBox" name="checkBox_mmf_output_energy_step">
                  <property name="text">
                   <string>Energy Step</string>
                  </property>
                 </widget>
                </item>
                <item row="2" column="0">
                 <widget class="QCheckBox" name="checkBox_mmf_output_configuration_step">
                  <property name="text">
                   <string>Configuration Step</string>
                  </property>
                 </widget>
                </item>
                <item row="0" column="1">
                 <widget class="QCheckBox" name="checkBox_mmf_output_energy_archive">
                  <property name="text">
                   <string>Energy Archive</string>
                  </property>
                 </widget>
                </item>
                <item row="1" column="0">
                 <widget class="QCheckBox" name="checkBox_mmf_output_energy_spin_resolved">
                  <property name="text">
                   <string>Energy Spin Resolved</string>
                  </property>
                 </widget>
                </item>
                <item row="1" column="1">
                 <widget class="QCheckBox" name="checkBox_mmf_output_energy_divide">
                  <property name="text">
                   <string>Energy divide by NOS</string>
                  </property>
                 </widget>
                </item>
               </layout>
              </item>
              <item row="4" column="0">
               <layout class="QGridLayout" name="gridLayout_31">
                <item row="0" column="2">
                 <widget class="QCheckBox" name="checkBox_mmf_output_final">
                  <property name="text">
                   <string>Final</string>
                  </property>
                 </widget>
                </item>
                <item row="0" column="1">
                 <widget class="QCheckBox" name="checkBox_mmf_output_initial">
                  <property name="text">
                   <string>Initial</string>
                  </property>
                 </widget>
                </item>
                <item row="0" column="0">
                 <widget class="QCheckBox" name="checkBox_mmf_output_any">
                  <property name="text">
                   <string>Any</string>
                  </property>
                 </widget>
                </item>
               </layout>
              </item>
              <item row="3" column="0">
               <layout class="QGridLayout" name="gridLayout_28">
                <item row="0" column="0">
                 <widget class="QLabel" name="label_21">
                  <property name="text">
                   <string>n_iterations</string>
                  </property>
                 </widget>
                </item>
                <item row="0" column="2">
                 <widget class="QLabel" name="label_22">
                  <property name="text">
                   <string>log_steps</string>
                  </property>
                 </widget>
                </item>
                <item row="0" column="3">
                 <widget class="QLineEdit" name="lineEdit_mmf_output_log_steps">
                  <property name="maximumSize">
                   <size>
                    <width>60</width>
                    <height>16777215</height>
                   </size>
                  </property>
                 </widget>
                </item>
                <item row="0" column="1">
                 <widget class="QLineEdit" name="lineEdit_mmf_output_n_iterations">
                  <property name="maximumSize">
                   <size>
                    <width>80</width>
                    <height>16777215</height>
                   </size>
                  </property>
                 </widget>
                </item>
               </layout>
              </item>
              <item row="1" column="0">
               <layout class="QGridLayout" name="gridLayout_29">
                <item row="0" column="1">
                 <widget class="QLineEdit" name="lineEdit_mmf_output_folder"/>
                </item>
                <item row="0" column="0">
                 <widget class="QLabel" name="label_20">
                  <property name="text">
                   <string>Folder</string>
                  </property>
                 </widget>
                </item>
                <item row="0" column="2">
                 <spacer name="horizontalSpacer_15">
                  <property name="orientation">
                   <enum>Qt::Horizontal</enum>
                  </property>
                  <property name="sizeHint" stdset="0">
                   <size>
                    <width>40</width>
                    <height>20</height>
                   </size>
                  </property>
                 </spacer>
                </item>
               </layout>
              </item>
              <item row="1" column="1">
               <spacer name="horizontalSpacer_13">
                <property name="orientation">
                 <enum>Qt::Horizontal</enum>
                </property>
                <property name="sizeHint" stdset="0">
                 <size>
                  <width>40</width>
                  <height>20</height>
                 </size>
                </property>
               </spacer>
              </item>
             </layout>
            </widget>
           </item>
          </layout>
         </widget>
        </widget>
       </item>
      </layout>
     </widget>
    </widget>
   </item>
  </layout>
 </widget>
 <tabstops>
  <tabstop>comboBox_LLG_ApplyTo</tabstop>
  <tabstop>checkBox_llg_temperature</tabstop>
  <tabstop>doubleSpinBox_llg_temperature</tabstop>
  <tabstop>checkBox_llg_stt</tabstop>
  <tabstop>doubleSpinBox_llg_stt_magnitude</tabstop>
  <tabstop>doubleSpinBox_llg_stt_polarisation_x</tabstop>
  <tabstop>doubleSpinBox_llg_stt_polarisation_y</tabstop>
  <tabstop>doubleSpinBox_llg_stt_polarisation_z</tabstop>
  <tabstop>lineEdit_Damping</tabstop>
  <tabstop>lineEdit_dt</tabstop>
  <tabstop>lineEdit_llg_output_folder</tabstop>
  <tabstop>lineEdit_llg_n_iterations</tabstop>
  <tabstop>lineEdit_llg_log_steps</tabstop>
  <tabstop>checkBox_llg_output_any</tabstop>
  <tabstop>checkBox_llg_output_initial</tabstop>
  <tabstop>checkBox_llg_output_final</tabstop>
  <tabstop>checkBox_llg_output_energy_step</tabstop>
  <tabstop>checkBox_llg_output_energy_archive</tabstop>
  <tabstop>checkBox_llg_output_energy_spin_resolved</tabstop>
  <tabstop>checkBox_llg_output_energy_divide</tabstop>
  <tabstop>checkBox_llg_output_configuration_step</tabstop>
  <tabstop>checkBox_llg_output_configuration_archive</tabstop>
  <tabstop>checkBox_mc_temperature</tabstop>
  <tabstop>doubleSpinBox_mc_temperature</tabstop>
  <tabstop>doubleSpinBox_mc_acceptance</tabstop>
  <tabstop>spinBox_mc_n_iterations</tabstop>
  <tabstop>spinBox_mc_log_steps</tabstop>
  <tabstop>checkBox_mc_output_any</tabstop>
  <tabstop>checkBox_mc_output_initial</tabstop>
  <tabstop>checkBox_mc_output_final</tabstop>
  <tabstop>checkBox_mc_output_energy_step</tabstop>
  <tabstop>checkBox_mc_output_energy_archive</tabstop>
  <tabstop>checkBox_mc_output_energy_spin_resolved</tabstop>
  <tabstop>checkBox_mc_output_energy_divide</tabstop>
  <tabstop>checkBox_mc_output_configuration_step</tabstop>
  <tabstop>checkBox_mc_output_configuration_archive</tabstop>
  <tabstop>lineEdit_gneb_springconstant</tabstop>
  <tabstop>pushButton_auto_image_type</tabstop>
  <tabstop>radioButton_Normal</tabstop>
  <tabstop>radioButton_ClimbingImage</tabstop>
  <tabstop>radioButton_FallingImage</tabstop>
  <tabstop>radioButton_Stationary</tabstop>
  <tabstop>lineEdit_gneb_output_folder</tabstop>
  <tabstop>lineEdit_gneb_n_iterations</tabstop>
  <tabstop>lineEdit_gneb_log_steps</tabstop>
  <tabstop>checkBox_gneb_output_any</tabstop>
  <tabstop>checkBox_gneb_output_initial</tabstop>
  <tabstop>checkBox_gneb_output_final</tabstop>
  <tabstop>checkBox_gneb_output_energies_step</tabstop>
  <tabstop>checkBox_gneb_output_energies_interpolated</tabstop>
  <tabstop>checkBox_gneb_output_energies_divide</tabstop>
  <tabstop>checkBox_gneb_output_chain_step</tabstop>
  <tabstop>scrollArea_2</tabstop>
 </tabstops>
 <resources/>
 <connections/>
 <buttongroups>
  <buttongroup name="buttonGroup"/>
  <buttongroup name="buttonGroup_2"/>
 </buttongroups>
</ui><|MERGE_RESOLUTION|>--- conflicted
+++ resolved
@@ -91,11 +91,7 @@
             <x>0</x>
             <y>0</y>
             <width>499</width>
-<<<<<<< HEAD
             <height>670</height>
-=======
-            <height>671</height>
->>>>>>> 04534208
            </rect>
           </property>
           <property name="sizePolicy">
@@ -845,13 +841,8 @@
            <rect>
             <x>0</x>
             <y>0</y>
-<<<<<<< HEAD
             <width>483</width>
             <height>637</height>
-=======
-            <width>462</width>
-            <height>671</height>
->>>>>>> 04534208
            </rect>
           </property>
           <property name="sizePolicy">
@@ -1202,13 +1193,8 @@
            <rect>
             <x>0</x>
             <y>0</y>
-<<<<<<< HEAD
             <width>483</width>
             <height>641</height>
-=======
-            <width>462</width>
-            <height>671</height>
->>>>>>> 04534208
            </rect>
           </property>
           <property name="sizePolicy">
@@ -1985,13 +1971,8 @@
            <rect>
             <x>0</x>
             <y>0</y>
-<<<<<<< HEAD
             <width>483</width>
             <height>637</height>
-=======
-            <width>462</width>
-            <height>671</height>
->>>>>>> 04534208
            </rect>
           </property>
           <attribute name="label">
