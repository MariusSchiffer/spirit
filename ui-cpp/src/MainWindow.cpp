--- conflicted
+++ resolved
@@ -1,1588 +1,1531 @@
-#include <QtWidgets>
-
-#include "MainWindow.hpp"
-#include "PlotWidget.hpp"
-
-#include "Spirit/State.h"
-#include "Spirit/System.h"
-#include "Spirit/Geometry.h"
-#include "Spirit/Chain.h"
-#include "Spirit/Simulation.h"
-#include "Spirit/Configurations.h"
-#include "Spirit/Quantities.h"
-#include "Spirit/Version.h"
-#include "Spirit/IO.h"
-#include "Spirit/Log.h"
-
-#include <algorithm>
-
-MainWindow::MainWindow(std::shared_ptr<State> state)
-{
-	// State
-	this->state = state;
-	// Widgets
-	this->spinWidget     = new SpinWidget(this->state);
-	this->settingsWidget = new SettingsWidget(this->state, this->spinWidget);
-	this->plotsWidget    = new PlotsWidget(this->state);
-	this->debugWidget    = new DebugWidget(this->state);
-	this->controlWidget  = new ControlWidget(this->state, this->spinWidget, this->settingsWidget);
-	this->infoWidget     = new InfoWidget(this->state, this->spinWidget, this->controlWidget);
-
-	//this->setFocus(Qt::StrongFocus);
-	this->setFocusPolicy(Qt::StrongFocus);
-
-	// Fix text size
-	#ifdef Q_OS_MAC
-		this->setStyleSheet("QWidget{font-size:10pt}");
-	#else
-		this->setStyleSheet("QWidget{font-size:8pt}");
-	#endif
-
-	
-	// Setup User Interface
-	this->setupUi(this);
-
-	// DockWidgets: tabify for Plots and Debug
-	this->tabifyDockWidget(this->dockWidget_Plots, this->dockWidget_Debug);
-	this->dockWidget_Plots->raise();
-	this->dockWidget_Debug->hide();
-	// DockWidgets: assign widgets
-	this->dockWidget_Settings->setWidget(this->settingsWidget);
-	this->dockWidget_Plots->setWidget(this->plotsWidget);
-	this->dockWidget_Debug->setWidget(this->debugWidget);
-
-	// Add Widgets to UIs grids
-	this->gridLayout->addWidget(this->spinWidget, 0, 0, 1, 1);
-	this->gridLayout->addWidget(this->infoWidget, 0, 0, 1, 1);
-	this->gridLayout_2->addWidget(this->controlWidget, 0, 0, 1, 1);
-
-	// Read Window settings of last session
-	this->view_spins_only = false;
-	this->view_fullscreen = false;
-	this->m_spinWidgetActive = true;
-	this->m_InfoWidgetActive = true;
-	Ui::MainWindow::statusBar->hide();
-	readSettings();
-
-
-	// File Menu
-	connect(this->actionLoad_Configuration, SIGNAL(triggered()), this, SLOT(load_Configuration()));
-	connect(this->actionSave_Cfg_File, SIGNAL(triggered()), this, SLOT(save_Configuration()));
-	connect(this->actionLoad_Spin_Configuration, SIGNAL(triggered()), this, SLOT(load_Spin_Configuration()));
-	connect(this->actionLoad_Spin_Configuration_Eigenmodes, SIGNAL(triggered()), this, SLOT(load_Spin_Configuration_Eigenmodes()));
-	connect(this->actionLoad_Spin_Configuration_Chain, SIGNAL(triggered()), this, SLOT(load_Spin_Configuration_Chain()));
-	connect(this->actionSave_Energy_per_Spin, SIGNAL(triggered()), this, SLOT(save_System_Energy_Spins()));
-	connect(this->actionSave_Energies, SIGNAL(triggered()), this, SLOT(save_Chain_Energies()));
-	connect(this->actionSave_Energies_Interpolated, SIGNAL(triggered()), this, SLOT(save_Chain_Energies_Interpolated()));
-	connect(this->action_Save_Spin_Configuration, SIGNAL(triggered()), SLOT(save_Spin_Configuration()));
-	connect(this->actionSave_Spin_Configuration_Eigenmodes, SIGNAL(triggered()), SLOT(save_Spin_Configuration_Eigenmodes()));
-	connect(this->actionSave_Spin_Configuration_Chain, SIGNAL(triggered()), this, SLOT(save_Spin_Configuration_Chain()));
-	connect(this->actionTake_Screenshot, SIGNAL(triggered()), this, SLOT(takeScreenshot()));
-	
-	// Edit Menu
-	connect(this->actionCut_Configuration, SIGNAL(triggered()), this, SLOT(edit_cut()));
-	connect(this->actionCopy_Configuration, SIGNAL(triggered()), this, SLOT(edit_copy()));
-	connect(this->actionPaste_Configuration, SIGNAL(triggered()), this, SLOT(edit_paste()));
-	connect(this->actionInsert_Left, SIGNAL(triggered()), this, SLOT(edit_insert_left()));
-	connect(this->actionInsert_Right, SIGNAL(triggered()), this, SLOT(edit_insert_right()));
-	connect(this->actionDelete_Configuration, SIGNAL(triggered()), this, SLOT(edit_delete()));
-	
-	// Control Menu
-	connect(this->actionPlay_Pause_Simulation, SIGNAL(triggered()), this, SLOT(control_playpause()));
-	connect(this->actionRandomize_Spins, SIGNAL(triggered()), this, SLOT(control_random()));
-	connect(this->actionCycle_Method, SIGNAL(triggered()), this, SLOT(control_cycle_method()));
-	connect(this->actionCycle_Solver, SIGNAL(triggered()), this, SLOT(control_cycle_solver()));
-	connect(this->actionToggle_Dragging_mode, SIGNAL(triggered()), this, SLOT(view_toggleDragMode()));
-
-	// View Menu
-	connect(this->actionShow_Settings, SIGNAL(triggered()), this, SLOT(view_toggleSettings()));
-	connect(this->actionShow_Plots, SIGNAL(triggered()), this, SLOT(view_togglePlots()));
-	connect(this->actionShow_Debug, SIGNAL(triggered()), this, SLOT(view_toggleDebug()));
-	connect(this->actionToggle_Geometry, SIGNAL(triggered()), this, SLOT(view_toggleGeometry()));
-	connect(this->actionToggle_camera_projection, SIGNAL(triggered()), this, SLOT(view_cycle_camera()));
-	connect(this->actionRegular_mode, SIGNAL(triggered()), this, SLOT(view_regular_mode()));
-	connect(this->actionIsosurface_mode, SIGNAL(triggered()), this, SLOT(view_isosurface_mode()));
-	connect(this->actionSlab_mode_X, SIGNAL(triggered()), this, SLOT(view_slab_x()));
-	connect(this->actionSlab_mode_Y, SIGNAL(triggered()), this, SLOT(view_slab_y()));
-	connect(this->actionSlab_mode_Z, SIGNAL(triggered()), this, SLOT(view_slab_z()));
-	connect(this->actionToggle_visualisation, SIGNAL(triggered()), this, SLOT(toggleSpinWidget()));
-	connect(this->actionToggle_large_visualisation, SIGNAL(triggered()), this, SLOT(view_toggle_spins_only()));
-	connect(this->actionToggle_fullscreen_window, SIGNAL(triggered()), this, SLOT(view_toggle_fullscreen()));
-
-	// Help Menu
-	connect(this->actionKey_Bindings, SIGNAL(triggered()), this, SLOT(keyBindings()));	
-	connect(this->actionAbout_this_Application, SIGNAL(triggered()), this, SLOT(about()));
-
-	// MenuBar updates
-	connect(this->actionShow_Settings,   SIGNAL(triggered()), this, SLOT(updateMenuBar()));
-	connect(this->actionShow_Plots,      SIGNAL(triggered()), this, SLOT(updateMenuBar()));
-	connect(this->actionShow_Debug,      SIGNAL(triggered()), this, SLOT(updateMenuBar()));
-	connect(this->actionToggle_Geometry,            SIGNAL(triggered()), this, SLOT(updateMenuBar()));
-	connect(this->actionToggle_visualisation,       SIGNAL(triggered()), this, SLOT(updateMenuBar()));
-	connect(this->actionToggle_large_visualisation, SIGNAL(triggered()), this, SLOT(updateMenuBar()));
-	connect(this->actionToggle_fullscreen_window,   SIGNAL(triggered()), this, SLOT(updateMenuBar()));
-	connect(this->actionToggle_infowidget,          SIGNAL(triggered()), this, SLOT(toggleInfoWidget()));
-	connect(this->dockWidget_Settings, SIGNAL(visibilityChanged(bool)), this, SLOT(updateMenuBar()));
-	connect(this->dockWidget_Plots,    SIGNAL(visibilityChanged(bool)), this, SLOT(updateMenuBar()));
-	connect(this->dockWidget_Debug,    SIGNAL(visibilityChanged(bool)), this, SLOT(updateMenuBar()));
-
-	// Status Bar
-	//		Set a monospace font
-	Ui::MainWindow::statusBar->setStyleSheet("QWidget{font-family: \"Courier\"}");
-	//		Spacer
-	this->m_Spacer_5 = new QLabel("  |  ");
-	Ui::MainWindow::statusBar->addPermanentWidget(m_Spacer_5);
-	//		Torque
-	this->m_Label_Torque = new QLabel("F_max: -");
-	Ui::MainWindow::statusBar->addPermanentWidget(m_Label_Torque);
-	//		Spacer
-	this->m_Spacer_4 = new QLabel("  |  ");
-	Ui::MainWindow::statusBar->addPermanentWidget(m_Spacer_4);
-	//		Energy
-	this->m_Label_E = new QLabel("E: -  ");
-	Ui::MainWindow::statusBar->addPermanentWidget(m_Label_E);
-	//		M_z
-	this->m_Label_Mz = new QLabel("M_z: -  ");
-	Ui::MainWindow::statusBar->addPermanentWidget(m_Label_Mz);
-	//		Spacer
-	this->m_Spacer_3 = new QLabel("  |  ");
-	Ui::MainWindow::statusBar->addPermanentWidget(m_Spacer_3);
-	//		FPS
-	this->m_Label_FPS = new QLabel("FPS: -");
-	Ui::MainWindow::statusBar->addPermanentWidget(m_Label_FPS);
-	//		Spacer
-	this->m_Spacer_2 = new QLabel("  |  ");
-	Ui::MainWindow::statusBar->addPermanentWidget(m_Spacer_2);
-	//		N_Cells
-	this->m_Label_Dims = new QLabel("Dims: -  ");
-	Ui::MainWindow::statusBar->addPermanentWidget(this->m_Label_Dims);
-	//		Spacer
-	this->m_Spacer_1 = new QLabel("  |  ");
-	Ui::MainWindow::statusBar->addPermanentWidget(m_Spacer_1);
-	//		NOS
-	this->m_Label_NOS = new QLabel("NOS: -  ");
-	Ui::MainWindow::statusBar->addPermanentWidget(this->m_Label_NOS);
-	//		NOI
-	this->m_Label_NOI = new QLabel("NOI: -  ");
-	Ui::MainWindow::statusBar->addPermanentWidget(this->m_Label_NOI);
-	//		Initialisations
-	this->createStatusBar();
-	//		MenuBar checkboxes
-	QTimer::singleShot(1000, this, SLOT(updateMenuBar()));
-	
-
-	// Set up Update Timers
-	m_timer = new QTimer(this);
-	m_timer_camera = new QTimer(this);
-	m_timer_control = new QTimer(this);
-	//m_timer_plots = new QTimer(this);
-	//m_timer_spins = new QTimer(this);
-	
-	// Connect the Timers
-	connect(m_timer, &QTimer::timeout, this, &MainWindow::updateStatusBar);
-	connect(m_timer_camera, &QTimer::timeout, this, &MainWindow::move_and_rotate_camera);
-	connect(m_timer_control, &QTimer::timeout, this->controlWidget, &ControlWidget::updateData);
-	//connect(m_timer_plots, &QTimer::timeout, this->plotsWidget->energyPlot, &PlotWidget::updateData);	// this currently resets the user's interaction (movement, zoom)
-	//connect(m_timer_spins, &QTimer::timeout, this->spinWidget, &Spin_Widget::updateData);
-
-	// Start Timers
-	m_timer->start(200);
-	m_timer_control->start(200);
-	//m_timer_camera->start(10);
-	//m_timer_plots->start(100);
-	//m_timer_spins->start(100);
-	//m_timer_debug->start(100);
-
-	this->n_screenshots = 0;
-	this->camera_keys_pressed = std::map<char, bool>{
-		{'w', false},
-		{'a', false},
-		{'s', false},
-		{'d', false},
-		{'q', false},
-		{'e', false},
-		{'t', false},
-		{'f', false},
-		{'g', false},
-		{'h', false}
-	};
-
-	// Status Bar message
-	Ui::MainWindow::statusBar->showMessage(tr("Ready"), 5000);
-	this->return_focus();
-	this->setFocus();
-}
-
-
-void MainWindow::view_toggle_spins_only()
-{
-	if (this->view_spins_only)
-	{
-		this->view_spins_only = false;
-		Ui::MainWindow::statusBar->showMessage(tr("Showing UI controls"), 5000);
-
-		if (!this->pre_spins_only_settings_hidden)
-		{
-			dockWidget_Settings->show();
-			dockWidget_Settings->topLevelWidget()->resize(pre_spins_only_settings_size);
-			dockWidget_Settings->move(pre_spins_only_settings_pos);
-		}
-		if (!this->pre_spins_only_plots_hidden)
-		{
-			dockWidget_Plots->show();
-			dockWidget_Plots->topLevelWidget()->resize(pre_spins_only_plots_size);
-			dockWidget_Plots->move(pre_spins_only_plots_pos);
-		}
-		if (!this->pre_spins_only_debug_hidden)
-		{
-			dockWidget_Debug->show();
-			dockWidget_Debug->topLevelWidget()->resize(pre_spins_only_debug_size);
-			dockWidget_Debug->move(pre_spins_only_debug_pos);
-		}
-		this->controlWidget->show();
-	}
-	else
-	{
-		this->view_spins_only = true;
-		Ui::MainWindow::statusBar->showMessage(tr("Hiding UI controls"), 5000);
-		
-		this->pre_spins_only_settings_hidden = dockWidget_Settings->isHidden();
-		this->pre_spins_only_settings_size = dockWidget_Settings->topLevelWidget()->size();
-		this->pre_spins_only_settings_pos = dockWidget_Settings->pos();
-
-		this->pre_spins_only_plots_hidden = dockWidget_Plots->isHidden();
-		this->pre_spins_only_plots_size = dockWidget_Plots->topLevelWidget()->size();
-		this->pre_spins_only_plots_pos = dockWidget_Plots->pos();
-
-		this->pre_spins_only_debug_hidden = dockWidget_Debug->isHidden();
-		this->pre_spins_only_debug_size = dockWidget_Debug->topLevelWidget()->size();
-		this->pre_spins_only_debug_pos = dockWidget_Debug->pos();
-
-		this->dockWidget_Settings->hide();
-		this->dockWidget_Plots->hide();
-		this->dockWidget_Debug->hide();
-		this->controlWidget->hide();
-	}
-}
-
-
-void MainWindow::view_toggle_fullscreen()
-{
-	if (this->view_fullscreen)
-	{
-		this->view_fullscreen = false;
-		Ui::MainWindow::statusBar->showMessage(tr("Switching off fullscreen"), 5000);
-		this->showMaximized();
-	}
-	else
-	{
-		this->view_fullscreen = true;
-		Ui::MainWindow::statusBar->showMessage(tr("Switching to fullscreen"), 5000);
-		this->windowHandle()->setScreen(qApp->screens().last());
-		this->showFullScreen();
-		this->setWindowState(Qt::WindowState::WindowFullScreen);
-	}
-}
-
-
-void MainWindow::toggleSpinWidget()
-{
-	if (this->m_spinWidgetActive)
-	{
-		this->spinWidget->setSuspended(true);
-		this->m_spinWidgetActive = false;
-	}
-	else
-	{
-		this->spinWidget->setSuspended(false);
-		this->m_spinWidgetActive = true;
-	}
-}
-
-
-void MainWindow::toggleInfoWidget()
-{
-	if (this->m_InfoWidgetActive)
-	{
-		this->infoWidget->hide();
-		Ui::MainWindow::statusBar->show();
-		this->m_InfoWidgetActive = false;
-	}
-	else
-	{
-		this->infoWidget->show();
-		Ui::MainWindow::statusBar->hide();
-		this->m_InfoWidgetActive = true;
-	}
-}
-
-
-void MainWindow::keyPressEvent(QKeyEvent *k)
-{
-	// Image index
-	auto str_image = [](int idx_img, int noi, int idx_chain) {
-		return std::string("Image " + std::to_string(idx_img + 1) + "/" + std::to_string(noi) + " of chain " + std::to_string(idx_chain + 1));
-	};
-
-	// Key Sequences
-	if (k->matches(QKeySequence::Copy))
-	{
-		// Copy the current Spin System
-		this->edit_copy();
-	}
-	else if (k->matches(QKeySequence::Cut))
-	{
-		// Cut the current Spin System from the chain
-		this->edit_cut();
-	}
-	else if (k->matches(QKeySequence::Paste))
-	{
-		// Paste clipboard image to current
-		this->edit_paste();
-	}
-
-	// Custom Key Sequences (Control)
-	else if (k->modifiers() & Qt::ControlModifier)
-	{
-		switch (k->key())
-		{
-			// CTRL+Left - Paste image to left of current image
-			case Qt::Key_Left:
-				this->edit_insert_left();
-				break;
-
-			// CTRL+Right - Paste image to right of current image
-			case Qt::Key_Right:
-				this->edit_insert_right();
-				break;
-			
-			// CTRL+F - Fullscreen mode
-			case Qt::Key_F:
-				if (k->modifiers() & Qt::ShiftModifier)
-				{
-					// Actual fullscreen
-					this->view_toggle_fullscreen();
-				}
-				else
-				{
-					// Hide all except SpinWidget, MenuBar and StatusBar
-					this->view_toggle_spins_only();
-				}
-				break;
-
-			// CTRL+V - Toggle SpinWidget Visibility
-			case Qt::Key_V:
-				if (k->modifiers() & Qt::ShiftModifier)
-					this->toggleSpinWidget();
-				break;
-
-			// CTRL+R - Randomize spins
-			case Qt::Key_R:
-				this->control_random();
-				break;
-
-			// CTRL+N - Add noise
-			case Qt::Key_N:
-				this->settingsWidget->configurationAddNoise();
-				break;
-
-			// CTRL+M - Cycle Method
-			case Qt::Key_M:
-				this->control_cycle_method();
-				break;
-				// CTRL+S - Cycle Solver
-			case Qt::Key_S:
-				this->control_cycle_solver();
-				break;
-		}
-	}
-
-	// Single Keys
-	else
-	{
-		// Movement scaling
-		float scale = 10;
-		bool shiftpressed = false;
-		if (k->modifiers() & Qt::ShiftModifier)
-		{
-			scale = 1;
-			shiftpressed = true;
-		}
-
-		// Detect visualisation mode cycle
-		std::map<SpinWidget::SystemMode, std::string> cycle_name{
-			{ SpinWidget::SystemMode::CUSTOM, "Custom" },
-			{ SpinWidget::SystemMode::ISOSURFACE, "Isosurface" },
-			{ SpinWidget::SystemMode::SLAB_X, "X slab" },
-			{ SpinWidget::SystemMode::SLAB_Y, "Y slab" },
-			{ SpinWidget::SystemMode::SLAB_Z, "Z slab" },
-		};
-
-		switch (k->key())
-		{
-			// Escape: try to return focus to MainWindow
-			case Qt::Key_Escape:
-				this->setFocus();
-				break;
-			// Up: ...
-			case Qt::Key_Up:
-				Ui::MainWindow::statusBar->showMessage(tr(str_image(System_Get_Index(state.get()), Chain_Get_NOI(this->state.get()), Chain_Get_Index(state.get())).c_str()), 5000);
-				break;
-			// Left: switch to image left of current image
-			case Qt::Key_Left:
-				this->controlWidget->prev_image();
-				Ui::MainWindow::statusBar->showMessage(tr(str_image(System_Get_Index(state.get()), Chain_Get_NOI(this->state.get()), Chain_Get_Index(state.get())).c_str()), 5000);
-				break;
-			// Left: switch to image left of current image
-			case Qt::Key_Right:
-				this->controlWidget->next_image();
-				Ui::MainWindow::statusBar->showMessage(tr(str_image(System_Get_Index(state.get()), Chain_Get_NOI(this->state.get()), Chain_Get_Index(state.get())).c_str()), 5000);
-				break;
-			// Down: ...
-			case Qt::Key_Down:
-				Ui::MainWindow::statusBar->showMessage(tr(str_image(System_Get_Index(state.get()), Chain_Get_NOI(this->state.get()), Chain_Get_Index(state.get())).c_str()), 5000);
-				break;
-			// Space: Play and Pause
-			case Qt::Key_Space:
-				this->control_playpause();
-				break;
-			// Enter: Insert Configuration
-			case Qt::Key_Enter:
-			case Qt::Key_Return:
-				if (this->hasFocus() || this->spinWidget->hasFocus())
-					this->control_insertconfiguration();
-				break;
-			// Display info widget
-			case Qt::Key_I:
-				this->toggleInfoWidget();
-				break;
-			// WASDQE
-			case Qt::Key_W:
-				this->camera_keys_pressed['w'] = true;
-				break;
-			// WASDQE
-			case Qt::Key_A:
-				this->camera_keys_pressed['a'] = true;
-				break;
-			// WASDQE
-			case Qt::Key_S:
-				this->camera_keys_pressed['s'] = true;
-				break;
-			// WASDQE
-			case Qt::Key_D:
-				this->camera_keys_pressed['d'] = true;
-				break;
-			// WASDQE
-			case Qt::Key_Q:
-				this->camera_keys_pressed['q'] = true;
-				break;
-			// WASDQE
-			case Qt::Key_E:
-				this->camera_keys_pressed['e'] = true;
-				break;
-			// Movement
-			case Qt::Key_T:
-				this->camera_keys_pressed['t'] = true;
-				break;
-			// Movement
-			case Qt::Key_F:
-				this->camera_keys_pressed['f'] = true;
-				break;
-			// Movement
-			case Qt::Key_G:
-				this->camera_keys_pressed['g'] = true;
-				break;
-			// Movement
-			case Qt::Key_H:
-				this->camera_keys_pressed['h'] = true;
-				break;
-			// F1: Show key bindings
-			case Qt::Key_F1:
-				this->keyBindings();
-				break;
-			// F2: Toggle settings widget
-			case Qt::Key_F2:
-				this->view_toggleSettings();
-				break;
-			// F3: Toggle Plots widget
-			case Qt::Key_F3:
-				this->view_togglePlots();
-				break;
-			// F4: Toggle debug widget
-			case Qt::Key_F4:
-				this->view_toggleDebug();
-				break;
-			// F5: Toggle drag mode
-			case Qt::Key_F5:
-				this->view_toggleDragMode();
-				break;
-			case Qt::Key_Equal:
-			case Qt::Key_Plus:
-				this->settingsWidget->incrementNCellStep(-1);
-				this->updateStatusBar();
-				break;
-			case Qt::Key_Minus:
-				this->settingsWidget->incrementNCellStep(1);
-				this->updateStatusBar();
-				break;
-			// 0: ...
-			case Qt::Key_0:
-				break;
-			// 1: Custom mode
-			case Qt::Key_1:
-				this->spinWidget->cycleSystem(SpinWidget::SystemMode::CUSTOM);
-				this->settingsWidget->updateData();
-				Ui::MainWindow::statusBar->showMessage(tr("Custom mode"), 5000);
-				break;
-			// 2: Isosurface mode
-			case Qt::Key_2:
-				this->spinWidget->cycleSystem(SpinWidget::SystemMode::ISOSURFACE);
-				this->settingsWidget->updateData();
-				Ui::MainWindow::statusBar->showMessage(tr("Isosurface mode"), 5000);
-				break;
-			// 3: X slab mode
-			case Qt::Key_3:
-				this->spinWidget->cycleSystem(SpinWidget::SystemMode::SLAB_X);
-				this->settingsWidget->updateData();
-				Ui::MainWindow::statusBar->showMessage(tr("X slab mode"), 5000);
-				break;
-			// 4: Y slab mode
-			case Qt::Key_4:
-				this->spinWidget->cycleSystem(SpinWidget::SystemMode::SLAB_Y);
-				this->settingsWidget->updateData();
-				Ui::MainWindow::statusBar->showMessage(tr("Y slab mode"), 5000);
-				break;
-			// 5: Z slab mode
-			case Qt::Key_5:
-				this->spinWidget->cycleSystem(SpinWidget::SystemMode::SLAB_Z);
-				this->settingsWidget->updateData();
-				Ui::MainWindow::statusBar->showMessage(tr("Z slab mode"), 5000);
-				break;
-			// Delete: Delete current image
-			case Qt::Key_Delete:
-				this->edit_delete();
-				break;
-			// Camera
-			case Qt::Key_X:
-				this->spinWidget->setCameraToX(shiftpressed);
-				if (shiftpressed)
-					Ui::MainWindow::statusBar->showMessage(tr("Camera: X view (from back)"), 5000);
-				else
-					Ui::MainWindow::statusBar->showMessage(tr("Camera: X view (from front)"), 5000);
-				break;
-			case Qt::Key_Y:
-				this->spinWidget->setCameraToY(shiftpressed);
-				if (shiftpressed)
-					Ui::MainWindow::statusBar->showMessage(tr("Camera: Y view (from back)"), 5000);
-				else
-					Ui::MainWindow::statusBar->showMessage(tr("Camera: Y view (from front)"), 5000);
-				break;
-			case Qt::Key_Z:
-				this->spinWidget->setCameraToZ(shiftpressed);
-				if (shiftpressed)
-					Ui::MainWindow::statusBar->showMessage(tr("Camera: Z view (from bottom)"), 5000);
-				else
-					Ui::MainWindow::statusBar->showMessage(tr("Camera: Z view (from top)"), 5000);
-				break;
-			case Qt::Key_C:
-				this->view_cycle_camera();
-				break;
-			// Visualisation: cycle and slab
-			case Qt::Key_Comma:
-			case Qt::Key_Less:
-			case Qt::Key_Semicolon:
-				this->spinWidget->moveSlab(-10.0 / scale);
-				this->settingsWidget->updateData();
-				break;
-			case Qt::Key_Period:
-			case Qt::Key_Greater:
-			case Qt::Key_Colon:
-				this->spinWidget->moveSlab( 10.0 / scale);
-				this->settingsWidget->updateData();
-				break;
-			case Qt::Key_Slash:
-			case Qt::Key_Question:
-				this->spinWidget->cycleSystem(!shiftpressed);
-				this->settingsWidget->updateData();
-				Ui::MainWindow::statusBar->showMessage(tr(("Cycled mode to " + cycle_name[spinWidget->systemCycle()]).c_str()), 5000);
-				break;
-			case Qt::Key_F10:
-				this->view_toggle_spins_only();
-				break;
-			case Qt::Key_F11:
-				this->view_toggle_fullscreen();
-				break;
-			case Qt::Key_Home:
-			case Qt::Key_F12:
-				this->takeScreenshot();
-				break;
-		}
-	}
-	this->return_focus();
-	
-	if (std::any_of(this->camera_keys_pressed.begin(), this->camera_keys_pressed.end(),
-		[](const std::pair<char, bool> & key) -> bool { return key.second; }))
-		m_timer_camera->start(10);
-}
-
-
-void MainWindow::keyReleaseEvent(QKeyEvent *k)
-{
-	switch (k->key())
-	{
-		// WASDQE
-		case Qt::Key_W:
-			this->camera_keys_pressed['w'] = false;
-			break;
-		// WASDQE
-		case Qt::Key_A:
-			this->camera_keys_pressed['a'] = false;
-			break;
-		// WASDQE
-		case Qt::Key_S:
-			this->camera_keys_pressed['s'] = false;
-			break;
-		// WASDQE
-		case Qt::Key_D:
-			this->camera_keys_pressed['d'] = false;
-			break;
-		// WASDQE
-		case Qt::Key_Q:
-			this->camera_keys_pressed['q'] = false;
-			break;
-		// WASDQE
-		case Qt::Key_E:
-			this->camera_keys_pressed['e'] = false;
-			break;
-		// Movement
-		case Qt::Key_T:
-			this->camera_keys_pressed['t'] = false;
-			break;
-		// Movement
-		case Qt::Key_F:
-			this->camera_keys_pressed['f'] = false;
-			break;
-		// Movement
-		case Qt::Key_G:
-			this->camera_keys_pressed['g'] = false;
-			break;
-		// Movement
-		case Qt::Key_H:
-			this->camera_keys_pressed['h'] = false;
-			break;
-	}
-
-	// Stop the camera update timer if all camera keys were released
-	if (!std::any_of(this->camera_keys_pressed.begin(), this->camera_keys_pressed.end(),
-		[](const std::pair<char, bool> & key) -> bool { return key.second; }))
-		m_timer_camera->stop();
-}
-
-void MainWindow::move_and_rotate_camera()
-{
-	int w=0, a=0, s=0, d=0;
-	int q=0, e=0;
-	int t=0, f=0, g=0, h=0;
-
-	float scale = 5;
-	bool shiftpressed = false;
-
-	if (QApplication::keyboardModifiers() & Qt::ShiftModifier)
-	{
-		scale = 1;
-		shiftpressed = true;
-	}
-	
-	w = (int)this->camera_keys_pressed['w'];
-	a = (int)this->camera_keys_pressed['a'];
-	s = (int)this->camera_keys_pressed['s'];
-	d = (int)this->camera_keys_pressed['d'];
-	q = (int)this->camera_keys_pressed['q'];
-	e = (int)this->camera_keys_pressed['e'];
-	t = (int)this->camera_keys_pressed['t'];
-	f = (int)this->camera_keys_pressed['f'];
-	g = (int)this->camera_keys_pressed['g'];
-	h = (int)this->camera_keys_pressed['h'];
-
-	this->spinWidget->moveCamera(  2*scale*s - 2*scale*w, 2*scale*f - 2*scale*h, 2*scale*t - 2*scale*g);
-	this->spinWidget->rotateCamera(2*scale*q - 2*scale*e, 2*scale*a - 2*scale*d);
-}
-
-
-void MainWindow::view_toggleDebug()
-{
-	if (this->dockWidget_Debug->isVisible()) this->dockWidget_Debug->hide();
-	else this->dockWidget_Debug->show();
-}
-
-void MainWindow::view_toggleGeometry()
-{
-	this->settingsWidget->toggleGeometry();
-}
-
-void MainWindow::view_togglePlots()
-{
-	if (this->dockWidget_Plots->isVisible()) this->dockWidget_Plots->hide();
-	else this->dockWidget_Plots->show();
-}
-
-void MainWindow::view_toggleSettings()
-{
-	if (this->dockWidget_Settings->isVisible()) this->dockWidget_Settings->hide();
-	else this->dockWidget_Settings->show();
-}
-
-void MainWindow::view_toggleDragMode()
-{
-	if (this->spinWidget->interactionMode() == SpinWidget::InteractionMode::DRAG)
-	{
-		this->spinWidget->setInteractionMode(SpinWidget::InteractionMode::REGULAR);
-		Ui::MainWindow::statusBar->showMessage(tr("Interaction Mode: Regular"), 5000);
-	}
-	else
-	{
-		this->spinWidget->setInteractionMode(SpinWidget::InteractionMode::DRAG);
-		Ui::MainWindow::statusBar->showMessage(tr("Interaction Mode: Drag"), 5000);
-	}
-	this->settingsWidget->updateData();
-}
-
-
-void MainWindow::createStatusBar()
-{
-	// Remove previous IPS labels
-	for (unsigned int i = 0; i < this->m_Labels_IPS.size(); ++i)
-	{
-		Ui::MainWindow::statusBar->removeWidget(this->m_Labels_IPS[i]);
-	}
-	// Remove Spacers and Torque
-	Ui::MainWindow::statusBar->removeWidget(this->m_Spacer_5);
-	Ui::MainWindow::statusBar->removeWidget(this->m_Label_Torque);
-	Ui::MainWindow::statusBar->removeWidget(this->m_Spacer_4);
-
-	// Create IPS Labels and add them to the statusBar
-	this->m_Labels_IPS = std::vector<QLabel*>(0);
-	if (Simulation_Running_Anywhere_Chain(state.get()))
-	{
-		if (Simulation_Running_Chain(state.get()))
-		{
-			this->m_Labels_IPS.push_back(new QLabel);
-			this->m_Labels_IPS.back()->setText("IPS[-]: -  ");
-			Ui::MainWindow::statusBar->addPermanentWidget(m_Labels_IPS.back());
-		}
-		else
-		{
-			for (int img = 0; img < Chain_Get_NOI(state.get()); ++img)
-			{
-				if (Simulation_Running_Image(state.get(), img))
-				{
-					this->m_Labels_IPS.push_back(new QLabel);
-					this->m_Labels_IPS.back()->setText("IPS[-]: -  ");
-					Ui::MainWindow::statusBar->addPermanentWidget(m_Labels_IPS.back());
-				}
-			}
-		}
-		//		Spacer
-		this->m_Spacer_5 = new QLabel("|  ");
-		Ui::MainWindow::statusBar->addPermanentWidget(this->m_Spacer_5);
-		//		Torque
-		this->m_Label_Torque = new QLabel("F_max: -");
-		Ui::MainWindow::statusBar->addPermanentWidget(this->m_Label_Torque);
-		//		Spacer
-		this->m_Spacer_4 = new QLabel("  |  ");
-		Ui::MainWindow::statusBar->addPermanentWidget(this->m_Spacer_4);
-	}
-
-
-	//		Energy
-	Ui::MainWindow::statusBar->removeWidget(this->m_Label_E);
-	this->m_Label_E = new QLabel("E: -  ");
-	Ui::MainWindow::statusBar->addPermanentWidget(this->m_Label_E);
-
-	//		M_z
-	Ui::MainWindow::statusBar->removeWidget(this->m_Label_Mz);
-	this->m_Label_Mz = new QLabel;
-	this->m_Label_Mz->setText("M_z: -  ");
-	Ui::MainWindow::statusBar->addPermanentWidget(this->m_Label_Mz);
-
-
-	//		Spacer
-	Ui::MainWindow::statusBar->removeWidget(this->m_Spacer_3);
-	this->m_Spacer_3 = new QLabel("  |  ");
-	Ui::MainWindow::statusBar->addPermanentWidget(this->m_Spacer_3);
-
-
-	//		FPS
-	Ui::MainWindow::statusBar->removeWidget(this->m_Label_FPS);
-	this->m_Label_FPS = new QLabel("FPS: -");
-	Ui::MainWindow::statusBar->addPermanentWidget(this->m_Label_FPS);
-
-
-	//		Spacer
-	Ui::MainWindow::statusBar->removeWidget(this->m_Spacer_2);
-	this->m_Spacer_2 = new QLabel("  |  ");
-	Ui::MainWindow::statusBar->addPermanentWidget(this->m_Spacer_2);
-
-	//		Dims
-	Ui::MainWindow::statusBar->removeWidget(this->m_Label_Dims);
-	this->m_Label_Dims = new QLabel;
-	int n_cells[3];
-	Geometry_Get_N_Cells(this->state.get(), n_cells);
-	int nth = this->spinWidget->visualisationNCellSteps();
-	QString text = QString::fromLatin1("Dims: ") + QString::number(n_cells[0]) + QString::fromLatin1("x") +
-		QString::number(n_cells[1]) + QString::fromLatin1("x") + QString::number(n_cells[2]);
-	if (nth == 2)
-	{
-		text += QString::fromLatin1("    (using every ") + QString::number(nth) + QString::fromLatin1("nd)");
-	}
-	else if (nth == 3)
-	{
-		text += QString::fromLatin1("    (using every ") + QString::number(nth) + QString::fromLatin1("rd)");
-	}
-	else if (nth > 3)
-	{
-		text += QString::fromLatin1("    (using every ") + QString::number(nth) + QString::fromLatin1("th)");
-	}
-	this->m_Label_Dims->setText(text);
-	Ui::MainWindow::statusBar->addPermanentWidget(this->m_Label_Dims);
-
-
-	//		Spacer
-	Ui::MainWindow::statusBar->removeWidget(this->m_Spacer_1);
-	this->m_Spacer_1 = new QLabel("  |  ");
-	Ui::MainWindow::statusBar->addPermanentWidget(this->m_Spacer_1);
-
-
-	//		NOS
-	Ui::MainWindow::statusBar->removeWidget(this->m_Label_NOS);
-	this->m_Label_NOS = new QLabel;
-	int nos = System_Get_NOS(this->state.get());
-	QString nosqstring;
-	if (nos < 1e5)
-		nosqstring = QString::number(nos);
-	else
-		nosqstring = QString::number((float)nos, 'E', 2);
-	this->m_Label_NOS->setText(QString::fromLatin1("NOS: ") + nosqstring + QString::fromLatin1(" "));
-	Ui::MainWindow::statusBar->addPermanentWidget(this->m_Label_NOS);
-
-	//		NOI
-	Ui::MainWindow::statusBar->removeWidget(this->m_Label_NOI);
-	this->m_Label_NOI = new QLabel;
-	this->m_Label_NOI->setText(QString::fromLatin1("NOI: ") + QString::number(Chain_Get_NOI(this->state.get())) + QString::fromLatin1(" "));
-	Ui::MainWindow::statusBar->addPermanentWidget(this->m_Label_NOI);
-
-	// Update contents
-	this->updateStatusBar();
-}
-
-
-void MainWindow::updateStatusBar()
-{
-	this->m_Label_FPS->setText(QString::fromLatin1("FPS: ") + QString::number((int)this->spinWidget->getFramesPerSecond()));
-
-	float F = Simulation_Get_MaxTorqueComponent(state.get());
-	if (!Simulation_Running_Chain(state.get()))
-		this->m_Label_Torque->setText(QString::fromLatin1("F_max: ") + QString::number(F, 'E', 2));
-
-        double E = System_Get_Energy(state.get()) / System_Get_NOS(state.get());
-        this->m_Label_E->setText(QString::fromLatin1("E: ") + QString::number(E, 'f', 6) + QString::fromLatin1("  "));
-
-	float M[3];
-	Quantity_Get_Magnetization(state.get(), M);
-	this->m_Label_Mz->setText(QString::fromLatin1("M_z: ") + QString::number(M[2], 'f', 6));
-
-
-	float ips;
-	int precision;
-	QString qstr_ips;
-	std::vector<QString> v_str(0);
-
-	if (Simulation_Running_Chain(state.get()))
-	{
-		float * f = new float[Chain_Get_NOI(state.get())];
-		Simulation_Get_Chain_MaxTorqueComponents(state.get(), f);
-		float f_current = f[System_Get_Index(state.get())];
-		this->m_Label_Torque->setText(QString::fromLatin1("F_current: ") + QString::number(f_current, 'E', 2) + QString::fromLatin1("  F_max: ") + QString::number(F, 'E', 2));
-		ips = Simulation_Get_IterationsPerSecond(state.get(), -1);
-		if (ips < 1) precision = 4;
-		else if (ips > 99) precision = 0;
-		else precision = 2;
-		if (ips < 1e5) qstr_ips = QString::number(ips, 'f', precision);
-		else qstr_ips = QString::fromLatin1("> 100k");
-		v_str.push_back(QString::fromLatin1("IPS: ") + qstr_ips + QString::fromLatin1("  "));
-	}
-	else
-	{
-		for (int img = 0; img < Chain_Get_NOI(state.get()); ++img)
-		{
-			if (Simulation_Running_Image(state.get(), img))
-			{
-				ips = Simulation_Get_IterationsPerSecond(state.get(), img);
-				if (ips < 1) precision = 4;
-				else if (ips > 99) precision = 0;
-				else precision = 2;
-				if (ips < 1e5) qstr_ips = QString::number(ips, 'f', precision);
-				else qstr_ips = QString::fromLatin1("> 100k");
-				v_str.push_back(QString::fromLatin1("IPS[") + QString::number(img + 1) + QString::fromLatin1("]: ") + qstr_ips + QString::fromLatin1("  "));
-			}
-		}
-	}
-
-	if (v_str.size() != m_Labels_IPS.size()) createStatusBar();
-	else
-	{
-		for (unsigned int i = 0; i < m_Labels_IPS.size() && i < v_str.size(); ++i)
-		{
-			this->m_Labels_IPS[i]->setText(v_str[i]);
-		}
-	}
-
-	
-	int n_cells[3];
-	Geometry_Get_N_Cells(this->state.get(), n_cells);
-	int nth = this->spinWidget->visualisationNCellSteps();
-	QString text = QString::fromLatin1("Dims: ") + QString::number(n_cells[0]) + QString::fromLatin1("x") +
-		QString::number(n_cells[1]) + QString::fromLatin1("x") + QString::number(n_cells[2]);
-	if (nth == 2)
-	{
-		text += QString::fromLatin1("    (using every ") + QString::number(nth) + QString::fromLatin1("nd)");
-	}
-	else if (nth == 3)
-	{
-		text += QString::fromLatin1("    (using every ") + QString::number(nth) + QString::fromLatin1("rd)");
-	}
-	else if (nth > 3)
-	{
-		text += QString::fromLatin1("    (using every ") + QString::number(nth) + QString::fromLatin1("th)");
-	}
-	this->m_Label_Dims->setText(text);
-}
-
-void MainWindow::updateMenuBar()
-{
-	// Settings
-	if (this->dockWidget_Settings->isVisible())
-		this->actionShow_Settings->setChecked(true);
-	else
-		this->actionShow_Settings->setChecked(false);
-	// Plots
-	if (this->dockWidget_Plots->isVisible())
-		this->actionShow_Plots->setChecked(true);
-	else
-		this->actionShow_Plots->setChecked(false);
-	// Debug
-	if (this->dockWidget_Debug->isVisible())
-		this->actionShow_Debug->setChecked(true);
-	else
-		this->actionShow_Debug->setChecked(false);
-
-	// Info Widget
-	this->actionToggle_infowidget->setChecked(this->m_InfoWidgetActive);
-
-	// Visualisation
-	this->actionToggle_visualisation->setChecked(this->m_spinWidgetActive);
-	this->actionToggle_large_visualisation->setChecked(this->view_spins_only);
-	this->actionToggle_fullscreen_window->setChecked(this->view_fullscreen);
-}
-
-void MainWindow::takeScreenshot()
-{
-	std::string tag = State_DateTime(state.get());
-	++n_screenshots;
-	std::string name = tag + "_Screenshot_" + std::to_string(n_screenshots);
-	this->spinWidget->screenShot(name);
-	Ui::MainWindow::statusBar->showMessage(tr(("Made Screenshot " + name).c_str()), 5000);
-}
-
-void MainWindow::edit_cut()
-{
-    auto str_image = [](int idx_img, int noi, int idx_chain) {
-        return std::string("Image " + std::to_string(idx_img + 1) + "/" + std::to_string(noi) + " of chain " + std::to_string(idx_chain + 1));
-    };
-
-    this->controlWidget->cut_image();
-    Ui::MainWindow::statusBar->showMessage(tr(str_image(System_Get_Index(state.get()), Chain_Get_NOI(this->state.get()), Chain_Get_Index(state.get())).c_str()), 5000);
-    this->createStatusBar();
-}
-
-void MainWindow::edit_copy()
-{
-    Chain_Image_to_Clipboard(state.get());
-}
-
-void MainWindow::edit_paste()
-{
-    this->controlWidget->paste_image();
-    this->createStatusBar();
-}
-
-void MainWindow::edit_insert_right()
-{
-    auto str_image = [](int idx_img, int noi, int idx_chain) {
-        return std::string("Image " + std::to_string(idx_img + 1) + "/" + std::to_string(noi) + " of chain " + std::to_string(idx_chain + 1));
-    };
-
-    this->controlWidget->paste_image("right");
-    Ui::MainWindow::statusBar->showMessage(tr(str_image(System_Get_Index(state.get()), Chain_Get_NOI(this->state.get()), Chain_Get_Index(state.get())).c_str()), 5000);
-    this->createStatusBar();
-}
-
-void MainWindow::edit_insert_left()
-{
-    auto str_image = [](int idx_img, int noi, int idx_chain) {
-        return std::string("Image " + std::to_string(idx_img + 1) + "/" + std::to_string(noi) + " of chain " + std::to_string(idx_chain + 1));
-    };
-
-    this->controlWidget->paste_image("left");
-    Ui::MainWindow::statusBar->showMessage(tr(str_image(System_Get_Index(state.get()), Chain_Get_NOI(this->state.get()), Chain_Get_Index(state.get())).c_str()), 5000);
-    this->createStatusBar();
-}
-
-void MainWindow::edit_delete()
-{
-    auto str_image = [](int idx_img, int noi, int idx_chain) {
-        return std::string("Image " + std::to_string(idx_img + 1) + "/" + std::to_string(noi) + " of chain " + std::to_string(idx_chain + 1));
-    };
-
-    this->controlWidget->delete_image();
-    Ui::MainWindow::statusBar->showMessage(tr(str_image(System_Get_Index(state.get()), Chain_Get_NOI(this->state.get()), Chain_Get_Index(state.get())).c_str()), 5000);
-    this->createStatusBar();
-}
-
-void MainWindow::control_random()
-{
-    this->settingsWidget->randomPressed();
-}
-
-void MainWindow::control_insertconfiguration()
-{
-    this->settingsWidget->lastConfiguration();
-}
-
-void MainWindow::control_playpause()
-{
-    this->controlWidget->play_pause();
-    Ui::MainWindow::statusBar->showMessage(tr(std::string("Play/Pause: "+this->controlWidget->methodName()+" simulation").c_str()), 5000);
-}
-
-void MainWindow::control_cycle_method()
-{
-    this->controlWidget->cycleMethod();
-    Ui::MainWindow::statusBar->showMessage(tr(this->controlWidget->methodName().c_str()), 5000);
-}
-
-void MainWindow::control_cycle_solver()
-{
-    this->controlWidget->cycleSolver();
-    Ui::MainWindow::statusBar->showMessage(tr(this->controlWidget->solverName().c_str()), 5000);
-}
-
-void MainWindow::view_regular_mode()
-{
-    this->spinWidget->cycleSystem(SpinWidget::SystemMode::CUSTOM);
-    this->settingsWidget->updateData();
-    Ui::MainWindow::statusBar->showMessage(tr("Set mode to Regular"), 5000);
-}
-
-void MainWindow::view_isosurface_mode()
-{
-    this->spinWidget->cycleSystem(SpinWidget::SystemMode::ISOSURFACE);
-    this->settingsWidget->updateData();
-    Ui::MainWindow::statusBar->showMessage(tr("Set mode to Isosurface"), 5000);
-}
-
-void MainWindow::view_slab_x()
-{
-    this->spinWidget->cycleSystem(SpinWidget::SystemMode::SLAB_X);
-    this->settingsWidget->updateData();
-    Ui::MainWindow::statusBar->showMessage(tr("Set mode to Slab X"), 5000);
-}
-
-void MainWindow::view_slab_y()
-{
-    this->spinWidget->cycleSystem(SpinWidget::SystemMode::SLAB_Y);
-    this->settingsWidget->updateData();
-    Ui::MainWindow::statusBar->showMessage(tr("Set mode to Slab Y"), 5000);
-}
-
-void MainWindow::view_slab_z()
-{
-    this->spinWidget->cycleSystem(SpinWidget::SystemMode::SLAB_Z);
-    this->settingsWidget->updateData();
-    Ui::MainWindow::statusBar->showMessage(tr("Set mode to Slab Z"), 5000);
-}
-
-
-void MainWindow::view_cycle_camera()
-{
-    this->spinWidget->cycleCamera();
-    if (this->spinWidget->cameraProjection())
-        Ui::MainWindow::statusBar->showMessage(tr("Camera: perspective projection"), 5000);
-    else
-        Ui::MainWindow::statusBar->showMessage(tr("Camera: orthogonal projection"), 5000);
-    this->settingsWidget->updateData();
-}
-
-
-void MainWindow::about()
-{
-    QMessageBox::about(this, tr("About Spirit"),
-        QString::fromStdString(std::string("Spirit version ") + Spirit_Version_Full() +"<br><br>") +
-        QString::fromLatin1(
-            "The <b>Spirit</b> application incorporates intuitive visualisation,<br>"
-            "powerful <b>Spin Dynamics</b> and <b>Nudged Elastic Band</b> tools<br>"
-            "into a cross-platform user interface.<br>"
-            "<br>"
-            "Main developer:<br>"
-            "  - Gideon Mueller (<a href=\"mailto:g.mueller@fz-juelich.de\">g.mueller@fz-juelich.de</a>)<br>"
-            "at the Institute for Advanced Simulation 1 of the Forschungszentrum Juelich.<br>"
-            "For more information about us, visit <a href=\"http://juspin.de\">juSpin.de</a><br>"
-            "or see the <a href=\"http://www.fz-juelich.de/pgi/pgi-1/DE/Home/home_node.html\">IAS-1 Website</a><br>"
-            "<br>"
-            "<b>Copyright 2016</b><br>"));
-}
-
-void MainWindow::keyBindings()
-{
-    QMessageBox::about(this, tr("Spirit UI Key Bindings"),
-        QString::fromLatin1("The <b>Key Bindings</b> are as follows:<br>"
-            "<br>"
-            "<i>UI controls</i><br>"
-            " - <b>F1</b>:      Show this<br>"
-            " - <b>F2</b>:      Toggle Settings<br>"
-            " - <b>F3</b>:      Toggle Plots<br>"
-            " - <b>F4</b>:      Toggle Debug<br>"
-            " - <b>F5</b>:      Toggle \"Dragging\" mode<br>"
-            " - <b>F10 and Ctrl+F</b>:        Toggle large visualisation<br>"
-            " - <b>F11 and Ctrl+Shift+F</b>:  Toggle fullscreen window<br>"
-            " - <b>F12 and Home</b>:          Screenshot of Visualization region<br>"
-            " - <b>Ctrl+Shift+V</b>:          Toggle OpenGL Visualisation<br>"
-            " - <b>i</b>:       Toggle large visualisation<br>"
-            " - <b>Escape</b>:  Try to return focus to main UI (does not always work)<br>"
-            "<br>"
-            "<i>Camera controls</i><br>"
-            " - <b>Left mouse</b>:    Rotate the camera around (<b>shift</b> to go slow)<br>"
-            " - <b>Right mouse</b>:   Move the camera around (<b>shift</b> to go slow)<br>"
-            " - <b>Scroll mouse</b>:  Zoom in on focus point (<b>shift</b> to go slow)<br>"
-            " - <b>WASD</b>:    Rotate the camera around (<b>shift</b> to go slow)<br>"
-            " - <b>TFGH</b>:    Move the camera around (<b>shift</b> to go slow)<br>"
-            " - <b>X,Y,Z</b>:   Set the camera in X, Y or Z direction (<b>shift</b> to invert)<br>"
-            "<br>"
-            "<i>Control Simulations</i><br>"
-            " - <b>Space</b>:   Play/Pause<br>"
-            " - <b>Ctrl+M</b>:  Cycle Method<br>"
-            " - <b>Ctrl+S</b>:  Cycle Solver<br>"
-            "<br>"
-            "<i>Manipulate the current images</i><br>"
-            " - <b>Ctrl+R</b>:  Random configuration<br>"
-            " - <b>Ctrl+N</b>:  Add tempered noise<br>"
-            " - <b>Enter</b>:   Insert last used configuration<br>"
-            "<br>"
-            "<i>Visualisation</i><br>"
-            " - <b>+/-</b>:     Use more/fewer data points of the vector field<br>"
-            " - <b>1</b>:       Regular Visualisation Mode<br>"
-            " - <b>2</b>:       Isosurface Visualisation Mode<br>"
-            " - <b>3-5</b>:     Slab (X,Y,Z) Visualisation Mode<br>"
-            " - <b>/</b>:       Cycle Visualisation Mode<br>"
-            " - <b>, and .</b>: Move Slab (<b>shift</b> to go faster)<br>"
-            "<br>"
-            "<i>Manipulate the chain of images</i><br>"
-            " - <b>Arrows</b>:           Switch between images and chains<br>"
-            " - <b>Ctrl+X</b>:           Cut   image<br>"
-            " - <b>Ctrl+C</b>:           Copy  image<br>"
-            " - <b>Ctrl+V</b>:           Paste image at current index<br>"
-            " - <b>Ctrl+Left/Right</b>:  Insert left/right of current index<br>"
-            " - <b>Del</b>:              Delete image<br>"
-            "<br>"
-            "<i>Note that some of the keybindings may only work correctly on US keyboard layout.</i><br>"));
-}
-
-void MainWindow::return_focus()
-{
-    auto childWidgets = this->findChildren<QWidget *>();
-    for (int i = 0; i <childWidgets.count(); ++i)
-    {
-        childWidgets.at(i)->clearFocus();
-    }
-}
-
-
-
-void MainWindow::save_Spin_Configuration()
-{
-<<<<<<< HEAD
-	QString selectedFilter;
-	auto fileName = QFileDialog::getSaveFileName(this,
-		tr("Save Spin Configuration"),
-		"./output",
-		tr( "Any (*);;OOMF Vector Field text (*.ovf);;"
-			"OOMF Vector Field binary (*.ovf);;OOMF Vector Field binary 8 (*.ovf)"
-			"OOMF Vector Field binary 4 (*.ovf);;OOMF Vector Field csv (*.ovf)" ),
-		&selectedFilter);
-
-	if (!fileName.isEmpty())
-	{
-		int fileFormat = IO_Fileformat_OVF_text;
-		if (selectedFilter == "OOMF Vector Field binary (*.ovf)")
-			fileFormat = IO_Fileformat_OVF_bin;
-		if (selectedFilter == "OOMF Vector Field binary 4 (*.ovf)")
-			fileFormat = IO_Fileformat_OVF_bin4;
-		if (selectedFilter == "OOMF Vector Field binary 8 (*.ovf)")
-			fileFormat = IO_Fileformat_OVF_bin8;
-		if (selectedFilter == "OOMF Vector Field csv (*.ovf)")
-			fileFormat = IO_Fileformat_OVF_csv;
-		auto file = string_q2std(fileName);
-		IO_Image_Write( this->state.get(), file.c_str(), fileFormat );
-	}
-=======
-    QString selectedFilter;
-    auto fileName = QFileDialog::getSaveFileName(this,
-        tr("Save Spin Configuration"),
-        "./output",
-        tr( "Any (*);;OOMF Vector Field text (*.ovf);;"
-            "OOMF Vector Field binary (*.ovf);;OOMF Vector Field csv (*.ovf)" ),
-        &selectedFilter);
-
-    if (!fileName.isEmpty())
-    {
-        int fileFormat = IO_Fileformat_OVF_text;
-        if (selectedFilter == "OOMF Vector Field binary (*.ovf)")
-            fileFormat = IO_Fileformat_OVF_bin8;
-        if (selectedFilter == "OOMF Vector Field csv (*.ovf)")
-            fileFormat = IO_Fileformat_OVF_csv;
-        auto file = string_q2std(fileName);
-        IO_Image_Write( this->state.get(), file.c_str(), fileFormat );
-    }
->>>>>>> d7143b93
-}
-
-void MainWindow::load_Spin_Configuration()
-{
-<<<<<<< HEAD
-	auto fileNames = QFileDialog::getOpenFileNames(this,
-		tr("Load Spin Configuration"),
-		"./input",
-		tr( "Any (*);;OOMF Vector Field (*.ovf);;"
-			"Plaintext (*.txt);;Comma-separated (*.csv)" ) );
-
-	int n_files = fileNames.size();
-	int n_images_read  = 0;
-	int i_start = System_Get_Index(this->state.get());
-	
-	for (auto& fileName : fileNames)
-	{
-		int noi = Chain_Get_NOI(this->state.get());
-		bool read_image = true;
-=======
-    auto fileNames = QFileDialog::getOpenFileNames(this,
-        tr("Load Spin Configuration"),
-        "./input",
-        tr( "Any (*);;OOMF Vector Field (*.ovf);;"
-            "Plaintext (*.txt);;Comma-separated (*.csv)" ) );
-
-    int n_files = fileNames.size();
-    int n_images_read  = 0;
-    int i_start = System_Get_Index(this->state.get());
-
-    for (auto& fileName : fileNames)
-    {
-        int noi = Chain_Get_NOI(this->state.get());
-        bool read_image = true;
-        int type = IO_Fileformat_Regular;
-
-        if ( fileName.isEmpty() ) read_image = false;
-
-        if (read_image)
-        {
-            // Append image to chain if necessary
-            if ( i_start + n_images_read == noi )
-            {
-                Chain_Image_to_Clipboard(this->state.get());
-                Chain_Insert_Image_After(this->state.get());
-                Chain_next_Image(this->state.get());
-            }
-            else if ( n_images_read > 0 )
-            {
-                Chain_next_Image(this->state.get());
-            }
-
-            // Read the file
-            auto file = string_q2std(fileName);
-            IO_Image_Read( this->state.get(), file.c_str() );
-            
-            ++n_images_read;
-        }
-    }
-
-    Chain_Jump_To_Image(this->state.get(), i_start);
-    this->spinWidget->updateData();
-}
->>>>>>> d7143b93
-
-void MainWindow::save_Spin_Configuration_Eigenmodes()
-{
-    // std::cerr << "inside save spins" << std::endl;
-    auto fileName = QFileDialog::getSaveFileName(this,
-        tr("Save Spin Configuration Eigenmodes"), "./output",
-        tr("OOMF Vector Field(*.ovf)"));
-    
-    int type = IO_Fileformat_OVF_text;
-    
-    if (!fileName.isEmpty())
-    {
-        QFileInfo fi(fileName);
-        
-        // Determine file type from suffix
-        auto qs_type = fi.completeSuffix();
-        if ( qs_type == "ovf" ) type = IO_Fileformat_OVF_text;
-       
-        // Write the file
-        auto file = string_q2std(fileName);
-        
-        IO_Eigenmodes_Write(this->state.get(), file.c_str(), type);
-    }
-}
-
-void MainWindow::load_Spin_Configuration_Eigenmodes()
-{
-    auto fileName = QFileDialog::getOpenFileName(this,
-        tr("Load Spin Configuration"), "./input",
-        tr("OOMMF Vector Field (*.ovf)"));
-
-    int type = IO_Fileformat_OVF_text;
-
-    if (!fileName.isEmpty())
-    {
-        QFileInfo fi(fileName);
-        auto qs_type = fi.suffix();
-
-        int type = IO_Fileformat_OVF_text; // default value
-
-        if (qs_type == "ovf") 
-            type = IO_Fileformat_OVF_text;
-        else
-            Log_Send( state.get(), Log_Level_Warning, Log_Sender_UI, ("Invalid file "
-                "ending (" + string_q2std(qs_type) + "). Default filetype " + 
-                std::to_string(IO_Fileformat_OVF_text) + " was used").c_str() );
-
-        auto file = string_q2std(fileName);
-        IO_Eigenmodes_Read(this->state.get(), file.c_str(), type); 
-    }
-}
-
-void MainWindow::save_Spin_Configuration_Chain()
-{
-    QString selectedFilter;
-    auto fileName = QFileDialog::getSaveFileName(this,
-        tr("Save SpinChain Configuration"),
-        "./output",
-        tr( "Any (*);;OOMF Vector Field text (*.ovf);;"
-            "OOMF Vector Field binary (*.ovf);;OOMF Vector Field csv (*.ovf)" ),
-        &selectedFilter);
-
-    if (!fileName.isEmpty())
-    {
-        int fileFormat = IO_Fileformat_OVF_text;
-        if (selectedFilter == "OOMF Vector Field binary (*.ovf)")
-            fileFormat = IO_Fileformat_OVF_bin8;
-        if (selectedFilter == "OOMF Vector Field csv (*.ovf)")
-            fileFormat = IO_Fileformat_OVF_csv;
-        auto file = string_q2std(fileName);
-        IO_Chain_Write(this->state.get(), file.c_str(), fileFormat);
-    }
-}
-
-void MainWindow::load_Spin_Configuration_Chain()
-{
-    auto fileName = QFileDialog::getOpenFileName(this,
-        tr("Load Spin Configuration"),
-        "./input",
-        tr( "Any (*);;OOMF Vector Field (*.ovf);;"
-            "Plaintext (*.txt);;Comma-separated (*.csv)" ));
-
-    if (!fileName.isEmpty())
-    {
-        auto file = string_q2std(fileName);
-        IO_Chain_Read(this->state.get(), file.c_str());
-    }
-    this->createStatusBar();
-    this->controlWidget->updateData();
-    this->spinWidget->updateData();
-}
-
-
-void MainWindow::load_Configuration()
-{
-    int idx_img = System_Get_Index(state.get());
-    // Read Spin System from cfg
-    auto fileName = QFileDialog::getOpenFileName(this, tr("Open Config"), "./input", tr("Config (*.cfg)"));
-    if (!fileName.isEmpty())
-    {
-        auto file = string_q2std(fileName);
-        
-        // Set current image
-        if (!IO_System_From_Config(this->state.get(), file.c_str()))
-        {
-            QMessageBox::about(this, tr("Error"),
-                tr( "The given config file could not be used!\n"
-                    "Please check the log for any details.\n"
-                    "\n"
-                    "The system has not been reset!"));
-        }
-        else
-        {
-            this->updateStatusBar();
-            this->spinWidget->updateData();
-            this->settingsWidget->updateData();
-        }
-    }
-}
-
-void MainWindow::save_Configuration()
-{
-<<<<<<< HEAD
-	int idx_img = System_Get_Index(state.get());
-	// Read Spin System from cfg
-	auto fileName = QFileDialog::getSaveFileName(this, tr("Save Config"), "./input", tr("Config (*.cfg)"));
-	if (!fileName.isEmpty())
-	{
-		auto file = string_q2std(fileName);
-		State_To_Config(this->state.get(), file.c_str(), "");
-	}
-=======
-    int idx_img = System_Get_Index(state.get());
-    // Read Spin System from cfg
-    auto fileName = QFileDialog::getSaveFileName(this, tr("Save Config"), "./input", tr("Config (*.cfg)"));
-    if (!fileName.isEmpty())
-    {
-        auto file = string_q2std(fileName);
-        
-        State_To_Config(this->state.get(), file.c_str(), ">unknown<");
-    }
->>>>>>> d7143b93
-}
-
-
-
-void MainWindow::save_System_Energy_Spins()
-{
-    this->return_focus();
-    auto fileName = QFileDialog::getSaveFileName(this, tr("Save Energies per Spin"), "./output", tr("Text (*.txt)"));
-    if (!fileName.isEmpty())
-    {
-        auto file = string_q2std(fileName);
-        IO_Image_Write_Energy_per_Spin(this->state.get(), file.c_str());
-    }
-}
-
-void MainWindow::save_Chain_Energies()
-{
-    this->return_focus();
-    auto fileName = QFileDialog::getSaveFileName(this, tr("Save Energies"), "./output", tr("Text (*.txt)"));
-    if (!fileName.isEmpty())
-    {
-        auto file = string_q2std(fileName);
-        IO_Chain_Write_Energies(this->state.get(), file.c_str());
-    }
-}
-
-void MainWindow::save_Chain_Energies_Interpolated()
-{
-    this->return_focus();
-    auto fileName = QFileDialog::getSaveFileName(this, tr("Save Energies"), "./output", tr("Text (*.txt)"));
-    if (!fileName.isEmpty())
-    {
-        auto file = string_q2std(fileName);
-        IO_Chain_Write_Energies_Interpolated(this->state.get(), file.c_str());
-    }
-}
-
-void MainWindow::readSettings()
-{
-    QSettings settings("Spirit Code", "Spirit");
-    restoreGeometry(settings.value("geometry").toByteArray());
-    restoreState(settings.value("windowState", QByteArray()).toByteArray());
-    bool spins_only = settings.value("fullscreenSpins").toBool();
-    if (spins_only) this->view_toggle_spins_only();
-    bool fullscreen = settings.value("fullscreen").toBool();
-    if (fullscreen) this->view_toggle_fullscreen();
-    bool show_infoWidget = settings.value("show infoWidget", true).toBool();
-    if (!show_infoWidget) this->toggleInfoWidget();
-
-    // Settings Dock
-    settings.beginGroup("SettingsDock");
-    // dockWidget_Settings->setFloating(settings.value("docked").toBool());
-    // addDockWidget((Qt::DockWidgetArea)settings.value("dockarea", Qt::RightDockWidgetArea).toInt(), dockWidget_Settings);
-    // dockWidget_Settings->setHidden(settings.value("hidden").toBool());
-    dockWidget_Settings->topLevelWidget()->resize(settings.value("size", QSize(1, 1)).toSize());
-    dockWidget_Settings->move(settings.value("pos", QPoint(200, 200)).toPoint());
-    settings.endGroup();
-
-    // Plots Dock
-    settings.beginGroup("PlotsDock");
-    // dockWidget_Plots->setFloating(settings.value("docked").toBool());
-    // addDockWidget((Qt::DockWidgetArea)settings.value("dockarea", Qt::RightDockWidgetArea).toInt(), dockWidget_Plots);
-    // dockWidget_Plots->setHidden(settings.value("hidden").toBool());
-    dockWidget_Plots->topLevelWidget()->resize(settings.value("size", QSize(1, 1)).toSize());
-    dockWidget_Plots->move(settings.value("pos", QPoint(200, 200)).toPoint());
-    settings.endGroup();
-
-    // Debug Dock
-    settings.beginGroup("DebugDock");
-    // dockWidget_Debug->setFloating(settings.value("docked").toBool());
-    // addDockWidget((Qt::DockWidgetArea)settings.value("dockarea", Qt::RightDockWidgetArea).toInt(), dockWidget_Debug);
-    // dockWidget_Debug->setHidden(settings.value("hidden").toBool());
-    dockWidget_Debug->topLevelWidget()->resize(settings.value("size", QSize(1, 1)).toSize());
-    dockWidget_Debug->move(settings.value("pos", QPoint(200, 200)).toPoint());
-    settings.endGroup();
-}
-
-void MainWindow::writeSettings()
-{
-    QSettings settings("Spirit Code", "Spirit");
-    settings.setValue("geometry", saveGeometry());
-    settings.setValue("windowState", saveState());
-    settings.setValue("fullscreenSpins", this->view_spins_only);
-    settings.setValue("fullscreen", this->view_fullscreen);
-    settings.setValue("show infoWidget", this->m_InfoWidgetActive);
-
-    // Settings Dock
-    settings.beginGroup("SettingsDock");
-    // settings.setValue("dockarea", dockWidgetArea(dockWidget_Settings));
-    // settings.setValue("docked", dockWidget_Settings->isFloating());
-    // settings.setValue("hidden", dockWidget_Settings->isHidden());
-    settings.setValue("size", dockWidget_Settings->topLevelWidget()->size());
-    settings.setValue("pos", dockWidget_Settings->pos());
-    settings.endGroup();
-
-    // Plots Dock
-    settings.beginGroup("PlotsDock");
-    // settings.setValue("dockarea", dockWidgetArea(dockWidget_Plots));
-    // settings.setValue("docked", dockWidget_Plots->isFloating());
-    // settings.setValue("hidden", dockWidget_Plots->isHidden());
-    settings.setValue("size", dockWidget_Plots->topLevelWidget()->size());
-    settings.setValue("pos", dockWidget_Plots->pos());
-    settings.endGroup();
-
-    // Debug Dock
-    settings.beginGroup("DebugDock");
-    // settings.setValue("dockarea", dockWidgetArea(dockWidget_Debug));
-    // settings.setValue("docked", dockWidget_Debug->isFloating());
-    // settings.setValue("hidden", dockWidget_Debug->isHidden());
-    settings.setValue("size", dockWidget_Debug->topLevelWidget()->size());
-    settings.setValue("pos", dockWidget_Debug->pos());
-    settings.endGroup();
-}
-
-
-void MainWindow::closeEvent(QCloseEvent *event)
-{
-    this->controlWidget->stop_all();
-
-    writeSettings();
-    this->spinWidget->close();
-    this->controlWidget->close();
-    this->infoWidget->close();
-
-    event->accept();
-}
+#include <QtWidgets>
+
+#include "MainWindow.hpp"
+#include "PlotWidget.hpp"
+
+#include "Spirit/State.h"
+#include "Spirit/System.h"
+#include "Spirit/Geometry.h"
+#include "Spirit/Chain.h"
+#include "Spirit/Simulation.h"
+#include "Spirit/Configurations.h"
+#include "Spirit/Quantities.h"
+#include "Spirit/Version.h"
+#include "Spirit/IO.h"
+#include "Spirit/Log.h"
+
+#include <algorithm>
+
+MainWindow::MainWindow(std::shared_ptr<State> state)
+{
+    // State
+    this->state = state;
+    // Widgets
+    this->spinWidget     = new SpinWidget(this->state);
+    this->settingsWidget = new SettingsWidget(this->state, this->spinWidget);
+    this->plotsWidget    = new PlotsWidget(this->state);
+    this->debugWidget    = new DebugWidget(this->state);
+    this->controlWidget  = new ControlWidget(this->state, this->spinWidget, this->settingsWidget);
+    this->infoWidget     = new InfoWidget(this->state, this->spinWidget, this->controlWidget);
+
+    //this->setFocus(Qt::StrongFocus);
+    this->setFocusPolicy(Qt::StrongFocus);
+
+    // Fix text size
+    #ifdef Q_OS_MAC
+        this->setStyleSheet("QWidget{font-size:10pt}");
+    #else
+        this->setStyleSheet("QWidget{font-size:8pt}");
+    #endif
+
+    
+    // Setup User Interface
+    this->setupUi(this);
+
+    // DockWidgets: tabify for Plots and Debug
+    this->tabifyDockWidget(this->dockWidget_Plots, this->dockWidget_Debug);
+    this->dockWidget_Plots->raise();
+    this->dockWidget_Debug->hide();
+    // DockWidgets: assign widgets
+    this->dockWidget_Settings->setWidget(this->settingsWidget);
+    this->dockWidget_Plots->setWidget(this->plotsWidget);
+    this->dockWidget_Debug->setWidget(this->debugWidget);
+
+    // Add Widgets to UIs grids
+    this->gridLayout->addWidget(this->spinWidget, 0, 0, 1, 1);
+    this->gridLayout->addWidget(this->infoWidget, 0, 0, 1, 1);
+    this->gridLayout_2->addWidget(this->controlWidget, 0, 0, 1, 1);
+
+    // Read Window settings of last session
+    this->view_spins_only = false;
+    this->view_fullscreen = false;
+    this->m_spinWidgetActive = true;
+    this->m_InfoWidgetActive = true;
+    Ui::MainWindow::statusBar->hide();
+    readSettings();
+
+
+    // File Menu
+    connect(this->actionLoad_Configuration, SIGNAL(triggered()), this, SLOT(load_Configuration()));
+    connect(this->actionSave_Cfg_File, SIGNAL(triggered()), this, SLOT(save_Configuration()));
+    connect(this->actionLoad_Spin_Configuration, SIGNAL(triggered()), this, SLOT(load_Spin_Configuration()));
+    connect(this->actionLoad_Spin_Configuration_Eigenmodes, SIGNAL(triggered()), this, SLOT(load_Spin_Configuration_Eigenmodes()));
+    connect(this->actionLoad_Spin_Configuration_Chain, SIGNAL(triggered()), this, SLOT(load_Spin_Configuration_Chain()));
+    connect(this->actionSave_Energy_per_Spin, SIGNAL(triggered()), this, SLOT(save_System_Energy_Spins()));
+    connect(this->actionSave_Energies, SIGNAL(triggered()), this, SLOT(save_Chain_Energies()));
+    connect(this->actionSave_Energies_Interpolated, SIGNAL(triggered()), this, SLOT(save_Chain_Energies_Interpolated()));
+    connect(this->action_Save_Spin_Configuration, SIGNAL(triggered()), SLOT(save_Spin_Configuration()));
+    connect(this->actionSave_Spin_Configuration_Eigenmodes, SIGNAL(triggered()), SLOT(save_Spin_Configuration_Eigenmodes()));
+    connect(this->actionSave_Spin_Configuration_Chain, SIGNAL(triggered()), this, SLOT(save_Spin_Configuration_Chain()));
+    connect(this->actionTake_Screenshot, SIGNAL(triggered()), this, SLOT(takeScreenshot()));
+    
+    // Edit Menu
+    connect(this->actionCut_Configuration, SIGNAL(triggered()), this, SLOT(edit_cut()));
+    connect(this->actionCopy_Configuration, SIGNAL(triggered()), this, SLOT(edit_copy()));
+    connect(this->actionPaste_Configuration, SIGNAL(triggered()), this, SLOT(edit_paste()));
+    connect(this->actionInsert_Left, SIGNAL(triggered()), this, SLOT(edit_insert_left()));
+    connect(this->actionInsert_Right, SIGNAL(triggered()), this, SLOT(edit_insert_right()));
+    connect(this->actionDelete_Configuration, SIGNAL(triggered()), this, SLOT(edit_delete()));
+    
+    // Control Menu
+    connect(this->actionPlay_Pause_Simulation, SIGNAL(triggered()), this, SLOT(control_playpause()));
+    connect(this->actionRandomize_Spins, SIGNAL(triggered()), this, SLOT(control_random()));
+    connect(this->actionCycle_Method, SIGNAL(triggered()), this, SLOT(control_cycle_method()));
+    connect(this->actionCycle_Solver, SIGNAL(triggered()), this, SLOT(control_cycle_solver()));
+    connect(this->actionToggle_Dragging_mode, SIGNAL(triggered()), this, SLOT(view_toggleDragMode()));
+
+    // View Menu
+    connect(this->actionShow_Settings, SIGNAL(triggered()), this, SLOT(view_toggleSettings()));
+    connect(this->actionShow_Plots, SIGNAL(triggered()), this, SLOT(view_togglePlots()));
+    connect(this->actionShow_Debug, SIGNAL(triggered()), this, SLOT(view_toggleDebug()));
+    connect(this->actionToggle_Geometry, SIGNAL(triggered()), this, SLOT(view_toggleGeometry()));
+    connect(this->actionToggle_camera_projection, SIGNAL(triggered()), this, SLOT(view_cycle_camera()));
+    connect(this->actionRegular_mode, SIGNAL(triggered()), this, SLOT(view_regular_mode()));
+    connect(this->actionIsosurface_mode, SIGNAL(triggered()), this, SLOT(view_isosurface_mode()));
+    connect(this->actionSlab_mode_X, SIGNAL(triggered()), this, SLOT(view_slab_x()));
+    connect(this->actionSlab_mode_Y, SIGNAL(triggered()), this, SLOT(view_slab_y()));
+    connect(this->actionSlab_mode_Z, SIGNAL(triggered()), this, SLOT(view_slab_z()));
+    connect(this->actionToggle_visualisation, SIGNAL(triggered()), this, SLOT(toggleSpinWidget()));
+    connect(this->actionToggle_large_visualisation, SIGNAL(triggered()), this, SLOT(view_toggle_spins_only()));
+    connect(this->actionToggle_fullscreen_window, SIGNAL(triggered()), this, SLOT(view_toggle_fullscreen()));
+
+    // Help Menu
+    connect(this->actionKey_Bindings, SIGNAL(triggered()), this, SLOT(keyBindings()));	
+    connect(this->actionAbout_this_Application, SIGNAL(triggered()), this, SLOT(about()));
+
+    // MenuBar updates
+    connect(this->actionShow_Settings,   SIGNAL(triggered()), this, SLOT(updateMenuBar()));
+    connect(this->actionShow_Plots,      SIGNAL(triggered()), this, SLOT(updateMenuBar()));
+    connect(this->actionShow_Debug,      SIGNAL(triggered()), this, SLOT(updateMenuBar()));
+    connect(this->actionToggle_Geometry,            SIGNAL(triggered()), this, SLOT(updateMenuBar()));
+    connect(this->actionToggle_visualisation,       SIGNAL(triggered()), this, SLOT(updateMenuBar()));
+    connect(this->actionToggle_large_visualisation, SIGNAL(triggered()), this, SLOT(updateMenuBar()));
+    connect(this->actionToggle_fullscreen_window,   SIGNAL(triggered()), this, SLOT(updateMenuBar()));
+    connect(this->actionToggle_infowidget,          SIGNAL(triggered()), this, SLOT(toggleInfoWidget()));
+    connect(this->dockWidget_Settings, SIGNAL(visibilityChanged(bool)), this, SLOT(updateMenuBar()));
+    connect(this->dockWidget_Plots,    SIGNAL(visibilityChanged(bool)), this, SLOT(updateMenuBar()));
+    connect(this->dockWidget_Debug,    SIGNAL(visibilityChanged(bool)), this, SLOT(updateMenuBar()));
+
+    // Status Bar
+    //		Set a monospace font
+    Ui::MainWindow::statusBar->setStyleSheet("QWidget{font-family: \"Courier\"}");
+    //		Spacer
+    this->m_Spacer_5 = new QLabel("  |  ");
+    Ui::MainWindow::statusBar->addPermanentWidget(m_Spacer_5);
+    //		Torque
+    this->m_Label_Torque = new QLabel("F_max: -");
+    Ui::MainWindow::statusBar->addPermanentWidget(m_Label_Torque);
+    //		Spacer
+    this->m_Spacer_4 = new QLabel("  |  ");
+    Ui::MainWindow::statusBar->addPermanentWidget(m_Spacer_4);
+    //		Energy
+    this->m_Label_E = new QLabel("E: -  ");
+    Ui::MainWindow::statusBar->addPermanentWidget(m_Label_E);
+    //		M_z
+    this->m_Label_Mz = new QLabel("M_z: -  ");
+    Ui::MainWindow::statusBar->addPermanentWidget(m_Label_Mz);
+    //		Spacer
+    this->m_Spacer_3 = new QLabel("  |  ");
+    Ui::MainWindow::statusBar->addPermanentWidget(m_Spacer_3);
+    //		FPS
+    this->m_Label_FPS = new QLabel("FPS: -");
+    Ui::MainWindow::statusBar->addPermanentWidget(m_Label_FPS);
+    //		Spacer
+    this->m_Spacer_2 = new QLabel("  |  ");
+    Ui::MainWindow::statusBar->addPermanentWidget(m_Spacer_2);
+    //		N_Cells
+    this->m_Label_Dims = new QLabel("Dims: -  ");
+    Ui::MainWindow::statusBar->addPermanentWidget(this->m_Label_Dims);
+    //		Spacer
+    this->m_Spacer_1 = new QLabel("  |  ");
+    Ui::MainWindow::statusBar->addPermanentWidget(m_Spacer_1);
+    //		NOS
+    this->m_Label_NOS = new QLabel("NOS: -  ");
+    Ui::MainWindow::statusBar->addPermanentWidget(this->m_Label_NOS);
+    //		NOI
+    this->m_Label_NOI = new QLabel("NOI: -  ");
+    Ui::MainWindow::statusBar->addPermanentWidget(this->m_Label_NOI);
+    //		Initialisations
+    this->createStatusBar();
+    //		MenuBar checkboxes
+    QTimer::singleShot(1000, this, SLOT(updateMenuBar()));
+    
+
+    // Set up Update Timers
+    m_timer = new QTimer(this);
+    m_timer_camera = new QTimer(this);
+    m_timer_control = new QTimer(this);
+    //m_timer_plots = new QTimer(this);
+    //m_timer_spins = new QTimer(this);
+    
+    // Connect the Timers
+    connect(m_timer, &QTimer::timeout, this, &MainWindow::updateStatusBar);
+    connect(m_timer_camera, &QTimer::timeout, this, &MainWindow::move_and_rotate_camera);
+    connect(m_timer_control, &QTimer::timeout, this->controlWidget, &ControlWidget::updateData);
+    //connect(m_timer_plots, &QTimer::timeout, this->plotsWidget->energyPlot, &PlotWidget::updateData);	// this currently resets the user's interaction (movement, zoom)
+    //connect(m_timer_spins, &QTimer::timeout, this->spinWidget, &Spin_Widget::updateData);
+
+    // Start Timers
+    m_timer->start(200);
+    m_timer_control->start(200);
+    //m_timer_camera->start(10);
+    //m_timer_plots->start(100);
+    //m_timer_spins->start(100);
+    //m_timer_debug->start(100);
+
+    this->n_screenshots = 0;
+    this->camera_keys_pressed = std::map<char, bool>{
+        {'w', false},
+        {'a', false},
+        {'s', false},
+        {'d', false},
+        {'q', false},
+        {'e', false},
+        {'t', false},
+        {'f', false},
+        {'g', false},
+        {'h', false}
+    };
+
+    // Status Bar message
+    Ui::MainWindow::statusBar->showMessage(tr("Ready"), 5000);
+    this->return_focus();
+    this->setFocus();
+}
+
+
+void MainWindow::view_toggle_spins_only()
+{
+    if (this->view_spins_only)
+    {
+        this->view_spins_only = false;
+        Ui::MainWindow::statusBar->showMessage(tr("Showing UI controls"), 5000);
+
+        if (!this->pre_spins_only_settings_hidden)
+        {
+            dockWidget_Settings->show();
+            dockWidget_Settings->topLevelWidget()->resize(pre_spins_only_settings_size);
+            dockWidget_Settings->move(pre_spins_only_settings_pos);
+        }
+        if (!this->pre_spins_only_plots_hidden)
+        {
+            dockWidget_Plots->show();
+            dockWidget_Plots->topLevelWidget()->resize(pre_spins_only_plots_size);
+            dockWidget_Plots->move(pre_spins_only_plots_pos);
+        }
+        if (!this->pre_spins_only_debug_hidden)
+        {
+            dockWidget_Debug->show();
+            dockWidget_Debug->topLevelWidget()->resize(pre_spins_only_debug_size);
+            dockWidget_Debug->move(pre_spins_only_debug_pos);
+        }
+        this->controlWidget->show();
+    }
+    else
+    {
+        this->view_spins_only = true;
+        Ui::MainWindow::statusBar->showMessage(tr("Hiding UI controls"), 5000);
+        
+        this->pre_spins_only_settings_hidden = dockWidget_Settings->isHidden();
+        this->pre_spins_only_settings_size = dockWidget_Settings->topLevelWidget()->size();
+        this->pre_spins_only_settings_pos = dockWidget_Settings->pos();
+
+        this->pre_spins_only_plots_hidden = dockWidget_Plots->isHidden();
+        this->pre_spins_only_plots_size = dockWidget_Plots->topLevelWidget()->size();
+        this->pre_spins_only_plots_pos = dockWidget_Plots->pos();
+
+        this->pre_spins_only_debug_hidden = dockWidget_Debug->isHidden();
+        this->pre_spins_only_debug_size = dockWidget_Debug->topLevelWidget()->size();
+        this->pre_spins_only_debug_pos = dockWidget_Debug->pos();
+
+        this->dockWidget_Settings->hide();
+        this->dockWidget_Plots->hide();
+        this->dockWidget_Debug->hide();
+        this->controlWidget->hide();
+    }
+}
+
+
+void MainWindow::view_toggle_fullscreen()
+{
+    if (this->view_fullscreen)
+    {
+        this->view_fullscreen = false;
+        Ui::MainWindow::statusBar->showMessage(tr("Switching off fullscreen"), 5000);
+        this->showMaximized();
+    }
+    else
+    {
+        this->view_fullscreen = true;
+        Ui::MainWindow::statusBar->showMessage(tr("Switching to fullscreen"), 5000);
+        this->windowHandle()->setScreen(qApp->screens().last());
+        this->showFullScreen();
+        this->setWindowState(Qt::WindowState::WindowFullScreen);
+    }
+}
+
+
+void MainWindow::toggleSpinWidget()
+{
+    if (this->m_spinWidgetActive)
+    {
+        this->spinWidget->setSuspended(true);
+        this->m_spinWidgetActive = false;
+    }
+    else
+    {
+        this->spinWidget->setSuspended(false);
+        this->m_spinWidgetActive = true;
+    }
+}
+
+
+void MainWindow::toggleInfoWidget()
+{
+    if (this->m_InfoWidgetActive)
+    {
+        this->infoWidget->hide();
+        Ui::MainWindow::statusBar->show();
+        this->m_InfoWidgetActive = false;
+    }
+    else
+    {
+        this->infoWidget->show();
+        Ui::MainWindow::statusBar->hide();
+        this->m_InfoWidgetActive = true;
+    }
+}
+
+
+void MainWindow::keyPressEvent(QKeyEvent *k)
+{
+    // Image index
+    auto str_image = [](int idx_img, int noi, int idx_chain) {
+        return std::string("Image " + std::to_string(idx_img + 1) + "/" + std::to_string(noi) + " of chain " + std::to_string(idx_chain + 1));
+    };
+
+    // Key Sequences
+    if (k->matches(QKeySequence::Copy))
+    {
+        // Copy the current Spin System
+        this->edit_copy();
+    }
+    else if (k->matches(QKeySequence::Cut))
+    {
+        // Cut the current Spin System from the chain
+        this->edit_cut();
+    }
+    else if (k->matches(QKeySequence::Paste))
+    {
+        // Paste clipboard image to current
+        this->edit_paste();
+    }
+
+    // Custom Key Sequences (Control)
+    else if (k->modifiers() & Qt::ControlModifier)
+    {
+        switch (k->key())
+        {
+            // CTRL+Left - Paste image to left of current image
+            case Qt::Key_Left:
+                this->edit_insert_left();
+                break;
+
+            // CTRL+Right - Paste image to right of current image
+            case Qt::Key_Right:
+                this->edit_insert_right();
+                break;
+            
+            // CTRL+F - Fullscreen mode
+            case Qt::Key_F:
+                if (k->modifiers() & Qt::ShiftModifier)
+                {
+                    // Actual fullscreen
+                    this->view_toggle_fullscreen();
+                }
+                else
+                {
+                    // Hide all except SpinWidget, MenuBar and StatusBar
+                    this->view_toggle_spins_only();
+                }
+                break;
+
+            // CTRL+V - Toggle SpinWidget Visibility
+            case Qt::Key_V:
+                if (k->modifiers() & Qt::ShiftModifier)
+                    this->toggleSpinWidget();
+                break;
+
+            // CTRL+R - Randomize spins
+            case Qt::Key_R:
+                this->control_random();
+                break;
+
+            // CTRL+N - Add noise
+            case Qt::Key_N:
+                this->settingsWidget->configurationAddNoise();
+                break;
+
+            // CTRL+M - Cycle Method
+            case Qt::Key_M:
+                this->control_cycle_method();
+                break;
+                // CTRL+S - Cycle Solver
+            case Qt::Key_S:
+                this->control_cycle_solver();
+                break;
+        }
+    }
+
+    // Single Keys
+    else
+    {
+        // Movement scaling
+        float scale = 10;
+        bool shiftpressed = false;
+        if (k->modifiers() & Qt::ShiftModifier)
+        {
+            scale = 1;
+            shiftpressed = true;
+        }
+
+        // Detect visualisation mode cycle
+        std::map<SpinWidget::SystemMode, std::string> cycle_name{
+            { SpinWidget::SystemMode::CUSTOM, "Custom" },
+            { SpinWidget::SystemMode::ISOSURFACE, "Isosurface" },
+            { SpinWidget::SystemMode::SLAB_X, "X slab" },
+            { SpinWidget::SystemMode::SLAB_Y, "Y slab" },
+            { SpinWidget::SystemMode::SLAB_Z, "Z slab" },
+        };
+
+        switch (k->key())
+        {
+            // Escape: try to return focus to MainWindow
+            case Qt::Key_Escape:
+                this->setFocus();
+                break;
+            // Up: ...
+            case Qt::Key_Up:
+                Ui::MainWindow::statusBar->showMessage(tr(str_image(System_Get_Index(state.get()), Chain_Get_NOI(this->state.get()), Chain_Get_Index(state.get())).c_str()), 5000);
+                break;
+            // Left: switch to image left of current image
+            case Qt::Key_Left:
+                this->controlWidget->prev_image();
+                Ui::MainWindow::statusBar->showMessage(tr(str_image(System_Get_Index(state.get()), Chain_Get_NOI(this->state.get()), Chain_Get_Index(state.get())).c_str()), 5000);
+                break;
+            // Left: switch to image left of current image
+            case Qt::Key_Right:
+                this->controlWidget->next_image();
+                Ui::MainWindow::statusBar->showMessage(tr(str_image(System_Get_Index(state.get()), Chain_Get_NOI(this->state.get()), Chain_Get_Index(state.get())).c_str()), 5000);
+                break;
+            // Down: ...
+            case Qt::Key_Down:
+                Ui::MainWindow::statusBar->showMessage(tr(str_image(System_Get_Index(state.get()), Chain_Get_NOI(this->state.get()), Chain_Get_Index(state.get())).c_str()), 5000);
+                break;
+            // Space: Play and Pause
+            case Qt::Key_Space:
+                this->control_playpause();
+                break;
+            // Enter: Insert Configuration
+            case Qt::Key_Enter:
+            case Qt::Key_Return:
+                if (this->hasFocus() || this->spinWidget->hasFocus())
+                    this->control_insertconfiguration();
+                break;
+            // Display info widget
+            case Qt::Key_I:
+                this->toggleInfoWidget();
+                break;
+            // WASDQE
+            case Qt::Key_W:
+                this->camera_keys_pressed['w'] = true;
+                break;
+            // WASDQE
+            case Qt::Key_A:
+                this->camera_keys_pressed['a'] = true;
+                break;
+            // WASDQE
+            case Qt::Key_S:
+                this->camera_keys_pressed['s'] = true;
+                break;
+            // WASDQE
+            case Qt::Key_D:
+                this->camera_keys_pressed['d'] = true;
+                break;
+            // WASDQE
+            case Qt::Key_Q:
+                this->camera_keys_pressed['q'] = true;
+                break;
+            // WASDQE
+            case Qt::Key_E:
+                this->camera_keys_pressed['e'] = true;
+                break;
+            // Movement
+            case Qt::Key_T:
+                this->camera_keys_pressed['t'] = true;
+                break;
+            // Movement
+            case Qt::Key_F:
+                this->camera_keys_pressed['f'] = true;
+                break;
+            // Movement
+            case Qt::Key_G:
+                this->camera_keys_pressed['g'] = true;
+                break;
+            // Movement
+            case Qt::Key_H:
+                this->camera_keys_pressed['h'] = true;
+                break;
+            // F1: Show key bindings
+            case Qt::Key_F1:
+                this->keyBindings();
+                break;
+            // F2: Toggle settings widget
+            case Qt::Key_F2:
+                this->view_toggleSettings();
+                break;
+            // F3: Toggle Plots widget
+            case Qt::Key_F3:
+                this->view_togglePlots();
+                break;
+            // F4: Toggle debug widget
+            case Qt::Key_F4:
+                this->view_toggleDebug();
+                break;
+            // F5: Toggle drag mode
+            case Qt::Key_F5:
+                this->view_toggleDragMode();
+                break;
+            case Qt::Key_Equal:
+            case Qt::Key_Plus:
+                this->settingsWidget->incrementNCellStep(-1);
+                this->updateStatusBar();
+                break;
+            case Qt::Key_Minus:
+                this->settingsWidget->incrementNCellStep(1);
+                this->updateStatusBar();
+                break;
+            // 0: ...
+            case Qt::Key_0:
+                break;
+            // 1: Custom mode
+            case Qt::Key_1:
+                this->spinWidget->cycleSystem(SpinWidget::SystemMode::CUSTOM);
+                this->settingsWidget->updateData();
+                Ui::MainWindow::statusBar->showMessage(tr("Custom mode"), 5000);
+                break;
+            // 2: Isosurface mode
+            case Qt::Key_2:
+                this->spinWidget->cycleSystem(SpinWidget::SystemMode::ISOSURFACE);
+                this->settingsWidget->updateData();
+                Ui::MainWindow::statusBar->showMessage(tr("Isosurface mode"), 5000);
+                break;
+            // 3: X slab mode
+            case Qt::Key_3:
+                this->spinWidget->cycleSystem(SpinWidget::SystemMode::SLAB_X);
+                this->settingsWidget->updateData();
+                Ui::MainWindow::statusBar->showMessage(tr("X slab mode"), 5000);
+                break;
+            // 4: Y slab mode
+            case Qt::Key_4:
+                this->spinWidget->cycleSystem(SpinWidget::SystemMode::SLAB_Y);
+                this->settingsWidget->updateData();
+                Ui::MainWindow::statusBar->showMessage(tr("Y slab mode"), 5000);
+                break;
+            // 5: Z slab mode
+            case Qt::Key_5:
+                this->spinWidget->cycleSystem(SpinWidget::SystemMode::SLAB_Z);
+                this->settingsWidget->updateData();
+                Ui::MainWindow::statusBar->showMessage(tr("Z slab mode"), 5000);
+                break;
+            // Delete: Delete current image
+            case Qt::Key_Delete:
+                this->edit_delete();
+                break;
+            // Camera
+            case Qt::Key_X:
+                this->spinWidget->setCameraToX(shiftpressed);
+                if (shiftpressed)
+                    Ui::MainWindow::statusBar->showMessage(tr("Camera: X view (from back)"), 5000);
+                else
+                    Ui::MainWindow::statusBar->showMessage(tr("Camera: X view (from front)"), 5000);
+                break;
+            case Qt::Key_Y:
+                this->spinWidget->setCameraToY(shiftpressed);
+                if (shiftpressed)
+                    Ui::MainWindow::statusBar->showMessage(tr("Camera: Y view (from back)"), 5000);
+                else
+                    Ui::MainWindow::statusBar->showMessage(tr("Camera: Y view (from front)"), 5000);
+                break;
+            case Qt::Key_Z:
+                this->spinWidget->setCameraToZ(shiftpressed);
+                if (shiftpressed)
+                    Ui::MainWindow::statusBar->showMessage(tr("Camera: Z view (from bottom)"), 5000);
+                else
+                    Ui::MainWindow::statusBar->showMessage(tr("Camera: Z view (from top)"), 5000);
+                break;
+            case Qt::Key_C:
+                this->view_cycle_camera();
+                break;
+            // Visualisation: cycle and slab
+            case Qt::Key_Comma:
+            case Qt::Key_Less:
+            case Qt::Key_Semicolon:
+                this->spinWidget->moveSlab(-10.0 / scale);
+                this->settingsWidget->updateData();
+                break;
+            case Qt::Key_Period:
+            case Qt::Key_Greater:
+            case Qt::Key_Colon:
+                this->spinWidget->moveSlab( 10.0 / scale);
+                this->settingsWidget->updateData();
+                break;
+            case Qt::Key_Slash:
+            case Qt::Key_Question:
+                this->spinWidget->cycleSystem(!shiftpressed);
+                this->settingsWidget->updateData();
+                Ui::MainWindow::statusBar->showMessage(tr(("Cycled mode to " + cycle_name[spinWidget->systemCycle()]).c_str()), 5000);
+                break;
+            case Qt::Key_F10:
+                this->view_toggle_spins_only();
+                break;
+            case Qt::Key_F11:
+                this->view_toggle_fullscreen();
+                break;
+            case Qt::Key_Home:
+            case Qt::Key_F12:
+                this->takeScreenshot();
+                break;
+        }
+    }
+    this->return_focus();
+    
+    if (std::any_of(this->camera_keys_pressed.begin(), this->camera_keys_pressed.end(),
+        [](const std::pair<char, bool> & key) -> bool { return key.second; }))
+        m_timer_camera->start(10);
+}
+
+
+void MainWindow::keyReleaseEvent(QKeyEvent *k)
+{
+    switch (k->key())
+    {
+        // WASDQE
+        case Qt::Key_W:
+            this->camera_keys_pressed['w'] = false;
+            break;
+        // WASDQE
+        case Qt::Key_A:
+            this->camera_keys_pressed['a'] = false;
+            break;
+        // WASDQE
+        case Qt::Key_S:
+            this->camera_keys_pressed['s'] = false;
+            break;
+        // WASDQE
+        case Qt::Key_D:
+            this->camera_keys_pressed['d'] = false;
+            break;
+        // WASDQE
+        case Qt::Key_Q:
+            this->camera_keys_pressed['q'] = false;
+            break;
+        // WASDQE
+        case Qt::Key_E:
+            this->camera_keys_pressed['e'] = false;
+            break;
+        // Movement
+        case Qt::Key_T:
+            this->camera_keys_pressed['t'] = false;
+            break;
+        // Movement
+        case Qt::Key_F:
+            this->camera_keys_pressed['f'] = false;
+            break;
+        // Movement
+        case Qt::Key_G:
+            this->camera_keys_pressed['g'] = false;
+            break;
+        // Movement
+        case Qt::Key_H:
+            this->camera_keys_pressed['h'] = false;
+            break;
+    }
+
+    // Stop the camera update timer if all camera keys were released
+    if (!std::any_of(this->camera_keys_pressed.begin(), this->camera_keys_pressed.end(),
+        [](const std::pair<char, bool> & key) -> bool { return key.second; }))
+        m_timer_camera->stop();
+}
+
+void MainWindow::move_and_rotate_camera()
+{
+    int w=0, a=0, s=0, d=0;
+    int q=0, e=0;
+    int t=0, f=0, g=0, h=0;
+
+    float scale = 5;
+    bool shiftpressed = false;
+
+    if (QApplication::keyboardModifiers() & Qt::ShiftModifier)
+    {
+        scale = 1;
+        shiftpressed = true;
+    }
+    
+    w = (int)this->camera_keys_pressed['w'];
+    a = (int)this->camera_keys_pressed['a'];
+    s = (int)this->camera_keys_pressed['s'];
+    d = (int)this->camera_keys_pressed['d'];
+    q = (int)this->camera_keys_pressed['q'];
+    e = (int)this->camera_keys_pressed['e'];
+    t = (int)this->camera_keys_pressed['t'];
+    f = (int)this->camera_keys_pressed['f'];
+    g = (int)this->camera_keys_pressed['g'];
+    h = (int)this->camera_keys_pressed['h'];
+
+    this->spinWidget->moveCamera(  2*scale*s - 2*scale*w, 2*scale*f - 2*scale*h, 2*scale*t - 2*scale*g);
+    this->spinWidget->rotateCamera(2*scale*q - 2*scale*e, 2*scale*a - 2*scale*d);
+}
+
+
+void MainWindow::view_toggleDebug()
+{
+    if (this->dockWidget_Debug->isVisible()) this->dockWidget_Debug->hide();
+    else this->dockWidget_Debug->show();
+}
+
+void MainWindow::view_toggleGeometry()
+{
+    this->settingsWidget->toggleGeometry();
+}
+
+void MainWindow::view_togglePlots()
+{
+    if (this->dockWidget_Plots->isVisible()) this->dockWidget_Plots->hide();
+    else this->dockWidget_Plots->show();
+}
+
+void MainWindow::view_toggleSettings()
+{
+    if (this->dockWidget_Settings->isVisible()) this->dockWidget_Settings->hide();
+    else this->dockWidget_Settings->show();
+}
+
+void MainWindow::view_toggleDragMode()
+{
+    if (this->spinWidget->interactionMode() == SpinWidget::InteractionMode::DRAG)
+    {
+        this->spinWidget->setInteractionMode(SpinWidget::InteractionMode::REGULAR);
+        Ui::MainWindow::statusBar->showMessage(tr("Interaction Mode: Regular"), 5000);
+    }
+    else
+    {
+        this->spinWidget->setInteractionMode(SpinWidget::InteractionMode::DRAG);
+        Ui::MainWindow::statusBar->showMessage(tr("Interaction Mode: Drag"), 5000);
+    }
+    this->settingsWidget->updateData();
+}
+
+
+void MainWindow::createStatusBar()
+{
+    // Remove previous IPS labels
+    for (unsigned int i = 0; i < this->m_Labels_IPS.size(); ++i)
+    {
+        Ui::MainWindow::statusBar->removeWidget(this->m_Labels_IPS[i]);
+    }
+    // Remove Spacers and Torque
+    Ui::MainWindow::statusBar->removeWidget(this->m_Spacer_5);
+    Ui::MainWindow::statusBar->removeWidget(this->m_Label_Torque);
+    Ui::MainWindow::statusBar->removeWidget(this->m_Spacer_4);
+
+    // Create IPS Labels and add them to the statusBar
+    this->m_Labels_IPS = std::vector<QLabel*>(0);
+    if (Simulation_Running_Anywhere_Chain(state.get()))
+    {
+        if (Simulation_Running_Chain(state.get()))
+        {
+            this->m_Labels_IPS.push_back(new QLabel);
+            this->m_Labels_IPS.back()->setText("IPS[-]: -  ");
+            Ui::MainWindow::statusBar->addPermanentWidget(m_Labels_IPS.back());
+        }
+        else
+        {
+            for (int img = 0; img < Chain_Get_NOI(state.get()); ++img)
+            {
+                if (Simulation_Running_Image(state.get(), img))
+                {
+                    this->m_Labels_IPS.push_back(new QLabel);
+                    this->m_Labels_IPS.back()->setText("IPS[-]: -  ");
+                    Ui::MainWindow::statusBar->addPermanentWidget(m_Labels_IPS.back());
+                }
+            }
+        }
+        //		Spacer
+        this->m_Spacer_5 = new QLabel("|  ");
+        Ui::MainWindow::statusBar->addPermanentWidget(this->m_Spacer_5);
+        //		Torque
+        this->m_Label_Torque = new QLabel("F_max: -");
+        Ui::MainWindow::statusBar->addPermanentWidget(this->m_Label_Torque);
+        //		Spacer
+        this->m_Spacer_4 = new QLabel("  |  ");
+        Ui::MainWindow::statusBar->addPermanentWidget(this->m_Spacer_4);
+    }
+
+
+    //		Energy
+    Ui::MainWindow::statusBar->removeWidget(this->m_Label_E);
+    this->m_Label_E = new QLabel("E: -  ");
+    Ui::MainWindow::statusBar->addPermanentWidget(this->m_Label_E);
+
+    //		M_z
+    Ui::MainWindow::statusBar->removeWidget(this->m_Label_Mz);
+    this->m_Label_Mz = new QLabel;
+    this->m_Label_Mz->setText("M_z: -  ");
+    Ui::MainWindow::statusBar->addPermanentWidget(this->m_Label_Mz);
+
+
+    //		Spacer
+    Ui::MainWindow::statusBar->removeWidget(this->m_Spacer_3);
+    this->m_Spacer_3 = new QLabel("  |  ");
+    Ui::MainWindow::statusBar->addPermanentWidget(this->m_Spacer_3);
+
+
+    //		FPS
+    Ui::MainWindow::statusBar->removeWidget(this->m_Label_FPS);
+    this->m_Label_FPS = new QLabel("FPS: -");
+    Ui::MainWindow::statusBar->addPermanentWidget(this->m_Label_FPS);
+
+
+    //		Spacer
+    Ui::MainWindow::statusBar->removeWidget(this->m_Spacer_2);
+    this->m_Spacer_2 = new QLabel("  |  ");
+    Ui::MainWindow::statusBar->addPermanentWidget(this->m_Spacer_2);
+
+    //		Dims
+    Ui::MainWindow::statusBar->removeWidget(this->m_Label_Dims);
+    this->m_Label_Dims = new QLabel;
+    int n_cells[3];
+    Geometry_Get_N_Cells(this->state.get(), n_cells);
+    int nth = this->spinWidget->visualisationNCellSteps();
+    QString text = QString::fromLatin1("Dims: ") + QString::number(n_cells[0]) + QString::fromLatin1("x") +
+        QString::number(n_cells[1]) + QString::fromLatin1("x") + QString::number(n_cells[2]);
+    if (nth == 2)
+    {
+        text += QString::fromLatin1("    (using every ") + QString::number(nth) + QString::fromLatin1("nd)");
+    }
+    else if (nth == 3)
+    {
+        text += QString::fromLatin1("    (using every ") + QString::number(nth) + QString::fromLatin1("rd)");
+    }
+    else if (nth > 3)
+    {
+        text += QString::fromLatin1("    (using every ") + QString::number(nth) + QString::fromLatin1("th)");
+    }
+    this->m_Label_Dims->setText(text);
+    Ui::MainWindow::statusBar->addPermanentWidget(this->m_Label_Dims);
+
+
+    //		Spacer
+    Ui::MainWindow::statusBar->removeWidget(this->m_Spacer_1);
+    this->m_Spacer_1 = new QLabel("  |  ");
+    Ui::MainWindow::statusBar->addPermanentWidget(this->m_Spacer_1);
+
+
+    //		NOS
+    Ui::MainWindow::statusBar->removeWidget(this->m_Label_NOS);
+    this->m_Label_NOS = new QLabel;
+    int nos = System_Get_NOS(this->state.get());
+    QString nosqstring;
+    if (nos < 1e5)
+        nosqstring = QString::number(nos);
+    else
+        nosqstring = QString::number((float)nos, 'E', 2);
+    this->m_Label_NOS->setText(QString::fromLatin1("NOS: ") + nosqstring + QString::fromLatin1(" "));
+    Ui::MainWindow::statusBar->addPermanentWidget(this->m_Label_NOS);
+
+    //		NOI
+    Ui::MainWindow::statusBar->removeWidget(this->m_Label_NOI);
+    this->m_Label_NOI = new QLabel;
+    this->m_Label_NOI->setText(QString::fromLatin1("NOI: ") + QString::number(Chain_Get_NOI(this->state.get())) + QString::fromLatin1(" "));
+    Ui::MainWindow::statusBar->addPermanentWidget(this->m_Label_NOI);
+
+    // Update contents
+    this->updateStatusBar();
+}
+
+
+void MainWindow::updateStatusBar()
+{
+    this->m_Label_FPS->setText(QString::fromLatin1("FPS: ") + QString::number((int)this->spinWidget->getFramesPerSecond()));
+
+    float F = Simulation_Get_MaxTorqueComponent(state.get());
+    if (!Simulation_Running_Chain(state.get()))
+        this->m_Label_Torque->setText(QString::fromLatin1("F_max: ") + QString::number(F, 'E', 2));
+
+        double E = System_Get_Energy(state.get()) / System_Get_NOS(state.get());
+        this->m_Label_E->setText(QString::fromLatin1("E: ") + QString::number(E, 'f', 6) + QString::fromLatin1("  "));
+
+    float M[3];
+    Quantity_Get_Magnetization(state.get(), M);
+    this->m_Label_Mz->setText(QString::fromLatin1("M_z: ") + QString::number(M[2], 'f', 6));
+
+
+    float ips;
+    int precision;
+    QString qstr_ips;
+    std::vector<QString> v_str(0);
+
+    if (Simulation_Running_Chain(state.get()))
+    {
+        float * f = new float[Chain_Get_NOI(state.get())];
+        Simulation_Get_Chain_MaxTorqueComponents(state.get(), f);
+        float f_current = f[System_Get_Index(state.get())];
+        this->m_Label_Torque->setText(QString::fromLatin1("F_current: ") + QString::number(f_current, 'E', 2) + QString::fromLatin1("  F_max: ") + QString::number(F, 'E', 2));
+        ips = Simulation_Get_IterationsPerSecond(state.get(), -1);
+        if (ips < 1) precision = 4;
+        else if (ips > 99) precision = 0;
+        else precision = 2;
+        if (ips < 1e5) qstr_ips = QString::number(ips, 'f', precision);
+        else qstr_ips = QString::fromLatin1("> 100k");
+        v_str.push_back(QString::fromLatin1("IPS: ") + qstr_ips + QString::fromLatin1("  "));
+    }
+    else
+    {
+        for (int img = 0; img < Chain_Get_NOI(state.get()); ++img)
+        {
+            if (Simulation_Running_Image(state.get(), img))
+            {
+                ips = Simulation_Get_IterationsPerSecond(state.get(), img);
+                if (ips < 1) precision = 4;
+                else if (ips > 99) precision = 0;
+                else precision = 2;
+                if (ips < 1e5) qstr_ips = QString::number(ips, 'f', precision);
+                else qstr_ips = QString::fromLatin1("> 100k");
+                v_str.push_back(QString::fromLatin1("IPS[") + QString::number(img + 1) + QString::fromLatin1("]: ") + qstr_ips + QString::fromLatin1("  "));
+            }
+        }
+    }
+
+    if (v_str.size() != m_Labels_IPS.size()) createStatusBar();
+    else
+    {
+        for (unsigned int i = 0; i < m_Labels_IPS.size() && i < v_str.size(); ++i)
+        {
+            this->m_Labels_IPS[i]->setText(v_str[i]);
+        }
+    }
+
+    
+    int n_cells[3];
+    Geometry_Get_N_Cells(this->state.get(), n_cells);
+    int nth = this->spinWidget->visualisationNCellSteps();
+    QString text = QString::fromLatin1("Dims: ") + QString::number(n_cells[0]) + QString::fromLatin1("x") +
+        QString::number(n_cells[1]) + QString::fromLatin1("x") + QString::number(n_cells[2]);
+    if (nth == 2)
+    {
+        text += QString::fromLatin1("    (using every ") + QString::number(nth) + QString::fromLatin1("nd)");
+    }
+    else if (nth == 3)
+    {
+        text += QString::fromLatin1("    (using every ") + QString::number(nth) + QString::fromLatin1("rd)");
+    }
+    else if (nth > 3)
+    {
+        text += QString::fromLatin1("    (using every ") + QString::number(nth) + QString::fromLatin1("th)");
+    }
+    this->m_Label_Dims->setText(text);
+}
+
+void MainWindow::updateMenuBar()
+{
+    // Settings
+    if (this->dockWidget_Settings->isVisible())
+        this->actionShow_Settings->setChecked(true);
+    else
+        this->actionShow_Settings->setChecked(false);
+    // Plots
+    if (this->dockWidget_Plots->isVisible())
+        this->actionShow_Plots->setChecked(true);
+    else
+        this->actionShow_Plots->setChecked(false);
+    // Debug
+    if (this->dockWidget_Debug->isVisible())
+        this->actionShow_Debug->setChecked(true);
+    else
+        this->actionShow_Debug->setChecked(false);
+
+    // Info Widget
+    this->actionToggle_infowidget->setChecked(this->m_InfoWidgetActive);
+
+    // Visualisation
+    this->actionToggle_visualisation->setChecked(this->m_spinWidgetActive);
+    this->actionToggle_large_visualisation->setChecked(this->view_spins_only);
+    this->actionToggle_fullscreen_window->setChecked(this->view_fullscreen);
+}
+
+void MainWindow::takeScreenshot()
+{
+    std::string tag = State_DateTime(state.get());
+    ++n_screenshots;
+    std::string name = tag + "_Screenshot_" + std::to_string(n_screenshots);
+    this->spinWidget->screenShot(name);
+    Ui::MainWindow::statusBar->showMessage(tr(("Made Screenshot " + name).c_str()), 5000);
+}
+
+void MainWindow::edit_cut()
+{
+    auto str_image = [](int idx_img, int noi, int idx_chain) {
+        return std::string("Image " + std::to_string(idx_img + 1) + "/" + std::to_string(noi) + " of chain " + std::to_string(idx_chain + 1));
+    };
+
+    this->controlWidget->cut_image();
+    Ui::MainWindow::statusBar->showMessage(tr(str_image(System_Get_Index(state.get()), Chain_Get_NOI(this->state.get()), Chain_Get_Index(state.get())).c_str()), 5000);
+    this->createStatusBar();
+}
+
+void MainWindow::edit_copy()
+{
+    Chain_Image_to_Clipboard(state.get());
+}
+
+void MainWindow::edit_paste()
+{
+    this->controlWidget->paste_image();
+    this->createStatusBar();
+}
+
+void MainWindow::edit_insert_right()
+{
+    auto str_image = [](int idx_img, int noi, int idx_chain) {
+        return std::string("Image " + std::to_string(idx_img + 1) + "/" + std::to_string(noi) + " of chain " + std::to_string(idx_chain + 1));
+    };
+
+    this->controlWidget->paste_image("right");
+    Ui::MainWindow::statusBar->showMessage(tr(str_image(System_Get_Index(state.get()), Chain_Get_NOI(this->state.get()), Chain_Get_Index(state.get())).c_str()), 5000);
+    this->createStatusBar();
+}
+
+void MainWindow::edit_insert_left()
+{
+    auto str_image = [](int idx_img, int noi, int idx_chain) {
+        return std::string("Image " + std::to_string(idx_img + 1) + "/" + std::to_string(noi) + " of chain " + std::to_string(idx_chain + 1));
+    };
+
+    this->controlWidget->paste_image("left");
+    Ui::MainWindow::statusBar->showMessage(tr(str_image(System_Get_Index(state.get()), Chain_Get_NOI(this->state.get()), Chain_Get_Index(state.get())).c_str()), 5000);
+    this->createStatusBar();
+}
+
+void MainWindow::edit_delete()
+{
+    auto str_image = [](int idx_img, int noi, int idx_chain) {
+        return std::string("Image " + std::to_string(idx_img + 1) + "/" + std::to_string(noi) + " of chain " + std::to_string(idx_chain + 1));
+    };
+
+    this->controlWidget->delete_image();
+    Ui::MainWindow::statusBar->showMessage(tr(str_image(System_Get_Index(state.get()), Chain_Get_NOI(this->state.get()), Chain_Get_Index(state.get())).c_str()), 5000);
+    this->createStatusBar();
+}
+
+void MainWindow::control_random()
+{
+    this->settingsWidget->randomPressed();
+}
+
+void MainWindow::control_insertconfiguration()
+{
+    this->settingsWidget->lastConfiguration();
+}
+
+void MainWindow::control_playpause()
+{
+    this->controlWidget->play_pause();
+    Ui::MainWindow::statusBar->showMessage(tr(std::string("Play/Pause: "+this->controlWidget->methodName()+" simulation").c_str()), 5000);
+}
+
+void MainWindow::control_cycle_method()
+{
+    this->controlWidget->cycleMethod();
+    Ui::MainWindow::statusBar->showMessage(tr(this->controlWidget->methodName().c_str()), 5000);
+}
+
+void MainWindow::control_cycle_solver()
+{
+    this->controlWidget->cycleSolver();
+    Ui::MainWindow::statusBar->showMessage(tr(this->controlWidget->solverName().c_str()), 5000);
+}
+
+void MainWindow::view_regular_mode()
+{
+    this->spinWidget->cycleSystem(SpinWidget::SystemMode::CUSTOM);
+    this->settingsWidget->updateData();
+    Ui::MainWindow::statusBar->showMessage(tr("Set mode to Regular"), 5000);
+}
+
+void MainWindow::view_isosurface_mode()
+{
+    this->spinWidget->cycleSystem(SpinWidget::SystemMode::ISOSURFACE);
+    this->settingsWidget->updateData();
+    Ui::MainWindow::statusBar->showMessage(tr("Set mode to Isosurface"), 5000);
+}
+
+void MainWindow::view_slab_x()
+{
+    this->spinWidget->cycleSystem(SpinWidget::SystemMode::SLAB_X);
+    this->settingsWidget->updateData();
+    Ui::MainWindow::statusBar->showMessage(tr("Set mode to Slab X"), 5000);
+}
+
+void MainWindow::view_slab_y()
+{
+    this->spinWidget->cycleSystem(SpinWidget::SystemMode::SLAB_Y);
+    this->settingsWidget->updateData();
+    Ui::MainWindow::statusBar->showMessage(tr("Set mode to Slab Y"), 5000);
+}
+
+void MainWindow::view_slab_z()
+{
+    this->spinWidget->cycleSystem(SpinWidget::SystemMode::SLAB_Z);
+    this->settingsWidget->updateData();
+    Ui::MainWindow::statusBar->showMessage(tr("Set mode to Slab Z"), 5000);
+}
+
+
+void MainWindow::view_cycle_camera()
+{
+    this->spinWidget->cycleCamera();
+    if (this->spinWidget->cameraProjection())
+        Ui::MainWindow::statusBar->showMessage(tr("Camera: perspective projection"), 5000);
+    else
+        Ui::MainWindow::statusBar->showMessage(tr("Camera: orthogonal projection"), 5000);
+    this->settingsWidget->updateData();
+}
+
+
+void MainWindow::about()
+{
+    QMessageBox::about(this, tr("About Spirit"),
+        QString::fromStdString(std::string("Spirit version ") + Spirit_Version_Full() +"<br><br>") +
+        QString::fromLatin1(
+            "The <b>Spirit</b> application incorporates intuitive visualisation,<br>"
+            "powerful <b>Spin Dynamics</b> and <b>Nudged Elastic Band</b> tools<br>"
+            "into a cross-platform user interface.<br>"
+            "<br>"
+            "Main developer:<br>"
+            "  - Gideon Mueller (<a href=\"mailto:g.mueller@fz-juelich.de\">g.mueller@fz-juelich.de</a>)<br>"
+            "at the Institute for Advanced Simulation 1 of the Forschungszentrum Juelich.<br>"
+            "For more information about us, visit <a href=\"http://juspin.de\">juSpin.de</a><br>"
+            "or see the <a href=\"http://www.fz-juelich.de/pgi/pgi-1/DE/Home/home_node.html\">IAS-1 Website</a><br>"
+            "<br>"
+            "<b>Copyright 2016</b><br>"));
+}
+
+void MainWindow::keyBindings()
+{
+    QMessageBox::about(this, tr("Spirit UI Key Bindings"),
+        QString::fromLatin1("The <b>Key Bindings</b> are as follows:<br>"
+            "<br>"
+            "<i>UI controls</i><br>"
+            " - <b>F1</b>:      Show this<br>"
+            " - <b>F2</b>:      Toggle Settings<br>"
+            " - <b>F3</b>:      Toggle Plots<br>"
+            " - <b>F4</b>:      Toggle Debug<br>"
+            " - <b>F5</b>:      Toggle \"Dragging\" mode<br>"
+            " - <b>F10 and Ctrl+F</b>:        Toggle large visualisation<br>"
+            " - <b>F11 and Ctrl+Shift+F</b>:  Toggle fullscreen window<br>"
+            " - <b>F12 and Home</b>:          Screenshot of Visualization region<br>"
+            " - <b>Ctrl+Shift+V</b>:          Toggle OpenGL Visualisation<br>"
+            " - <b>i</b>:       Toggle large visualisation<br>"
+            " - <b>Escape</b>:  Try to return focus to main UI (does not always work)<br>"
+            "<br>"
+            "<i>Camera controls</i><br>"
+            " - <b>Left mouse</b>:    Rotate the camera around (<b>shift</b> to go slow)<br>"
+            " - <b>Right mouse</b>:   Move the camera around (<b>shift</b> to go slow)<br>"
+            " - <b>Scroll mouse</b>:  Zoom in on focus point (<b>shift</b> to go slow)<br>"
+            " - <b>WASD</b>:    Rotate the camera around (<b>shift</b> to go slow)<br>"
+            " - <b>TFGH</b>:    Move the camera around (<b>shift</b> to go slow)<br>"
+            " - <b>X,Y,Z</b>:   Set the camera in X, Y or Z direction (<b>shift</b> to invert)<br>"
+            "<br>"
+            "<i>Control Simulations</i><br>"
+            " - <b>Space</b>:   Play/Pause<br>"
+            " - <b>Ctrl+M</b>:  Cycle Method<br>"
+            " - <b>Ctrl+S</b>:  Cycle Solver<br>"
+            "<br>"
+            "<i>Manipulate the current images</i><br>"
+            " - <b>Ctrl+R</b>:  Random configuration<br>"
+            " - <b>Ctrl+N</b>:  Add tempered noise<br>"
+            " - <b>Enter</b>:   Insert last used configuration<br>"
+            "<br>"
+            "<i>Visualisation</i><br>"
+            " - <b>+/-</b>:     Use more/fewer data points of the vector field<br>"
+            " - <b>1</b>:       Regular Visualisation Mode<br>"
+            " - <b>2</b>:       Isosurface Visualisation Mode<br>"
+            " - <b>3-5</b>:     Slab (X,Y,Z) Visualisation Mode<br>"
+            " - <b>/</b>:       Cycle Visualisation Mode<br>"
+            " - <b>, and .</b>: Move Slab (<b>shift</b> to go faster)<br>"
+            "<br>"
+            "<i>Manipulate the chain of images</i><br>"
+            " - <b>Arrows</b>:           Switch between images and chains<br>"
+            " - <b>Ctrl+X</b>:           Cut   image<br>"
+            " - <b>Ctrl+C</b>:           Copy  image<br>"
+            " - <b>Ctrl+V</b>:           Paste image at current index<br>"
+            " - <b>Ctrl+Left/Right</b>:  Insert left/right of current index<br>"
+            " - <b>Del</b>:              Delete image<br>"
+            "<br>"
+            "<i>Note that some of the keybindings may only work correctly on US keyboard layout.</i><br>"));
+}
+
+void MainWindow::return_focus()
+{
+    auto childWidgets = this->findChildren<QWidget *>();
+    for (int i = 0; i <childWidgets.count(); ++i)
+    {
+        childWidgets.at(i)->clearFocus();
+    }
+}
+
+
+
+void MainWindow::save_Spin_Configuration()
+{
+    QString selectedFilter;
+    auto fileName = QFileDialog::getSaveFileName(this,
+        tr("Save Spin Configuration"),
+        "./output",
+        tr( "Any (*);;OOMF Vector Field text (*.ovf);;"
+            "OOMF Vector Field binary (*.ovf);;OOMF Vector Field binary 8 (*.ovf)"
+            "OOMF Vector Field binary 4 (*.ovf);;OOMF Vector Field csv (*.ovf)" ),
+        &selectedFilter);
+
+    if (!fileName.isEmpty())
+    {
+        int fileFormat = IO_Fileformat_OVF_text;
+        if (selectedFilter == "OOMF Vector Field binary (*.ovf)")
+            fileFormat = IO_Fileformat_OVF_bin;
+        if (selectedFilter == "OOMF Vector Field binary 4 (*.ovf)")
+            fileFormat = IO_Fileformat_OVF_bin4;
+        if (selectedFilter == "OOMF Vector Field binary 8 (*.ovf)")
+            fileFormat = IO_Fileformat_OVF_bin8;
+        if (selectedFilter == "OOMF Vector Field csv (*.ovf)")
+            fileFormat = IO_Fileformat_OVF_csv;
+        auto file = string_q2std(fileName);
+        IO_Image_Write( this->state.get(), file.c_str(), fileFormat );
+    }
+}
+
+void MainWindow::load_Spin_Configuration()
+{
+    auto fileNames = QFileDialog::getOpenFileNames(this,
+        tr("Load Spin Configuration"),
+        "./input",
+        tr( "Any (*);;OOMF Vector Field (*.ovf);;"
+            "Plaintext (*.txt);;Comma-separated (*.csv)" ) );
+
+    int n_files = fileNames.size();
+    int n_images_read  = 0;
+    int i_start = System_Get_Index(this->state.get());
+    
+    for (auto& fileName : fileNames)
+    {
+        int noi = Chain_Get_NOI(this->state.get());
+        bool read_image = true;
+
+        if ( fileName.isEmpty() ) read_image = false;
+
+        if (read_image)
+        {
+            // Append image to chain if necessary
+            if ( i_start + n_images_read == noi )
+            {
+                Chain_Image_to_Clipboard(this->state.get());
+                Chain_Insert_Image_After(this->state.get());
+                Chain_next_Image(this->state.get());
+            }
+            else if ( n_images_read > 0 )
+            {
+                Chain_next_Image(this->state.get());
+            }
+
+            // Read the file
+            auto file = string_q2std(fileName);
+            IO_Image_Read( this->state.get(), file.c_str() );
+            
+            ++n_images_read;
+        }
+    }
+
+    Chain_Jump_To_Image(this->state.get(), i_start);
+    this->spinWidget->updateData();
+}
+
+void MainWindow::save_Spin_Configuration_Eigenmodes()
+{
+    QString selectedFilter;
+    auto fileName = QFileDialog::getSaveFileName(this,
+        tr("Save Spin Configuration Eigenmodes"), "./output",
+        tr( "Any (*);;OOMF Vector Field text (*.ovf);;"
+            "OOMF Vector Field binary (*.ovf);;OOMF Vector Field binary 8 (*.ovf)"
+            "OOMF Vector Field binary 4 (*.ovf);;OOMF Vector Field csv (*.ovf)" ),
+        &selectedFilter);
+
+    int fileFormat = IO_Fileformat_OVF_text;
+    if (selectedFilter == "OOMF Vector Field binary (*.ovf)")
+        fileFormat = IO_Fileformat_OVF_bin8;
+    if (selectedFilter == "OOMF Vector Field binary 8 (*.ovf)")
+        fileFormat = IO_Fileformat_OVF_bin8;
+    if (selectedFilter == "OOMF Vector Field binary 4 (*.ovf)")
+        fileFormat = IO_Fileformat_OVF_bin4;
+    if (selectedFilter == "OOMF Vector Field csv (*.ovf)")
+        fileFormat = IO_Fileformat_OVF_csv;
+
+    if (!fileName.isEmpty())
+    {
+        auto file = string_q2std(fileName);
+        IO_Eigenmodes_Write(this->state.get(), file.c_str(), fileFormat);
+    }
+}
+
+void MainWindow::load_Spin_Configuration_Eigenmodes()
+{
+    auto fileName = QFileDialog::getOpenFileName(this,
+        tr("Load Spin Configuration"), "./input",
+        tr("OOMMF Vector Field (*.ovf)"));
+
+    if (!fileName.isEmpty())
+    {
+        auto file = string_q2std(fileName);
+        IO_Eigenmodes_Read(this->state.get(), file.c_str()); 
+    }
+}
+
+void MainWindow::save_Spin_Configuration_Chain()
+{
+    QString selectedFilter;
+    auto fileName = QFileDialog::getSaveFileName(this,
+        tr("Save SpinChain Configuration"),
+        "./output",
+        tr( "Any (*);;OOMF Vector Field text (*.ovf);;"
+            "OOMF Vector Field binary (*.ovf);;OOMF Vector Field binary 8 (*.ovf)"
+            "OOMF Vector Field binary 4 (*.ovf);;OOMF Vector Field csv (*.ovf)" ),
+        &selectedFilter);
+
+    if (!fileName.isEmpty())
+    {
+        int fileFormat = IO_Fileformat_OVF_text;
+        if (selectedFilter == "OOMF Vector Field binary (*.ovf)")
+            fileFormat = IO_Fileformat_OVF_bin8;
+        if (selectedFilter == "OOMF Vector Field binary 8 (*.ovf)")
+            fileFormat = IO_Fileformat_OVF_bin8;
+        if (selectedFilter == "OOMF Vector Field binary 4 (*.ovf)")
+            fileFormat = IO_Fileformat_OVF_bin4;
+        if (selectedFilter == "OOMF Vector Field csv (*.ovf)")
+            fileFormat = IO_Fileformat_OVF_csv;
+        auto file = string_q2std(fileName);
+        IO_Chain_Write(this->state.get(), file.c_str(), fileFormat);
+    }
+}
+
+void MainWindow::load_Spin_Configuration_Chain()
+{
+    auto fileName = QFileDialog::getOpenFileName(this,
+        tr("Load Spin Configuration"),
+        "./input",
+        tr( "Any (*);;OOMF Vector Field (*.ovf);;"
+            "Plaintext (*.txt);;Comma-separated (*.csv)" ));
+
+    if (!fileName.isEmpty())
+    {
+        auto file = string_q2std(fileName);
+        IO_Chain_Read(this->state.get(), file.c_str());
+    }
+    this->createStatusBar();
+    this->controlWidget->updateData();
+    this->spinWidget->updateData();
+}
+
+
+void MainWindow::load_Configuration()
+{
+    int idx_img = System_Get_Index(state.get());
+    // Read Spin System from cfg
+    auto fileName = QFileDialog::getOpenFileName(this, tr("Open Config"), "./input", tr("Config (*.cfg)"));
+    if (!fileName.isEmpty())
+    {
+        auto file = string_q2std(fileName);
+        
+        // Set current image
+        if (!IO_System_From_Config(this->state.get(), file.c_str()))
+        {
+            QMessageBox::about(this, tr("Error"),
+                tr( "The given config file could not be used!\n"
+                    "Please check the log for any details.\n"
+                    "\n"
+                    "The system has not been reset!"));
+        }
+        else
+        {
+            this->updateStatusBar();
+            this->spinWidget->updateData();
+            this->settingsWidget->updateData();
+        }
+    }
+}
+
+void MainWindow::save_Configuration()
+{
+    int idx_img = System_Get_Index(state.get());
+    // Read Spin System from cfg
+    auto fileName = QFileDialog::getSaveFileName(this, tr("Save Config"), "./input", tr("Config (*.cfg)"));
+    if (!fileName.isEmpty())
+    {
+        auto file = string_q2std(fileName);
+        State_To_Config(this->state.get(), file.c_str(), "");
+    }
+}
+
+
+
+void MainWindow::save_System_Energy_Spins()
+{
+    this->return_focus();
+    auto fileName = QFileDialog::getSaveFileName(this, tr("Save Energies per Spin"), "./output", tr("Text (*.txt)"));
+    if (!fileName.isEmpty())
+    {
+        auto file = string_q2std(fileName);
+        IO_Image_Write_Energy_per_Spin(this->state.get(), file.c_str());
+    }
+}
+
+void MainWindow::save_Chain_Energies()
+{
+    this->return_focus();
+    auto fileName = QFileDialog::getSaveFileName(this, tr("Save Energies"), "./output", tr("Text (*.txt)"));
+    if (!fileName.isEmpty())
+    {
+        auto file = string_q2std(fileName);
+        IO_Chain_Write_Energies(this->state.get(), file.c_str());
+    }
+}
+
+void MainWindow::save_Chain_Energies_Interpolated()
+{
+    this->return_focus();
+    auto fileName = QFileDialog::getSaveFileName(this, tr("Save Energies"), "./output", tr("Text (*.txt)"));
+    if (!fileName.isEmpty())
+    {
+        auto file = string_q2std(fileName);
+        IO_Chain_Write_Energies_Interpolated(this->state.get(), file.c_str());
+    }
+}
+
+void MainWindow::readSettings()
+{
+    QSettings settings("Spirit Code", "Spirit");
+    restoreGeometry(settings.value("geometry").toByteArray());
+    restoreState(settings.value("windowState", QByteArray()).toByteArray());
+    bool spins_only = settings.value("fullscreenSpins").toBool();
+    if (spins_only) this->view_toggle_spins_only();
+    bool fullscreen = settings.value("fullscreen").toBool();
+    if (fullscreen) this->view_toggle_fullscreen();
+    bool show_infoWidget = settings.value("show infoWidget", true).toBool();
+    if (!show_infoWidget) this->toggleInfoWidget();
+
+    // Settings Dock
+    settings.beginGroup("SettingsDock");
+    // dockWidget_Settings->setFloating(settings.value("docked").toBool());
+    // addDockWidget((Qt::DockWidgetArea)settings.value("dockarea", Qt::RightDockWidgetArea).toInt(), dockWidget_Settings);
+    // dockWidget_Settings->setHidden(settings.value("hidden").toBool());
+    dockWidget_Settings->topLevelWidget()->resize(settings.value("size", QSize(1, 1)).toSize());
+    dockWidget_Settings->move(settings.value("pos", QPoint(200, 200)).toPoint());
+    settings.endGroup();
+
+    // Plots Dock
+    settings.beginGroup("PlotsDock");
+    // dockWidget_Plots->setFloating(settings.value("docked").toBool());
+    // addDockWidget((Qt::DockWidgetArea)settings.value("dockarea", Qt::RightDockWidgetArea).toInt(), dockWidget_Plots);
+    // dockWidget_Plots->setHidden(settings.value("hidden").toBool());
+    dockWidget_Plots->topLevelWidget()->resize(settings.value("size", QSize(1, 1)).toSize());
+    dockWidget_Plots->move(settings.value("pos", QPoint(200, 200)).toPoint());
+    settings.endGroup();
+
+    // Debug Dock
+    settings.beginGroup("DebugDock");
+    // dockWidget_Debug->setFloating(settings.value("docked").toBool());
+    // addDockWidget((Qt::DockWidgetArea)settings.value("dockarea", Qt::RightDockWidgetArea).toInt(), dockWidget_Debug);
+    // dockWidget_Debug->setHidden(settings.value("hidden").toBool());
+    dockWidget_Debug->topLevelWidget()->resize(settings.value("size", QSize(1, 1)).toSize());
+    dockWidget_Debug->move(settings.value("pos", QPoint(200, 200)).toPoint());
+    settings.endGroup();
+}
+
+void MainWindow::writeSettings()
+{
+    QSettings settings("Spirit Code", "Spirit");
+    settings.setValue("geometry", saveGeometry());
+    settings.setValue("windowState", saveState());
+    settings.setValue("fullscreenSpins", this->view_spins_only);
+    settings.setValue("fullscreen", this->view_fullscreen);
+    settings.setValue("show infoWidget", this->m_InfoWidgetActive);
+
+    // Settings Dock
+    settings.beginGroup("SettingsDock");
+    // settings.setValue("dockarea", dockWidgetArea(dockWidget_Settings));
+    // settings.setValue("docked", dockWidget_Settings->isFloating());
+    // settings.setValue("hidden", dockWidget_Settings->isHidden());
+    settings.setValue("size", dockWidget_Settings->topLevelWidget()->size());
+    settings.setValue("pos", dockWidget_Settings->pos());
+    settings.endGroup();
+
+    // Plots Dock
+    settings.beginGroup("PlotsDock");
+    // settings.setValue("dockarea", dockWidgetArea(dockWidget_Plots));
+    // settings.setValue("docked", dockWidget_Plots->isFloating());
+    // settings.setValue("hidden", dockWidget_Plots->isHidden());
+    settings.setValue("size", dockWidget_Plots->topLevelWidget()->size());
+    settings.setValue("pos", dockWidget_Plots->pos());
+    settings.endGroup();
+
+    // Debug Dock
+    settings.beginGroup("DebugDock");
+    // settings.setValue("dockarea", dockWidgetArea(dockWidget_Debug));
+    // settings.setValue("docked", dockWidget_Debug->isFloating());
+    // settings.setValue("hidden", dockWidget_Debug->isHidden());
+    settings.setValue("size", dockWidget_Debug->topLevelWidget()->size());
+    settings.setValue("pos", dockWidget_Debug->pos());
+    settings.endGroup();
+}
+
+
+void MainWindow::closeEvent(QCloseEvent *event)
+{
+    this->controlWidget->stop_all();
+
+    writeSettings();
+    this->spinWidget->close();
+    this->controlWidget->close();
+    this->infoWidget->close();
+
+    event->accept();
+}