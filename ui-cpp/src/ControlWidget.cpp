#include <QtWidgets>
#include <QtConcurrent/QtConcurrentRun>
#include <QFuture>

#include "ControlWidget.hpp"

#include "Spirit/System.h"
#include "Spirit/Chain.h"
#include "Spirit/Configurations.h"
#include "Spirit/Simulation.h"
#include <Spirit/Parameters.h>
#include "Spirit/IO.h"
#include "Spirit/Log.h"


std::string string_q2std(QString qs)
{
    auto bytearray = qs.toLatin1();
    const char *c_fileName = bytearray.data();
    return std::string(c_fileName);
}

ControlWidget::ControlWidget(std::shared_ptr<State> state, SpinWidget *spinWidget, SettingsWidget *settingsWidget)
{
<<<<<<< HEAD
    this->state = state;
    this->spinWidget = spinWidget;
    this->settingsWidget = settingsWidget;

    // Create threads
    threads_llg = std::vector<std::thread>(Chain_Get_NOI(this->state.get()));
    threads_gneb = std::vector<std::thread>(1);
    //threads_mmf
=======
	this->state = state;
	this->spinWidget = spinWidget;
	this->settingsWidget = settingsWidget;

    this->idx_image_last = 0;

	// Create threads
	threads_llg = std::vector<std::thread>(Chain_Get_NOI(this->state.get()));
	threads_gneb = std::vector<std::thread>(Collection_Get_NOC(this->state.get()));
	//threads_mmf
>>>>>>> f1385e29

    // Setup User Interface
    this->setupUi(this);

    // Buttons
    connect(this->lineEdit_Save_E, SIGNAL(returnPressed()), this, SLOT(save_EPressed()));
    connect(this->pushButton_Save_E, SIGNAL(clicked()), this, SLOT(save_EPressed()));
    connect(this->pushButton_StopAll, SIGNAL(clicked()), this, SLOT(stop_all()));
    connect(this->pushButton_PlayPause, SIGNAL(clicked()), this, SLOT(play_pause()));
    connect(this->pushButton_PreviousImage, SIGNAL(clicked()), this, SLOT(prev_image()));
    connect(this->pushButton_NextImage, SIGNAL(clicked()), this, SLOT(next_image()));
    connect(this->lineEdit_ImageNumber, SIGNAL(returnPressed()), this, SLOT(jump_to_image()));
    connect(this->pushButton_Reset, SIGNAL(clicked()), this, SLOT(resetPressed()));
    connect(this->pushButton_X, SIGNAL(clicked()), this, SLOT(xPressed()));
    connect(this->pushButton_Y, SIGNAL(clicked()), this, SLOT(yPressed()));
    connect(this->pushButton_Z, SIGNAL(clicked()), this, SLOT(zPressed()));
    connect(this->comboBox_Method, SIGNAL(currentIndexChanged(int)), this, SLOT(set_solver_enabled()));
    connect(this->pushButton_PreviousMode, SIGNAL(clicked()), this, SLOT(prev_mode()));
    connect(this->pushButton_NextMode, SIGNAL(clicked()), this, SLOT(next_mode()));
    connect(this->lineEdit_ModeNumber, SIGNAL(returnPressed()), this, SLOT(jump_to_mode()));
    connect(this->pushButton_ApplyMode, SIGNAL(clicked()), this, SLOT(apply_mode()));
    connect(this->pushButton_Calculate, SIGNAL(clicked()), this, SLOT(calculate()));
    connect(&this->watcher, SIGNAL(finished()), this, SLOT(calculate_enable_widget()));

    // Image number
    // We use a regular expression (regex) to filter the input into the lineEdits
    QRegularExpression re("[\\d]*");
    QRegularExpressionValidator *number_validator = new QRegularExpressionValidator(re);
    this->lineEdit_ImageNumber->setValidator(number_validator);
    this->lineEdit_ImageNumber->setText(QString::number(1));
    this->lineEdit_ModeNumber->setValidator(number_validator);
    this->lineEdit_ModeNumber->setText(QString::number(1));

    ema_buttons_hide(); // hide EMA methods buttons

    // Read persistent settings
    this->readSettings();
}

void ControlWidget::updateData()
<<<<<<< HEAD
{
    // Check for running simulations - update Play/Pause Button
    if ( Simulation_Running_Chain(state.get()) ||
            Simulation_Running_Image(state.get()) )
=======
    {
    // Check for running simulations - update Play/Pause Button
    if ( Simulation_Running_Collection(state.get()) ||
         Simulation_Running_Chain(state.get())      ||
         Simulation_Running_Image(state.get())      )
>>>>>>> f1385e29
    {
        this->pushButton_PlayPause->setText("Pause");
        this->spinWidget->updateData();
    }
    else
    {
        if( this->pushButton_PlayPause->text() == "Pause" )
            this->spinWidget->updateData();
        this->pushButton_PlayPause->setText("Play");
    }

<<<<<<< HEAD
    // Update Image number
    this->lineEdit_ImageNumber->setText(QString::number(System_Get_Index(state.get())+1));
    // Update Mode number
    this->lineEdit_ModeNumber->setText(QString::number(Parameters_Get_EMA_N_Mode_Follow(state.get())+1));
    // Update NOI counter
    this->label_NOI->setText("/ " + QString::number(Chain_Get_NOI(state.get())));
    // Update NEM counter
    this->label_NumberOfModes->setText("/ " + QString::number(Parameters_Get_EMA_N_Modes(state.get())));
=======
    int idx_image = System_Get_Index(state.get());
    // Update Image number
    if ( idx_image_last != idx_image )
    {
        this->lineEdit_ImageNumber->setText(QString::number(idx_image+1));
        this->idx_image_last = idx_image;
    }

    // Update NOI counter
    this->label_NOI->setText("/ " + QString::number(Chain_Get_NOI(state.get())));
>>>>>>> f1385e29

    // Update thread arrays
    if (Chain_Get_NOI(state.get()) > (int)threads_llg.size())
    {
        for (int i=threads_llg.size(); i < Chain_Get_NOI(state.get()); ++i)
            this->threads_llg.push_back(std::thread());
    }
}

void ControlWidget::updateOthers()
{
    // Update the chain's data (primarily for the plot)
    // Chain_Update_Data(state.get());

    // Update Image-dependent Widgets
    this->spinWidget->updateData();
    this->settingsWidget->updateData();
    // this->plotsWidget->updateData();
    // this->debugWidget->updateData();
}


void ControlWidget::cycleMethod()
{
    int idx = this->comboBox_Method->currentIndex();
    int idx_max = this->comboBox_Method->count();
    this->comboBox_Method->setCurrentIndex((idx + 1) % idx_max);
}

void ControlWidget::cycleSolver()
{
    int idx = this->comboBox_Solver->currentIndex();
    int idx_max = this->comboBox_Solver->count();
    this->comboBox_Solver->setCurrentIndex((idx + 1) % idx_max);
}

std::string ControlWidget::methodName()
{
    return this->comboBox_Method->currentText().toStdString();
}

std::string ControlWidget::solverName()
{
    return this->comboBox_Solver->currentText().toStdString();
}

void ControlWidget::play_pause()
{
    // this->return_focus();

    Log_Send(state.get(), Log_Level_Debug, Log_Sender_UI, "Button: playpause");

    Chain_Update_Data(this->state.get());

    auto qs_method = this->comboBox_Method->currentText();
    auto qs_solver = this->comboBox_Solver->currentText();

    this->s_method = string_q2std(qs_method);
    this->s_solver = string_q2std(qs_solver);

    auto c_method = s_method.c_str();
    auto c_solver = s_solver.c_str();

    if ( Simulation_Running_Image(this->state.get()) ||
         Simulation_Running_Chain(this->state.get()) )
    {
        // Running, so we stop it
        Simulation_PlayPause(this->state.get(), c_method, c_solver);
        // Join the thread of the stopped simulation
        if (threads_llg[System_Get_Index(state.get())].joinable()) threads_llg[System_Get_Index(state.get())].join();
        else if (threads_gneb[Chain_Get_Index(state.get())].joinable()) threads_gneb[Chain_Get_Index(state.get())].join();
        else if (thread_mmf.joinable()) thread_mmf.join();
        // New button text
        this->pushButton_PlayPause->setText("Play");
    }
    else
    {
        // Not running, so we start it
        if (this->s_method == "LLG")
        {
            int idx = System_Get_Index(state.get());
            if (threads_llg[idx].joinable()) threads_llg[System_Get_Index(state.get())].join();
            this->threads_llg[System_Get_Index(state.get())] =
                std::thread(&Simulation_PlayPause, this->state.get(), c_method, c_solver, -1, -1, -1, -1);
        }
        else if (this->s_method == "MC")
        {
            int idx = System_Get_Index(state.get());
            if (threads_llg[idx].joinable()) threads_llg[System_Get_Index(state.get())].join();
            this->threads_llg[System_Get_Index(state.get())] =
                std::thread(&Simulation_PlayPause, this->state.get(), c_method, c_solver, -1, -1, -1, -1);
        }
        else if (this->s_method == "EMA")
        {
            int idx = System_Get_Index(state.get());
            if (threads_llg[idx].joinable()) threads_llg[System_Get_Index(state.get())].join();
            this->threads_llg[System_Get_Index(state.get())] =
                std::thread(&Simulation_PlayPause, this->state.get(), c_method, c_solver, -1, -1, -1, -1);
        }
        else if (this->s_method == "GNEB")
        {
            if (threads_gneb[Chain_Get_Index(state.get())].joinable()) threads_gneb[Chain_Get_Index(state.get())].join();
            this->threads_gneb[Chain_Get_Index(state.get())] =
                std::thread(&Simulation_PlayPause, this->state.get(), c_method, c_solver, -1, -1, -1, -1);
        }
        else if (this->s_method == "MMF")
        {
            if (thread_mmf.joinable()) thread_mmf.join();
            this->thread_mmf =
                std::thread(&Simulation_PlayPause, this->state.get(), c_method, c_solver, -1, -1, -1, -1);
        }
        // New button text
        this->pushButton_PlayPause->setText("Pause");
    }
    this->spinWidget->updateData();
}

void ControlWidget::stop_all()
{
    Log_Send(state.get(), Log_Level_Debug, Log_Sender_UI, "Button: stopall");

    Simulation_Stop_All(state.get());

    for (unsigned int i=0; i<threads_llg.size(); ++i)
    {
        if (threads_llg[i].joinable()) threads_llg[i].join();
    }
    for (unsigned int i=0; i<threads_gneb.size(); ++i)
    {
        if (threads_gneb[i].joinable()) threads_gneb[i].join();
    }
    if (thread_mmf.joinable()) thread_mmf.join();

    this->pushButton_PlayPause->setText("Play");
    // this->createStatusBar();
}

void ControlWidget::stop_current()
{
    Log_Send(state.get(), Log_Level_Debug, Log_Sender_UI, "Button: stopall");

    if ( Simulation_Running_Image(this->state.get()) ||
         Simulation_Running_Chain(this->state.get()) )
    {
        // Running, so we stop it
        Simulation_PlayPause(this->state.get(), "", "");
        // Join the thread of the stopped simulation
        if (threads_llg[System_Get_Index(state.get())].joinable()) threads_llg[System_Get_Index(state.get())].join();
        else if (threads_gneb[Chain_Get_Index(state.get())].joinable()) threads_gneb[Chain_Get_Index(state.get())].join();
        else if (thread_mmf.joinable()) thread_mmf.join();
    }

    if ( Simulation_Running_Image(this->state.get()) ||
            Simulation_Running_Chain(this->state.get()) )
    {
        // Running, so we stop it
        Simulation_PlayPause(this->state.get(), "", "");
        // Join the thread of the stopped simulation
        if (threads_llg[System_Get_Index(state.get())].joinable()) threads_llg[System_Get_Index(state.get())].join();
        else if (threads_gneb[Chain_Get_Index(state.get())].joinable()) threads_gneb[Chain_Get_Index(state.get())].join();
        else if (thread_mmf.joinable()) thread_mmf.join();
    }

    this->pushButton_PlayPause->setText("Play");
}



void ControlWidget::next_image()
{
    if (System_Get_Index(state.get()) < Chain_Get_NOI(this->state.get())-1)
    {
        // Change active image
        Chain_next_Image(this->state.get());

        // Update
        this->updateData();
        this->updateOthers();
    }
}

void ControlWidget::prev_image()
{
    // this->return_focus();
    if (System_Get_Index(state.get()) > 0)
    {
        // Change active image!
        Chain_prev_Image(this->state.get());
        
        // Update
        this->updateData();
        this->updateOthers();
    }
}

void ControlWidget::jump_to_image()
{
    // Change active image
    int idx = this->lineEdit_ImageNumber->text().toInt()-1;
    Chain_Jump_To_Image(this->state.get(), idx);

    // Update
    this->updateData();
    this->updateOthers();
}

void ControlWidget::cut_image()
{
    if (Chain_Get_NOI(state.get()) > 1)
    {
        this->stop_current();

        Chain_Image_to_Clipboard(state.get());

        int idx = System_Get_Index(state.get());
        if (Chain_Delete_Image(state.get(), idx))
        {
            // Make the llg_threads vector smaller
            if (this->threads_llg[idx].joinable()) this->threads_llg[idx].join();
            this->threads_llg.erase(threads_llg.begin() + idx);
        }
    }

    // Update
    this->updateData();
    this->updateOthers();
}

void ControlWidget::paste_image(std::string where)
{
    if (where == "current")
    {
        // Paste a Spin System into current System
        this->stop_current();
        Chain_Replace_Image(state.get());
    }
    else if (where == "left")
    {
        int idx = System_Get_Index(state.get());
        // Insert Image
        Chain_Insert_Image_Before(state.get());
        // Make the llg_threads vector larger
        this->threads_llg.insert(threads_llg.begin()+idx, std::thread());
        // Switch to the inserted image
        Chain_prev_Image(this->state.get());
    }
    else if (where == "right")
    {
        int idx = System_Get_Index(state.get());
        // Insert Image
        Chain_Insert_Image_After(state.get());
        // Make the llg_threads vector larger
        this->threads_llg.insert(threads_llg.begin()+idx+1, std::thread());
        // Switch to the inserted image
        Chain_next_Image(this->state.get());
    }

    // Update
    this->updateData();
    this->updateOthers();
}

void ControlWidget::delete_image()
{
    if (Chain_Get_NOI(state.get()) > 1)
    {
        this->stop_current();

        int idx = System_Get_Index(state.get());
        if (Chain_Delete_Image(state.get()))
        {
            // Make the llg_threads vector smaller
            if (this->threads_llg[idx].joinable()) this->threads_llg[idx].join();
            this->threads_llg.erase(threads_llg.begin() + idx);
        }

        // Update
        this->updateData();
        this->updateOthers();
    }
}

void ControlWidget::next_mode()
{
    Log_Send(state.get(), Log_Level_Debug, Log_Sender_UI, "Button: nextmode");

    int following_mode = Parameters_Get_EMA_N_Mode_Follow(state.get());

    // Change mode
    Parameters_Set_EMA_N_Mode_Follow(this->state.get(), following_mode+1 );

    // Update
    this->updateData();
    this->updateOthers();
}

void ControlWidget::prev_mode()
{
    Log_Send(state.get(), Log_Level_Debug, Log_Sender_UI, "Button: previousmode");

    int following_mode = Parameters_Get_EMA_N_Mode_Follow(state.get());
        
    // Change mode
    Parameters_Set_EMA_N_Mode_Follow(this->state.get(), following_mode-1 );

    // Update
    this->updateData();
    this->updateOthers();
}

void ControlWidget::jump_to_mode()
{
    // Change active image
    int mode_idx = this->lineEdit_ModeNumber->text().toInt()-1;

    Parameters_Set_EMA_N_Mode_Follow(this->state.get(), mode_idx-1 );	

    // Update
    this->updateData();
    this->updateOthers();
}

void ControlWidget::calculate()
{
    Log_Send(state.get(), Log_Level_Debug, Log_Sender_UI, "Button: calculate");

    calculate_disable_widget();

    int idx = System_Get_Index(state.get());
    if (threads_llg[idx].joinable()) threads_llg[System_Get_Index(state.get())].join();
    if ( !Simulation_Running_Image(state.get()) )
        this->threads_llg[System_Get_Index(state.get())] =
            std::thread(&System_Update_Eigenmodes, this->state.get(), -1, -1);
            
    QFuture<void> future = QtConcurrent::run( 
        &threads_llg[System_Get_Index(state.get())], &std::thread::join );
    this->watcher.setFuture(future);
}

void ControlWidget::apply_mode()
{
    Log_Send(state.get(), Log_Level_Debug, Log_Sender_UI, "Button: apply mode");
    
    int following_mode = Parameters_Get_EMA_N_Mode_Follow(state.get());
    
    Configuration_Displace_Eigenmode( state.get(), following_mode );

    this->spinWidget->updateData();
}

void ControlWidget::calculate_disable_widget()
{
    this->lineEdit_Save_E->setEnabled(false);
    this->pushButton_Save_E->setEnabled(false);
    this->pushButton_StopAll->setEnabled(false);

    this->pushButton_PlayPause->setEnabled(false);
    this->pushButton_PreviousImage->setEnabled(false);
    this->lineEdit_ImageNumber->setEnabled(false);
    this->pushButton_NextImage->setEnabled(false);
    this->pushButton_ApplyMode->setEnabled(false);
    
    this->comboBox_Method->setEnabled(false);
    this->comboBox_Solver->setEnabled(false);

    this->pushButton_X->setEnabled(false);
    this->pushButton_Y->setEnabled(false);
    this->pushButton_Z->setEnabled(false);
    this->pushButton_Reset->setEnabled(false);

    this->pushButton_PreviousMode->setEnabled(false);
    this->lineEdit_ModeNumber->setEnabled(false);
    this->pushButton_NextMode->setEnabled(false);
}

void ControlWidget::calculate_enable_widget()
{
    this->lineEdit_Save_E->setEnabled(true);
    this->pushButton_Save_E->setEnabled(true);
    this->pushButton_StopAll->setEnabled(true);

    this->pushButton_PlayPause->setEnabled(true);
    this->pushButton_PreviousImage->setEnabled(true);
    this->lineEdit_ImageNumber->setEnabled(true);
    this->pushButton_NextImage->setEnabled(true);
    this->pushButton_ApplyMode->setEnabled(true);
    
    this->comboBox_Method->setEnabled(true);
    this->comboBox_Solver->setEnabled(true);

    this->pushButton_X->setEnabled(true);
    this->pushButton_Y->setEnabled(true);
    this->pushButton_Z->setEnabled(true);
    this->pushButton_Reset->setEnabled(true);

    this->pushButton_PreviousMode->setEnabled(true);
    this->lineEdit_ModeNumber->setEnabled(true);
    this->pushButton_NextMode->setEnabled(true);
}

void ControlWidget::resetPressed()
{
    this->spinWidget->setCameraToDefault();
}

void ControlWidget::xPressed()
{
    this->spinWidget->setCameraToX();
}

void ControlWidget::yPressed()
{
    this->spinWidget->setCameraToY();
}

void ControlWidget::zPressed()
{
    this->spinWidget->setCameraToZ();
}


void ControlWidget::save_Energies()
{
    // this->return_focus();
    auto fileName = QFileDialog::getSaveFileName(this, tr("Save Energies"), "./output", tr("Text (*.txt)"));
    if (!fileName.isEmpty()) {
        auto file = string_q2std(fileName);
        IO_Chain_Write_Energies(this->state.get(), file.c_str());
    }
}

void ControlWidget::set_solver_enabled()
{
    if (this->comboBox_Method->currentText() == "MC" )
    {
        this->comboBox_Solver->setEnabled(false);
    }
    else if ( this->comboBox_Method->currentText() == "EMA" )
    {
        this->comboBox_Solver->setEnabled(false);
        ema_buttons_show();
    }
    else
    {
        this->comboBox_Solver->setEnabled(true);
        ema_buttons_hide();
    }
}

void ControlWidget::ema_buttons_hide()
{
    this->pushButton_Calculate->setVisible(false);
    this->pushButton_ApplyMode->setVisible(false);
    this->pushButton_NextMode->setVisible(false);
    this->pushButton_PreviousMode->setVisible(false);
    this->lineEdit_ModeNumber->setVisible(false);
    this->label_NumberOfModes->setVisible(false);
}

void ControlWidget::ema_buttons_show()
{
    this->pushButton_Calculate->setVisible(true);
    this->pushButton_ApplyMode->setVisible(true);
    this->pushButton_NextMode->setVisible(true);
    this->pushButton_PreviousMode->setVisible(true);
    this->lineEdit_ModeNumber->setVisible(true);
    this->label_NumberOfModes->setVisible(true);
}

void ControlWidget::save_EPressed()
{
    std::string fullName = "output/";
    std::string fullNameSpins = "output/";
    std::string fullNameInterpolated = "output/";

    // Get file info
    auto qFileName = lineEdit_Save_E->text();
    QFileInfo fileInfo(qFileName);

    // Construct the file names
    std::string fileName = string_q2std(fileInfo.baseName()) + "." + string_q2std(fileInfo.completeSuffix());
    std::string fileNameSpins = string_q2std(fileInfo.baseName()) + "_Spins." + string_q2std(fileInfo.completeSuffix());
    std::string fileNameInterpolated = string_q2std(fileInfo.baseName()) + "_Interpolated." + string_q2std(fileInfo.completeSuffix());

    // File names including path
    fullName.append(fileName);
    fullNameSpins.append(fileNameSpins);
    fullNameInterpolated.append(fileNameInterpolated);

    // Save Energies and Energies_Spins
    IO_Image_Write_Energy_per_Spin(this->state.get(), fullNameSpins.c_str());
    IO_Chain_Write_Energies(this->state.get(), fullName.c_str());
    IO_Chain_Write_Energies_Interpolated(this->state.get(), fullNameInterpolated.c_str());

    // Update File name in LineEdit if it fits the schema
    size_t found = fileName.find("Energies");
    if (found != std::string::npos) {
        int a = std::stoi(fileName.substr(found+9, 3)) + 1;
        char newName[20];
        snprintf(newName, 20, "Energies_%03i.txt", a);
        lineEdit_Save_E->setText(newName);
    }
}

void ControlWidget::readSettings()
{
    QSettings settings("Spirit Code", "Spirit");

    // Method and Solver
    settings.beginGroup("ControlWidget");
    this->comboBox_Method->setCurrentIndex(settings.value("Method").toInt());
    this->comboBox_Solver->setCurrentIndex(settings.value("Solver").toInt());
    settings.endGroup();
}

void ControlWidget::writeSettings()
{
    QSettings settings("Spirit Code", "Spirit");

    // Method and Solver
    settings.beginGroup("ControlWidget");
    settings.setValue("Method", this->comboBox_Method->currentIndex());
    settings.setValue("Solver", this->comboBox_Solver->currentIndex());
    settings.endGroup();
}


void ControlWidget::closeEvent(QCloseEvent *event)
{
    writeSettings();
    event->accept();
}<|MERGE_RESOLUTION|>--- conflicted
+++ resolved
@@ -22,27 +22,16 @@
 
 ControlWidget::ControlWidget(std::shared_ptr<State> state, SpinWidget *spinWidget, SettingsWidget *settingsWidget)
 {
-<<<<<<< HEAD
     this->state = state;
     this->spinWidget = spinWidget;
     this->settingsWidget = settingsWidget;
+
+    this->idx_image_last = 0;
 
     // Create threads
     threads_llg = std::vector<std::thread>(Chain_Get_NOI(this->state.get()));
     threads_gneb = std::vector<std::thread>(1);
     //threads_mmf
-=======
-	this->state = state;
-	this->spinWidget = spinWidget;
-	this->settingsWidget = settingsWidget;
-
-    this->idx_image_last = 0;
-
-	// Create threads
-	threads_llg = std::vector<std::thread>(Chain_Get_NOI(this->state.get()));
-	threads_gneb = std::vector<std::thread>(Collection_Get_NOC(this->state.get()));
-	//threads_mmf
->>>>>>> f1385e29
 
     // Setup User Interface
     this->setupUi(this);
@@ -83,18 +72,10 @@
 }
 
 void ControlWidget::updateData()
-<<<<<<< HEAD
-{
+    {
     // Check for running simulations - update Play/Pause Button
     if ( Simulation_Running_Chain(state.get()) ||
-            Simulation_Running_Image(state.get()) )
-=======
-    {
-    // Check for running simulations - update Play/Pause Button
-    if ( Simulation_Running_Collection(state.get()) ||
-         Simulation_Running_Chain(state.get())      ||
-         Simulation_Running_Image(state.get())      )
->>>>>>> f1385e29
+         Simulation_Running_Image(state.get()) )
     {
         this->pushButton_PlayPause->setText("Pause");
         this->spinWidget->updateData();
@@ -106,27 +87,20 @@
         this->pushButton_PlayPause->setText("Play");
     }
 
-<<<<<<< HEAD
     // Update Image number
-    this->lineEdit_ImageNumber->setText(QString::number(System_Get_Index(state.get())+1));
+    int idx_image = System_Get_Index(state.get());
+    // Update Image number
+    if ( idx_image_last != idx_image )
+    {
+        this->lineEdit_ImageNumber->setText(QString::number(idx_image+1));
+        this->idx_image_last = idx_image;
+    }
     // Update Mode number
     this->lineEdit_ModeNumber->setText(QString::number(Parameters_Get_EMA_N_Mode_Follow(state.get())+1));
     // Update NOI counter
     this->label_NOI->setText("/ " + QString::number(Chain_Get_NOI(state.get())));
     // Update NEM counter
     this->label_NumberOfModes->setText("/ " + QString::number(Parameters_Get_EMA_N_Modes(state.get())));
-=======
-    int idx_image = System_Get_Index(state.get());
-    // Update Image number
-    if ( idx_image_last != idx_image )
-    {
-        this->lineEdit_ImageNumber->setText(QString::number(idx_image+1));
-        this->idx_image_last = idx_image;
-    }
-
-    // Update NOI counter
-    this->label_NOI->setText("/ " + QString::number(Chain_Get_NOI(state.get())));
->>>>>>> f1385e29
 
     // Update thread arrays
     if (Chain_Get_NOI(state.get()) > (int)threads_llg.size())
