--- conflicted
+++ resolved
@@ -21,25 +21,14 @@
 
 ControlWidget::ControlWidget(std::shared_ptr<State> state, SpinWidget *spinWidget, SettingsWidget *settingsWidget)
 {
-<<<<<<< HEAD
-	this->state = state;
-	this->spinWidget = spinWidget;
-	this->settingsWidget = settingsWidget;
-    
-	// Create threads
-	threads_llg = std::vector<std::thread>(Chain_Get_NOI(this->state.get()));
-  threads_ema = std::vector<std::thread>(Chain_Get_NOI(this->state.get()));
-	threads_gneb = std::vector<std::thread>(Collection_Get_NOC(this->state.get()));
-	//threads_mmf
-=======
     this->state = state;
     this->spinWidget = spinWidget;
     this->settingsWidget = settingsWidget;
->>>>>>> afe560ce
 
     // Create threads
     threads_llg = std::vector<std::thread>(Chain_Get_NOI(this->state.get()));
-    threads_gneb = std::vector<std::thread>(1);
+    threads_ema = std::vector<std::thread>(Chain_Get_NOI(this->state.get()));
+    threads_gneb = std::vector<std::thread>(Collection_Get_NOC(this->state.get()));
     //threads_mmf
 
     // Setup User Interface
@@ -152,54 +141,6 @@
 
 void ControlWidget::play_pause()
 {
-<<<<<<< HEAD
-	// this->return_focus();
-	
-	Log_Send(state.get(), Log_Level_Debug, Log_Sender_UI, "Button: playpause");
-
-	Chain_Update_Data(this->state.get());
-
-	auto qs_method = this->comboBox_Method->currentText();
-	auto qs_solver = this->comboBox_Solver->currentText();
-	
-	this->s_method = string_q2std(qs_method);
-	this->s_solver = string_q2std(qs_solver);
-	
-	auto c_method = s_method.c_str();
-	auto c_solver = s_solver.c_str();
-
-	if ( Simulation_Running_Image(this->state.get()) ||
-		 Simulation_Running_Chain(this->state.get()) ||
-		 Simulation_Running_Collection(this->state.get()) )
-	{
-		// Running, so we stop it
-		Simulation_PlayPause(this->state.get(), c_method, c_solver);
-		// Join the thread of the stopped simulation
-		if (threads_llg[System_Get_Index(state.get())].joinable()) threads_llg[System_Get_Index(state.get())].join();
-		else if (threads_gneb[Chain_Get_Index(state.get())].joinable()) threads_gneb[Chain_Get_Index(state.get())].join();
-        else if (threads_ema[System_Get_Index(state.get())].joinable()) threads_ema[System_Get_Index(state.get())].join();
-		else if (thread_mmf.joinable()) thread_mmf.join();
-		// New button text
-		this->pushButton_PlayPause->setText("Play");
-	}
-	else
-	{
-		// Not running, so we start it
-		if (this->s_method == "LLG")
-		{
-			int idx = System_Get_Index(state.get());
-			if (threads_llg[idx].joinable()) threads_llg[System_Get_Index(state.get())].join();
-			this->threads_llg[System_Get_Index(state.get())] =
-				std::thread(&Simulation_PlayPause, this->state.get(), c_method, c_solver, -1, -1, -1, -1);
-		}
-		else if (this->s_method == "MC")
-		{
-			int idx = System_Get_Index(state.get());
-			if (threads_llg[idx].joinable()) threads_llg[System_Get_Index(state.get())].join();
-			this->threads_llg[System_Get_Index(state.get())] =
-				std::thread(&Simulation_PlayPause, this->state.get(), c_method, c_solver, -1, -1, -1, -1);
-		}
-=======
     // this->return_focus();
 
     Log_Send(state.get(), Log_Level_Debug, Log_Sender_UI, "Button: playpause");
@@ -216,13 +157,15 @@
     auto c_solver = s_solver.c_str();
 
     if ( Simulation_Running_Image(this->state.get()) ||
-         Simulation_Running_Chain(this->state.get()) )
+            Simulation_Running_Chain(this->state.get()) ||
+            Simulation_Running_Collection(this->state.get()) )
     {
         // Running, so we stop it
         Simulation_PlayPause(this->state.get(), c_method, c_solver);
         // Join the thread of the stopped simulation
         if (threads_llg[System_Get_Index(state.get())].joinable()) threads_llg[System_Get_Index(state.get())].join();
         else if (threads_gneb[Chain_Get_Index(state.get())].joinable()) threads_gneb[Chain_Get_Index(state.get())].join();
+        else if (threads_ema[System_Get_Index(state.get())].joinable()) threads_ema[System_Get_Index(state.get())].join();
         else if (thread_mmf.joinable()) thread_mmf.join();
         // New button text
         this->pushButton_PlayPause->setText("Play");
@@ -244,7 +187,6 @@
             this->threads_llg[System_Get_Index(state.get())] =
                 std::thread(&Simulation_PlayPause, this->state.get(), c_method, c_solver, -1, -1, -1, -1);
         }
->>>>>>> afe560ce
         else if (this->s_method == "EMA")
         {
             int idx = System_Get_Index(state.get());
@@ -276,62 +218,43 @@
 
     Simulation_Stop_All(state.get());
 
-<<<<<<< HEAD
-	for (unsigned int i=0; i<threads_llg.size(); ++i)
-	{
-		if (threads_llg[i].joinable()) threads_llg[i].join();
-	}
-	for (unsigned int i=0; i<threads_gneb.size(); ++i)
-	{
-		if (threads_gneb[i].joinable()) threads_gneb[i].join();
-	}
+    for (unsigned int i=0; i<threads_llg.size(); ++i)
+    {
+        if (threads_llg[i].joinable()) threads_llg[i].join();
+    }
+    for (unsigned int i=0; i<threads_gneb.size(); ++i)
+    {
+        if (threads_gneb[i].joinable()) threads_gneb[i].join();
+    }
     for (unsigned int i=0; i<threads_ema.size(); ++i)
     {
         if (threads_ema[i].joinable()) threads_ema[i].join();
-    }
-	if (thread_mmf.joinable()) thread_mmf.join();
-	
-	this->pushButton_PlayPause->setText("Play");
-	// this->createStatusBar();
-=======
-    for (unsigned int i=0; i<threads_llg.size(); ++i)
-    {
-        if (threads_llg[i].joinable()) threads_llg[i].join();
-    }
-    for (unsigned int i=0; i<threads_gneb.size(); ++i)
-    {
-        if (threads_gneb[i].joinable()) threads_gneb[i].join();
     }
     if (thread_mmf.joinable()) thread_mmf.join();
 
     this->pushButton_PlayPause->setText("Play");
     // this->createStatusBar();
->>>>>>> afe560ce
 }
 
 void ControlWidget::stop_current()
 {
-<<<<<<< HEAD
-	Log_Send(state.get(), Log_Level_Debug, Log_Sender_UI, "Button: stopall");
-	
-	if ( Simulation_Running_Image(this->state.get()) ||
-		 Simulation_Running_Chain(this->state.get()) ||
-		 Simulation_Running_Collection(this->state.get()) )
-	{
-		// Running, so we stop it
-		Simulation_PlayPause(this->state.get(), "", "");
-		// Join the thread of the stopped simulation
-		if (threads_llg[System_Get_Index(state.get())].joinable()) threads_llg[System_Get_Index(state.get())].join();
-		else if (threads_gneb[Chain_Get_Index(state.get())].joinable()) threads_gneb[Chain_Get_Index(state.get())].join();
+    Log_Send(state.get(), Log_Level_Debug, Log_Sender_UI, "Button: stopall");
+
+    if ( Simulation_Running_Image(this->state.get()) ||
+            Simulation_Running_Chain(this->state.get()) ||
+            Simulation_Running_Collection(this->state.get()) )
+    {
+        // Running, so we stop it
+        Simulation_PlayPause(this->state.get(), "", "");
+        // Join the thread of the stopped simulation
+        if (threads_llg[System_Get_Index(state.get())].joinable()) threads_llg[System_Get_Index(state.get())].join();
+        else if (threads_gneb[Chain_Get_Index(state.get())].joinable()) threads_gneb[Chain_Get_Index(state.get())].join();
         else if (threads_ema[System_Get_Index(state.get())].joinable()) threads_ema[System_Get_Index(state.get())].join();
-		else if (thread_mmf.joinable()) thread_mmf.join();
-	}
-=======
-    Log_Send(state.get(), Log_Level_Debug, Log_Sender_UI, "Button: stopall");
->>>>>>> afe560ce
+        else if (thread_mmf.joinable()) thread_mmf.join();
+    }
 
     if ( Simulation_Running_Image(this->state.get()) ||
-         Simulation_Running_Chain(this->state.get()) )
+            Simulation_Running_Chain(this->state.get()) )
     {
         // Running, so we stop it
         Simulation_PlayPause(this->state.get(), "", "");
@@ -392,28 +315,17 @@
 
         Chain_Image_to_Clipboard(state.get());
 
-<<<<<<< HEAD
-		int idx = System_Get_Index(state.get());
-		if (Chain_Delete_Image(state.get(), idx))
-		{
-			// Make the llg_threads vector smaller
-			if (this->threads_llg[idx].joinable()) this->threads_llg[idx].join();
-			this->threads_llg.erase(threads_llg.begin() + idx);
-			// Make the ema_threads vector smaller
-			if (this->threads_ema[idx].joinable()) this->threads_ema[idx].join();
-			this->threads_ema.erase(threads_ema.begin() + idx);
-		}
-	}
-=======
         int idx = System_Get_Index(state.get());
         if (Chain_Delete_Image(state.get(), idx))
         {
             // Make the llg_threads vector smaller
             if (this->threads_llg[idx].joinable()) this->threads_llg[idx].join();
             this->threads_llg.erase(threads_llg.begin() + idx);
+            // Make the ema_threads vector smaller
+            if (this->threads_ema[idx].joinable()) this->threads_ema[idx].join();
+            this->threads_ema.erase(threads_ema.begin() + idx);
         }
     }
->>>>>>> afe560ce
 
     // Update
     this->updateData();
@@ -422,42 +334,6 @@
 
 void ControlWidget::paste_image(std::string where)
 {
-<<<<<<< HEAD
-	if (where == "current")
-	{
-		// Paste a Spin System into current System
-		this->stop_current();
-		Chain_Replace_Image(state.get());
-	}
-	else if (where == "left")
-	{
-		int idx = System_Get_Index(state.get());
-		// Insert Image
-		Chain_Insert_Image_Before(state.get());
-		// Make the llg_threads vector larger
-		this->threads_llg.insert(threads_llg.begin()+idx, std::thread());
-		// Make the ema_threads vector larger
-		this->threads_ema.insert(threads_ema.begin()+idx, std::thread());
-		// Switch to the inserted image
-		Chain_prev_Image(this->state.get());
-	}
-	else if (where == "right")
-	{
-		int idx = System_Get_Index(state.get());
-		// Insert Image
-		Chain_Insert_Image_After(state.get());
-		// Make the llg_threads vector larger
-		this->threads_llg.insert(threads_llg.begin()+idx+1, std::thread());
-		// Make the ema_threads vector larger
-		this->threads_ema.insert(threads_ema.begin()+idx, std::thread());
-		// Switch to the inserted image
-		Chain_next_Image(this->state.get());
-	}
-
-	// Update
-	this->updateData();
-	this->updateOthers();
-=======
     if (where == "current")
     {
         // Paste a Spin System into current System
@@ -471,6 +347,8 @@
         Chain_Insert_Image_Before(state.get());
         // Make the llg_threads vector larger
         this->threads_llg.insert(threads_llg.begin()+idx, std::thread());
+        // Make the ema_threads vector larger
+        this->threads_ema.insert(threads_ema.begin()+idx, std::thread());
         // Switch to the inserted image
         Chain_prev_Image(this->state.get());
     }
@@ -481,6 +359,8 @@
         Chain_Insert_Image_After(state.get());
         // Make the llg_threads vector larger
         this->threads_llg.insert(threads_llg.begin()+idx+1, std::thread());
+        // Make the ema_threads vector larger
+        this->threads_ema.insert(threads_ema.begin()+idx, std::thread());
         // Switch to the inserted image
         Chain_next_Image(this->state.get());
     }
@@ -488,7 +368,6 @@
     // Update
     this->updateData();
     this->updateOthers();
->>>>>>> afe560ce
 }
 
 void ControlWidget::delete_image()
@@ -497,33 +376,21 @@
     {
         this->stop_current();
 
-<<<<<<< HEAD
-		int idx = System_Get_Index(state.get());
-		if (Chain_Delete_Image(state.get()))
-		{
-			// Make the llg_threads vector smaller
-			if (this->threads_llg[idx].joinable()) this->threads_llg[idx].join();
-			this->threads_llg.erase(threads_llg.begin() + idx);
-			// Make the ema_threads vector smaller
-			if (this->threads_ema[idx].joinable()) this->threads_ema[idx].join();
-			this->threads_ema.erase(threads_ema.begin() + idx);
-		}
-=======
         int idx = System_Get_Index(state.get());
         if (Chain_Delete_Image(state.get()))
         {
             // Make the llg_threads vector smaller
             if (this->threads_llg[idx].joinable()) this->threads_llg[idx].join();
             this->threads_llg.erase(threads_llg.begin() + idx);
+            // Make the ema_threads vector smaller
+            if (this->threads_ema[idx].joinable()) this->threads_ema[idx].join();
+            this->threads_ema.erase(threads_ema.begin() + idx);
         }
 
-        Log_Send(state.get(), Log_Level_Info, Log_Sender_UI, ("Deleted image " + std::to_string(System_Get_Index(state.get()))).c_str());
-    }
->>>>>>> afe560ce
-
-    // Update
-    this->updateData();
-    this->updateOthers();
+        // Update
+        this->updateData();
+        this->updateOthers();
+    }
 }
 
 void ControlWidget::next_mode()
@@ -604,12 +471,8 @@
     this->pushButton_PreviousImage->setEnabled(false);
     this->lineEdit_ImageNumber->setEnabled(false);
     this->pushButton_NextImage->setEnabled(false);
-<<<<<<< HEAD
     this->pushButton_ApplyMode->setEnabled(false);
     
-=======
-
->>>>>>> afe560ce
     this->comboBox_Method->setEnabled(false);
     this->comboBox_Solver->setEnabled(false);
 
@@ -633,12 +496,8 @@
     this->pushButton_PreviousImage->setEnabled(true);
     this->lineEdit_ImageNumber->setEnabled(true);
     this->pushButton_NextImage->setEnabled(true);
-<<<<<<< HEAD
     this->pushButton_ApplyMode->setEnabled(true);
     
-=======
-
->>>>>>> afe560ce
     this->comboBox_Method->setEnabled(true);
     this->comboBox_Solver->setEnabled(true);
 
