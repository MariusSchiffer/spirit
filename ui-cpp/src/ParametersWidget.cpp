#include <QtWidgets>

#include "ParametersWidget.hpp"

#include <Spirit/Parameters.h>
#include <Spirit/Simulation.h>
#include <Spirit/System.h>
#include <Spirit/Chain.h>
#include <Spirit/Collection.h>
#include <Spirit/IO.h>
#include <Spirit/Log.h>

// Small function for normalization of vectors
#define Exception_Division_by_zero 666666666666
template <typename T>
void normalize(T v[3])
{
    T len = 0.0;
    for (int i = 0; i < 3; ++i) len += std::pow(v[i], 2);
    if (len == 0.0) throw Exception_Division_by_zero;
    for (int i = 0; i < 3; ++i) v[i] /= std::sqrt(len);
}

ParametersWidget::ParametersWidget(std::shared_ptr<State> state)
{
    this->state = state;
    //this->spinWidget = spinWidget;
    //this->settingsWidget = settingsWidget;

    // Setup User Interface
    this->setupUi(this);

    // We use a regular expression (regex) to filter the input into the lineEdits
    QRegularExpression re("[+|-]?[\\d]*[\\.]?[\\d]*");
    this->number_validator = new QRegularExpressionValidator(re);
    QRegularExpression re2("[\\d]*[\\.]?[\\d]*");
    this->number_validator_unsigned = new QRegularExpressionValidator(re2);
    QRegularExpression re3("[+|-]?[\\d]*");
    this->number_validator_int = new QRegularExpressionValidator(re3);
    QRegularExpression re4("[\\d]*");
    this->number_validator_int_unsigned = new QRegularExpressionValidator(re4);
    // Setup the validators for the various input fields
    this->Setup_Input_Validators();

    // Load variables from State
    this->updateData();

    // Connect signals and slots
    this->Setup_Parameters_Slots();
}

void ParametersWidget::updateData()
{
    this->Load_Parameters_Contents();
}


void ParametersWidget::Load_Parameters_Contents()
{
<<<<<<< HEAD
    float d, vd[3];
    int image_type;
    int i1, i2;
    bool b1, b2, b3, b4;

    //		LLG
    // Direct minimization
    b1 = Parameters_Get_LLG_Direct_Minimization(state.get());
    this->checkBox_llg_direct->setChecked(b1);
    // Damping
    d = Parameters_Get_LLG_Damping(state.get());
    this->lineEdit_Damping->setText(QString::number(d));
    // Converto to PicoSeconds
    d = Parameters_Get_LLG_Time_Step(state.get());
    this->lineEdit_dt->setText(QString::number(d));
    // Spin polarized current
    Parameters_Get_LLG_STT(state.get(), &b1, &d, vd);
    this->radioButton_stt_gradient->setChecked(b1);
    this->doubleSpinBox_llg_stt_magnitude->setValue(d);
    this->doubleSpinBox_llg_stt_polarisation_x->setValue(vd[0]);
    this->doubleSpinBox_llg_stt_polarisation_y->setValue(vd[1]);
    this->doubleSpinBox_llg_stt_polarisation_z->setValue(vd[2]);
    if (d > 0.0) this->checkBox_llg_stt->setChecked(true);
    // Temperature
    d = Parameters_Get_LLG_Temperature(state.get());
    this->doubleSpinBox_llg_temperature->setValue(d);
    if (d > 0.0) this->checkBox_llg_temperature->setChecked(true);
    Parameters_Get_LLG_Temperature_Gradient(state.get(), &d, vd);
    this->lineEdit_llg_temperature_inclination->setText(QString::number(d));
    this->lineEdit_llg_temperature_dir_x->setText(QString::number(vd[0]));
    this->lineEdit_llg_temperature_dir_y->setText(QString::number(vd[1]));
    this->lineEdit_llg_temperature_dir_z->setText(QString::number(vd[2]));
    // Convergence
    d = Parameters_Get_LLG_Convergence(state.get());
    this->spinBox_llg_convergence->setValue(std::log10(d));
    // Output
    Parameters_Get_LLG_N_Iterations(state.get(), &i1, &i2);
    this->lineEdit_llg_n_iterations->setText(QString::number(i1));
    this->lineEdit_llg_log_steps->setText(QString::number(i2));
    auto folder_llg = Parameters_Get_LLG_Output_Folder(state.get());
    this->lineEdit_llg_output_folder->setText(folder_llg);
    Parameters_Get_LLG_Output_General(state.get(), &b1, &b2, &b3);
    this->checkBox_llg_output_any->setChecked(b1);
    this->checkBox_llg_output_initial->setChecked(b2);
    this->checkBox_llg_output_final->setChecked(b3);
    Parameters_Get_LLG_Output_Energy(state.get(), &b1, &b2, &b3, &b4);
    this->checkBox_llg_output_energy_step->setChecked(b1);
    this->checkBox_llg_output_energy_archive->setChecked(b2);
    this->checkBox_llg_output_energy_spin_resolved->setChecked(b3);
    this->checkBox_llg_output_energy_divide->setChecked(b4);
    Parameters_Get_LLG_Output_Configuration(state.get(), &b1, &b2);
    this->checkBox_llg_output_configuration_step->setChecked(b1);
    this->checkBox_llg_output_configuration_archive->setChecked(b2);

    //		MC
    d = Parameters_Get_MC_Temperature(state.get());
    this->doubleSpinBox_mc_temperature->setValue(d);
    if (d > 0.0) this->checkBox_mc_temperature->setChecked(true);
    d = Parameters_Get_MC_Acceptance_Ratio(state.get());
    this->doubleSpinBox_mc_acceptance->setValue(d);

    //		GNEB
    // Output
    Parameters_Get_GNEB_N_Iterations(state.get(), &i1, &i2);
    this->lineEdit_gneb_n_iterations->setText(QString::number(i1));
    this->lineEdit_gneb_log_steps->setText(QString::number(i2));
    auto folder_gneb = Parameters_Get_GNEB_Output_Folder(state.get());
    this->lineEdit_gneb_output_folder->setText(folder_gneb);
    Parameters_Get_GNEB_Output_General(state.get(), &b1, &b2, &b3);
    this->checkBox_gneb_output_any->setChecked(b1);
    this->checkBox_gneb_output_initial->setChecked(b2);
    this->checkBox_gneb_output_final->setChecked(b3);
    Parameters_Get_GNEB_Output_Energies(state.get(), &b1, &b2, &b3);
    this->checkBox_gneb_output_energies_step->setChecked(b1);
    this->checkBox_gneb_output_energies_interpolated->setChecked(b2);
    this->checkBox_gneb_output_energies_divide->setChecked(b3);
    Parameters_Get_GNEB_Output_Chain(state.get(), &b1);
    this->checkBox_gneb_output_chain_step->setChecked(b1);

    // Convergence
    d = Parameters_Get_GNEB_Convergence(state.get());
    this->spinBox_gneb_convergence->setValue(std::log10(d));
    // GNEB Spring Constant
    d = Parameters_Get_GNEB_Spring_Constant(state.get());
    this->lineEdit_gneb_springconstant->setText(QString::number(d));

    // Normal/Climbing/Falling image radioButtons
    image_type = Parameters_Get_GNEB_Climbing_Falling(state.get());
    if (image_type == 0)
        this->radioButton_Normal->setChecked(true);
    else if (image_type == 1)
        this->radioButton_ClimbingImage->setChecked(true);
    else if (image_type == 2)
        this->radioButton_FallingImage->setChecked(true);
    else if (image_type == 3)
        this->radioButton_Stationary->setChecked(true);

    //      EMA
    // modes to calculate and visualize
   i1 = Parameters_Get_EMA_N_Modes(state.get());
   this->spinBox_ema_n_modes->setValue(i1);
   i2 = Parameters_Get_EMA_N_Mode_Follow(state.get());
   this->spinBox_ema_n_mode_follow->setValue(i2+1);
   this->spinBox_ema_n_mode_follow->setMaximum(i1);
   d = Parameters_Get_EMA_Frequency(state.get());
   this->doubleSpinBox_ema_frequency->setValue(d);
   d = Parameters_Get_EMA_Amplitude(state.get());
   this->doubleSpinBox_ema_amplitude->setValue(d);
   b1 = Parameters_Get_EMA_Snapshot(state.get());
   this->checkBox_snapshot_mode->setChecked(b1);

   //       MMF
   // Parameters
   i1 = Parameters_Get_MMF_N_Modes(state.get());
   this->spinBox_mmf_n_modes->setValue(i1);
   i2 = Parameters_Get_MMF_N_Mode_Follow(state.get());
   this->spinBox_mmf_n_mode_follow->setValue(i2+1);
   this->spinBox_mmf_n_mode_follow->setMaximum(i1);
    // Output
    Parameters_Get_MMF_N_Iterations(state.get(), &i1, &i2);
    this->lineEdit_mmf_output_n_iterations->setText(QString::number(i1));
    this->lineEdit_mmf_output_log_steps->setText(QString::number(i2));
    auto folder_mmf = Parameters_Get_MMF_Output_Folder(state.get());
    this->lineEdit_mmf_output_folder->setText(folder_mmf);
    Parameters_Get_MMF_Output_General(state.get(), &b1, &b2, &b3);
    this->checkBox_mmf_output_any->setChecked(b1);
    this->checkBox_mmf_output_initial->setChecked(b2);
    this->checkBox_mmf_output_final->setChecked(b3);
    Parameters_Get_MMF_Output_Energy(state.get(), &b1, &b2, &b3, &b4);
    this->checkBox_mmf_output_energy_step->setChecked(b1);
    this->checkBox_mmf_output_energy_archive->setChecked(b2);
    this->checkBox_mmf_output_energy_spin_resolved->setChecked(b3);
    this->checkBox_mmf_output_energy_divide->setChecked(b4);
    Parameters_Get_MMF_Output_Configuration(state.get(), &b1, &b2);
    this->checkBox_mmf_output_configuration_step->setChecked(b1);
    this->checkBox_mmf_output_configuration_archive->setChecked(b2);
=======
	float d, vd[3];
	int image_type;
	int i1, i2;
	bool b1, b2, b3, b4, b5;

	//		LLG
	// Direct minimization
	b1 = Parameters_Get_LLG_Direct_Minimization(state.get());
	this->checkBox_llg_direct->setChecked(b1);
	// Damping
	d = Parameters_Get_LLG_Damping(state.get());
	this->lineEdit_Damping->setText(QString::number(d));
	// Converto to PicoSeconds
	d = Parameters_Get_LLG_Time_Step(state.get());
	this->lineEdit_dt->setText(QString::number(d));
	// Spin polarized current
	Parameters_Get_LLG_STT(state.get(), &b1, &d, vd);
	this->radioButton_stt_gradient->setChecked(b1);
	this->doubleSpinBox_llg_stt_magnitude->setValue(d);
	this->doubleSpinBox_llg_stt_polarisation_x->setValue(vd[0]);
	this->doubleSpinBox_llg_stt_polarisation_y->setValue(vd[1]);
	this->doubleSpinBox_llg_stt_polarisation_z->setValue(vd[2]);
	if (d > 0.0) this->checkBox_llg_stt->setChecked(true);
	// Temperature
	d = Parameters_Get_LLG_Temperature(state.get());
	this->doubleSpinBox_llg_temperature->setValue(d);
	if (d > 0.0) this->checkBox_llg_temperature->setChecked(true);
	Parameters_Get_LLG_Temperature_Gradient(state.get(), &d, vd);
	this->lineEdit_llg_temperature_inclination->setText(QString::number(d));
	this->lineEdit_llg_temperature_dir_x->setText(QString::number(vd[0]));
	this->lineEdit_llg_temperature_dir_y->setText(QString::number(vd[1]));
	this->lineEdit_llg_temperature_dir_z->setText(QString::number(vd[2]));
	// Convergence
	d = Parameters_Get_LLG_Convergence(state.get());
	this->spinBox_llg_convergence->setValue(std::log10(d));
	// Output
	Parameters_Get_LLG_N_Iterations(state.get(), &i1, &i2);
	this->lineEdit_llg_n_iterations->setText(QString::number(i1));
	this->lineEdit_llg_log_steps->setText(QString::number(i2));
	auto folder = Parameters_Get_LLG_Output_Folder(state.get());
	this->lineEdit_llg_output_folder->setText(folder);
	Parameters_Get_LLG_Output_General(state.get(), &b1, &b2, &b3);
	this->checkBox_llg_output_any->setChecked(b1);
	this->checkBox_llg_output_initial->setChecked(b2);
	this->checkBox_llg_output_final->setChecked(b3);
	Parameters_Get_LLG_Output_Energy(state.get(), &b1, &b2, &b3, &b4, &b5);
	this->checkBox_llg_output_energy_step->setChecked(b1);
	this->checkBox_llg_output_energy_archive->setChecked(b2);
	this->checkBox_llg_output_energy_spin_resolved->setChecked(b3);
	this->checkBox_llg_output_energy_divide->setChecked(b4);
	Parameters_Get_LLG_Output_Configuration(state.get(), &b1, &b2, &i1);
	this->checkBox_llg_output_configuration_step->setChecked(b1);
	this->checkBox_llg_output_configuration_archive->setChecked(b2);

	//		MC
	d = Parameters_Get_MC_Temperature(state.get());
	this->doubleSpinBox_mc_temperature->setValue(d);
	if (d > 0.0) this->checkBox_mc_temperature->setChecked(true);
	d = Parameters_Get_MC_Acceptance_Ratio(state.get());
	this->doubleSpinBox_mc_acceptance->setValue(d);

	//		GNEB
	// Output
	Parameters_Get_GNEB_N_Iterations(state.get(), &i1, &i2);
	this->lineEdit_gneb_n_iterations->setText(QString::number(i1));
	this->lineEdit_gneb_log_steps->setText(QString::number(i2));
	folder = Parameters_Get_GNEB_Output_Folder(state.get());
	this->lineEdit_gneb_output_folder->setText(folder);
	Parameters_Get_GNEB_Output_General(state.get(), &b1, &b2, &b3);
	this->checkBox_gneb_output_any->setChecked(b1);
	this->checkBox_gneb_output_initial->setChecked(b2);
	this->checkBox_gneb_output_final->setChecked(b3);
	Parameters_Get_GNEB_Output_Energies(state.get(), &b1, &b2, &b3, &b4);
	this->checkBox_gneb_output_energies_step->setChecked(b1);
	this->checkBox_gneb_output_energies_interpolated->setChecked(b2);
	this->checkBox_gneb_output_energies_divide->setChecked(b3);
	Parameters_Get_GNEB_Output_Chain(state.get(), &b1, &i1);
	this->checkBox_gneb_output_chain_step->setChecked(b1);

	// Convergence
	d = Parameters_Get_GNEB_Convergence(state.get());
	this->spinBox_gneb_convergence->setValue(std::log10(d));
	// GNEB Spring Constant
	d = Parameters_Get_GNEB_Spring_Constant(state.get());
	this->lineEdit_gneb_springconstant->setText(QString::number(d));

	// Normal/Climbing/Falling image radioButtons
	image_type = Parameters_Get_GNEB_Climbing_Falling(state.get());
	if (image_type == 0)
		this->radioButton_Normal->setChecked(true);
	else if (image_type == 1)
		this->radioButton_ClimbingImage->setChecked(true);
	else if (image_type == 2)
		this->radioButton_FallingImage->setChecked(true);
	else if (image_type == 3)
		this->radioButton_Stationary->setChecked(true);
>>>>>>> 4ae862a3
}


void ParametersWidget::set_parameters_llg()
{
    // Closure to set the parameters of a specific spin system
    auto apply = [this](int idx_image, int idx_chain) -> void
    {
        float d, d2, vd[3];
        int i1, i2;
        bool b1, b2, b3, b4;

        // Direct minimization
        b1 = this->checkBox_llg_direct->isChecked();
        Parameters_Set_LLG_Direct_Minimization(this->state.get(), b1, idx_image, idx_chain);

        // Convergence
        d = std::pow(10, this->spinBox_llg_convergence->value());
        Parameters_Set_LLG_Convergence(this->state.get(), d, idx_image, idx_chain);

        // Time step [ps]
        // dt = time_step [ps] * 10^-12 * gyromagnetic raio / mu_B  { / (1+damping^2)} <- not implemented
        d = this->lineEdit_dt->text().toFloat();
        Parameters_Set_LLG_Time_Step(this->state.get(), d, idx_image, idx_chain);

        // Damping
        d = this->lineEdit_Damping->text().toFloat();
        Parameters_Set_LLG_Damping(this->state.get(), d, idx_image, idx_chain);


        // Spin polarised current
        b1 = this->radioButton_stt_gradient->isChecked();
        if (this->checkBox_llg_stt->isChecked())
            d = this->doubleSpinBox_llg_stt_magnitude->value();
        else
            d = 0.0;
        vd[0] = doubleSpinBox_llg_stt_polarisation_x->value();
        vd[1] = doubleSpinBox_llg_stt_polarisation_y->value();
        vd[2] = doubleSpinBox_llg_stt_polarisation_z->value();
        try {
            normalize(vd);
        }
        catch (int ex) {
            if (ex == Exception_Division_by_zero) {
                vd[0] = 0.0;
                vd[1] = 0.0;
                vd[2] = 1.0;
                Log_Send(state.get(), Log_Level_Warning, Log_Sender_UI, "s_c_vec = {0,0,0} replaced by {0,0,1}");
                doubleSpinBox_llg_stt_polarisation_x->setValue(0.0);
                doubleSpinBox_llg_stt_polarisation_y->setValue(0.0);
                doubleSpinBox_llg_stt_polarisation_z->setValue(1.0);
            }
            else { throw(ex); }
        }
        Parameters_Set_LLG_STT(state.get(), b1, d, vd, idx_image, idx_chain);

        // Temperature
        if (this->checkBox_llg_temperature->isChecked())
        {
            d = this->doubleSpinBox_llg_temperature->value();
            d2 = this->lineEdit_llg_temperature_inclination->text().toFloat();
            vd[0] = this->lineEdit_llg_temperature_dir_x->text().toFloat();
            vd[1] = this->lineEdit_llg_temperature_dir_y->text().toFloat();
            vd[2] = this->lineEdit_llg_temperature_dir_z->text().toFloat();
        }
        else
        {
            d = 0;
            d2 = 0;
            vd[0] = 0;
            vd[1] = 0;
            vd[2] = 0;
        }
        Parameters_Set_LLG_Temperature(state.get(), d, idx_image, idx_chain);
        Parameters_Set_LLG_Temperature_Gradient(state.get(), d2, vd, idx_image, idx_chain);

        // Output
        i1 = this->lineEdit_llg_n_iterations->text().toInt();
        i2 = this->lineEdit_llg_log_steps->text().toInt();
        Parameters_Set_LLG_N_Iterations(state.get(), i1, i2, idx_image, idx_chain);
        std::string folder = this->lineEdit_llg_output_folder->text().toStdString();
        Parameters_Set_LLG_Output_Folder(state.get(), folder.c_str(), idx_image, idx_chain);
        b1 = this->checkBox_llg_output_any->isChecked();
        b2 = this->checkBox_llg_output_initial->isChecked();
        b3 = this->checkBox_llg_output_final->isChecked();
        Parameters_Set_LLG_Output_General(state.get(), b1, b2, b3, idx_image, idx_chain);
        b1 = this->checkBox_llg_output_energy_step->isChecked();
        b2 = this->checkBox_llg_output_energy_archive->isChecked();
        b3 = this->checkBox_llg_output_energy_spin_resolved->isChecked();
        b4 = this->checkBox_llg_output_energy_divide->isChecked();
        Parameters_Set_LLG_Output_Energy(state.get(), b1, b2, b3, b4, idx_image, idx_chain);
        b1 = this->checkBox_llg_output_configuration_step->isChecked();
        b2 = this->checkBox_llg_output_configuration_archive->isChecked();
        Parameters_Set_LLG_Output_Configuration(state.get(), b1, b2, idx_image, idx_chain);
    };

    if (this->comboBox_LLG_ApplyTo->currentText() == "Current Image")
    {
        apply(System_Get_Index(state.get()), Chain_Get_Index(state.get()));
    }
    else if (this->comboBox_LLG_ApplyTo->currentText() == "Current Image Chain")
    {
        for (int img = 0; img<Chain_Get_NOI(state.get()); ++img)
        {
            apply(img, Chain_Get_Index(state.get()));
        }
    }
    else if (this->comboBox_LLG_ApplyTo->currentText() == "All Images")
    {
        for (int ich = 0; ich<Collection_Get_NOC(state.get()); ++ich)
        {
            for (int img = 0; img<Chain_Get_NOI(state.get(), ich); ++img)
            {
                apply(img, ich);
            }
        }
    }
}

void ParametersWidget::set_parameters_mc()
{
    // Closure to set the parameters of a specific spin system
    auto apply = [this](int idx_image, int idx_chain) -> void
    {
        float d;

        if (this->checkBox_mc_temperature->isChecked())
            d = this->doubleSpinBox_mc_temperature->value();
        else
            d = 0.0;
        Parameters_Set_MC_Temperature(state.get(), d, idx_image, idx_chain);
        d = this->doubleSpinBox_mc_acceptance->value();
        Parameters_Set_MC_Acceptance_Ratio(state.get(), d, idx_image, idx_chain);
    };

    if (this->comboBox_MC_ApplyTo->currentText() == "Current Image")
    {
        apply(System_Get_Index(state.get()), Chain_Get_Index(state.get()));
    }
    else if (this->comboBox_MC_ApplyTo->currentText() == "Current Image Chain")
    {
        for (int img = 0; img<Chain_Get_NOI(state.get()); ++img)
        {
            apply(img, Chain_Get_Index(state.get()));
        }
    }
    else if (this->comboBox_MC_ApplyTo->currentText() == "All Images")
    {
        for (int ich = 0; ich<Collection_Get_NOC(state.get()); ++ich)
        {
            for (int img = 0; img<Chain_Get_NOI(state.get(), ich); ++img)
            {
                apply(img, ich);
            }
        }
    }
}

void ParametersWidget::set_parameters_gneb()
{
    float d;
    int i1, i2;

    int idx_chain = -1;

    // Convergence
    d = std::pow(10, this->spinBox_gneb_convergence->value());
    Parameters_Set_GNEB_Convergence(this->state.get(), d, -1, idx_chain);
    // Spring Constant
    d = this->lineEdit_gneb_springconstant->text().toFloat();
    Parameters_Set_GNEB_Spring_Constant(state.get(), d, -1, idx_chain);
    // Climbing/Falling Image
    int image_type = 0;
    if (this->radioButton_ClimbingImage->isChecked())
        image_type = 1;
    if (this->radioButton_FallingImage->isChecked())
        image_type = 2;
    if (this->radioButton_Stationary->isChecked())
        image_type = 3;
    Parameters_Set_GNEB_Climbing_Falling(state.get(), image_type, -1, idx_chain);

    // Output
    i1 = this->lineEdit_gneb_n_iterations->text().toInt();
    i2 = this->lineEdit_gneb_log_steps->text().toInt();
    Parameters_Set_GNEB_N_Iterations(state.get(), i1, i2, idx_chain);
    std::string folder = this->lineEdit_gneb_output_folder->text().toStdString();
    Parameters_Set_GNEB_Output_Folder(state.get(), folder.c_str(), idx_chain);
}

void ParametersWidget::set_gneb_auto_image_type()
{
    Parameters_Set_GNEB_Image_Type_Automatically(state.get());
    this->Load_Parameters_Contents();
}

void ParametersWidget::set_parameters_mmf()
{
    // Closure to set the parameters of a specific spin system
    auto apply = [this](int idx_image, int idx_chain) -> void
    {
        int i1, i2;
        bool b1, b2, b3, b4;

        // Parameters
        i1 = this->spinBox_mmf_n_modes->value();
        Parameters_Set_MMF_N_Modes(state.get(), i1, idx_image, idx_chain);
        this->spinBox_mmf_n_mode_follow->setMaximum(i1);
        i1 = this->spinBox_mmf_n_mode_follow->value();
        Parameters_Set_MMF_N_Mode_Follow(state.get(), i1-1, idx_image, idx_chain);

        // Output
        i1 = this->lineEdit_mmf_output_n_iterations->text().toInt();
        i2 = this->lineEdit_mmf_output_log_steps->text().toInt();
        Parameters_Set_MMF_N_Iterations(state.get(), i1, i2, idx_image, idx_chain);
        std::string folder = this->lineEdit_mmf_output_folder->text().toStdString();
        Parameters_Set_MMF_Output_Folder(state.get(), folder.c_str(), idx_image, idx_chain);
        b1 = this->checkBox_mmf_output_any->isChecked();
        b2 = this->checkBox_mmf_output_initial->isChecked();
        b3 = this->checkBox_mmf_output_final->isChecked();
        Parameters_Set_MMF_Output_General(state.get(), b1, b2, b3, idx_image, idx_chain);
        b1 = this->checkBox_mmf_output_energy_step->isChecked();
        b2 = this->checkBox_mmf_output_energy_archive->isChecked();
        b3 = this->checkBox_mmf_output_energy_spin_resolved->isChecked();
        b4 = this->checkBox_mmf_output_energy_divide->isChecked();
        Parameters_Set_MMF_Output_Energy(state.get(), b1, b2, b3, b4, idx_image, idx_chain);
        b1 = this->checkBox_mmf_output_configuration_step->isChecked();
        b2 = this->checkBox_mmf_output_configuration_archive->isChecked();
        Parameters_Set_MMF_Output_Configuration(state.get(), b1, b2, idx_image, idx_chain);
    };

    for (int img = 0; img<Chain_Get_NOI(state.get()); ++img)
    {
        apply(img, Chain_Get_Index(state.get()));
    }

    /*if (this->comboBox_MMF_ApplyTo->currentText() == "Current Image")
    {
        apply(System_Get_Index(state.get()), Chain_Get_Index(state.get()));
    }
    else if (this->comboBox_MMF_ApplyTo->currentText() == "Current Image Chain")
    {
        for (int img = 0; img<Chain_Get_NOI(state.get()); ++img)
        {
            apply(img, Chain_Get_Index(state.get()));
        }
    }
    else if (this->comboBox_MMF_ApplyTo->currentText() == "All Images")
    {
        for (int ich = 0; ich<Collection_Get_NOC(state.get()); ++ich)
        {
            for (int img = 0; img<Chain_Get_NOI(state.get(), ich); ++img)
            {
                apply(img, ich);
            }
        }
    }*/
}

void ParametersWidget::set_parameters_ema()
{
    int i1 = this->spinBox_ema_n_modes->value();
    int i2 = this->spinBox_ema_n_mode_follow->value();
    float d1 = this->doubleSpinBox_ema_frequency->value();
    float d2 = this->doubleSpinBox_ema_amplitude->value();
    bool b1 = this->checkBox_snapshot_mode->isChecked();

    Parameters_Set_EMA_N_Modes(state.get(), i1);
    Parameters_Set_EMA_N_Mode_Follow(state.get(), i2-1);
    Parameters_Set_EMA_Frequency(state.get(), d1);
    Parameters_Set_EMA_Amplitude(state.get(), d2);
    Parameters_Set_EMA_Snapshot(state.get(), b1);

    this->spinBox_ema_n_mode_follow->setMaximum(i1);
}

void ParametersWidget::save_Spin_Configuration_Eigenmodes()
{
	// std::cerr << "inside save spins" << std::endl;
    auto fileName = QFileDialog::getSaveFileName(this,
        tr("Save Spin Configuration Eigenmodes"), "./output",
		tr("OOMF Vector Field(*.ovf)"));
    
    int type = IO_Fileformat_OVF_text;
    
    if (!fileName.isEmpty())
    {
        QFileInfo fi(fileName);
        
        // Determine file type from suffix
        auto qs_type = fi.completeSuffix();
        if ( qs_type == "ovf" ) type = IO_Fileformat_OVF_text;
       
        // Write the file
        auto file = string_q2std(fileName);
        
        IO_Eigenmodes_Write(this->state.get(), file.c_str(), type);
    }
}

void ParametersWidget::load_Spin_Configuration_Eigenmodes()
{
    auto fileName = QFileDialog::getOpenFileName(this,
        tr("Load Spin Configuration"), "./input",
        tr("Any (*.txt *.csv *.ovf);;OOMF Vector Field (*.ovf)"));

    int type = IO_Fileformat_OVF_text;
    
    if (!fileName.isEmpty())
    {
        QFileInfo fi(fileName);
        auto qs_type = fi.suffix();
        
        if (qs_type == "ovf") 
            type = IO_Fileformat_OVF_text;
        else
            Log_Send(state.get(), Log_Level_Error, Log_Sender_UI, ("Invalid file ending (only "
                "txt, csv and ovf allowed) on file " + string_q2std(fileName)).c_str());
        
	    auto file = string_q2std(fileName);
        IO_Eigenmodes_Read(this->state.get(), file.c_str(), type); 
 
        // n_modes parameter might be change by IO_Eigenmodes_Read so update that first
        this->spinBox_ema_n_modes->setValue( Parameters_Get_EMA_N_Modes(state.get()) ); 
        
        // then pass widgets parameters to the core
        set_parameters_ema();

        // reload parameters to avoid illegal values showing up (eg n_mode_follow)
        updateData();
    }
}


void ParametersWidget::Setup_Parameters_Slots()
{
    //      LLG
    // Direct minimization
    connect(this->checkBox_llg_direct, SIGNAL(stateChanged(int)), this, SLOT(set_parameters_llg()));
    // Temperature
    connect(this->checkBox_llg_temperature, SIGNAL(stateChanged(int)), this, SLOT(set_parameters_llg()));
    connect(this->doubleSpinBox_llg_temperature, SIGNAL(editingFinished()), this, SLOT(set_parameters_llg()));
    connect(this->lineEdit_llg_temperature_inclination, SIGNAL(editingFinished()), this, SLOT(set_parameters_llg()));
    connect(this->lineEdit_llg_temperature_dir_x, SIGNAL(editingFinished()), this, SLOT(set_parameters_llg()));
    connect(this->lineEdit_llg_temperature_dir_y, SIGNAL(editingFinished()), this, SLOT(set_parameters_llg()));
    connect(this->lineEdit_llg_temperature_dir_z, SIGNAL(editingFinished()), this, SLOT(set_parameters_llg()));
    // STT
    connect(this->radioButton_stt_gradient, SIGNAL(clicked()), this, SLOT(set_parameters_llg()));
    connect(this->radioButton_stt_monolayer, SIGNAL(clicked()), this, SLOT(set_parameters_llg()));
    connect(this->checkBox_llg_stt, SIGNAL(stateChanged(int)), this, SLOT(set_parameters_llg()));
    connect(this->doubleSpinBox_llg_stt_magnitude, SIGNAL(editingFinished()), this, SLOT(set_parameters_llg()));
    connect(this->doubleSpinBox_llg_stt_polarisation_x, SIGNAL(editingFinished()), this, SLOT(set_parameters_llg()));
    connect(this->doubleSpinBox_llg_stt_polarisation_y, SIGNAL(editingFinished()), this, SLOT(set_parameters_llg()));
    connect(this->doubleSpinBox_llg_stt_polarisation_z, SIGNAL(editingFinished()), this, SLOT(set_parameters_llg()));
    // Damping
    connect(this->lineEdit_Damping, SIGNAL(returnPressed()), this, SLOT(set_parameters_llg()));
    connect(this->lineEdit_dt, SIGNAL(returnPressed()), this, SLOT(set_parameters_llg()));
    // Convergence criterion
    connect(this->spinBox_llg_convergence, SIGNAL(editingFinished()), this, SLOT(set_parameters_llg()));
    // Output
    connect(this->lineEdit_llg_n_iterations, SIGNAL(returnPressed()), this, SLOT(set_parameters_llg()));
    connect(this->lineEdit_llg_log_steps, SIGNAL(returnPressed()), this, SLOT(set_parameters_llg()));
    connect(this->lineEdit_llg_output_folder, SIGNAL(returnPressed()), this, SLOT(set_parameters_llg()));
    connect(this->checkBox_llg_output_any, SIGNAL(stateChanged(int)), this, SLOT(set_parameters_llg()));
    connect(this->checkBox_llg_output_initial, SIGNAL(stateChanged(int)), this, SLOT(set_parameters_llg()));
    connect(this->checkBox_llg_output_final, SIGNAL(stateChanged(int)), this, SLOT(set_parameters_llg()));
    connect(this->checkBox_llg_output_energy_step, SIGNAL(stateChanged(int)), this, SLOT(set_parameters_llg()));
    connect(this->checkBox_llg_output_energy_archive, SIGNAL(stateChanged(int)), this, SLOT(set_parameters_llg()));
    connect(this->checkBox_llg_output_energy_spin_resolved, SIGNAL(stateChanged(int)), this, SLOT(set_parameters_llg()));
    connect(this->checkBox_llg_output_energy_divide, SIGNAL(stateChanged(int)), this, SLOT(set_parameters_llg()));
    connect(this->checkBox_llg_output_configuration_step, SIGNAL(stateChanged(int)), this, SLOT(set_parameters_llg()));
    connect(this->checkBox_llg_output_configuration_archive, SIGNAL(stateChanged(int)), this, SLOT(set_parameters_llg()));

    //      GNEB
    // Spring Constant
    connect(this->lineEdit_gneb_springconstant, SIGNAL(returnPressed()), this, SLOT(set_parameters_gneb()));
    // Image type
    connect(this->pushButton_auto_image_type, SIGNAL(clicked()), this, SLOT(set_gneb_auto_image_type()));
    connect(this->radioButton_Normal, SIGNAL(clicked()), this, SLOT(set_parameters_gneb()));
    connect(this->radioButton_ClimbingImage, SIGNAL(clicked()), this, SLOT(set_parameters_gneb()));
    connect(this->radioButton_FallingImage, SIGNAL(clicked()), this, SLOT(set_parameters_gneb()));
    connect(this->radioButton_Stationary, SIGNAL(clicked()), this, SLOT(set_parameters_gneb()));
    // Convergence criterion
    connect(this->spinBox_gneb_convergence, SIGNAL(editingFinished()), this, SLOT(set_parameters_gneb()));
    // Output
    connect(this->lineEdit_gneb_n_iterations, SIGNAL(returnPressed()), this, SLOT(set_parameters_gneb()));
    connect(this->lineEdit_gneb_log_steps, SIGNAL(returnPressed()), this, SLOT(set_parameters_gneb()));
    connect(this->lineEdit_gneb_output_folder, SIGNAL(returnPressed()), this, SLOT(set_parameters_gneb()));
    connect(this->checkBox_gneb_output_any, SIGNAL(stateChanged(int)), this, SLOT(set_parameters_gneb()));
    connect(this->checkBox_gneb_output_initial, SIGNAL(stateChanged(int)), this, SLOT(set_parameters_gneb()));
    connect(this->checkBox_gneb_output_final, SIGNAL(stateChanged(int)), this, SLOT(set_parameters_gneb()));
    connect(this->checkBox_gneb_output_energies_step, SIGNAL(stateChanged(int)), this, SLOT(set_parameters_gneb()));
    connect(this->checkBox_gneb_output_energies_divide, SIGNAL(stateChanged(int)), this, SLOT(set_parameters_gneb()));
    connect(this->checkBox_gneb_output_chain_step, SIGNAL(stateChanged(int)), this, SLOT(set_parameters_gneb()));
    
    //      EMA
    connect(this->spinBox_ema_n_modes, SIGNAL(editingFinished()), this, SLOT(set_parameters_ema()));
    connect(this->spinBox_ema_n_mode_follow, SIGNAL(editingFinished()), this, SLOT(set_parameters_ema()));
    connect(this->doubleSpinBox_ema_frequency, SIGNAL(editingFinished()), this, SLOT(set_parameters_ema()));
    connect(this->doubleSpinBox_ema_amplitude, SIGNAL(editingFinished()), this, SLOT(set_parameters_ema()));
    connect(this->pushButton_SaveModes, SIGNAL(clicked()), this, SLOT(save_Spin_Configuration_Eigenmodes()));
    connect(this->pushButton_LoadModes, SIGNAL(clicked()), this, SLOT(load_Spin_Configuration_Eigenmodes()));
    connect(this->checkBox_snapshot_mode, SIGNAL(stateChanged(int)), this, SLOT(set_parameters_ema()));
    
    //      MMF
    // Output
    connect(this->lineEdit_mmf_output_n_iterations, SIGNAL(returnPressed()), this, SLOT(set_parameters_mmf()));
    connect(this->lineEdit_mmf_output_log_steps, SIGNAL(returnPressed()), this, SLOT(set_parameters_mmf()));
    connect(this->lineEdit_mmf_output_folder, SIGNAL(returnPressed()), this, SLOT(set_parameters_mmf()));
    connect(this->checkBox_mmf_output_any, SIGNAL(stateChanged(int)), this, SLOT(set_parameters_mmf()));
    connect(this->checkBox_mmf_output_initial, SIGNAL(stateChanged(int)), this, SLOT(set_parameters_mmf()));
    connect(this->checkBox_mmf_output_final, SIGNAL(stateChanged(int)), this, SLOT(set_parameters_mmf()));
    connect(this->checkBox_mmf_output_energy_step, SIGNAL(stateChanged(int)), this, SLOT(set_parameters_mmf()));
    connect(this->checkBox_mmf_output_energy_archive, SIGNAL(stateChanged(int)), this, SLOT(set_parameters_mmf()));
    connect(this->checkBox_mmf_output_energy_spin_resolved, SIGNAL(stateChanged(int)), this, SLOT(set_parameters_mmf()));
    connect(this->checkBox_mmf_output_energy_divide, SIGNAL(stateChanged(int)), this, SLOT(set_parameters_mmf()));
    connect(this->checkBox_mmf_output_configuration_step, SIGNAL(stateChanged(int)), this, SLOT(set_parameters_mmf()));
    connect(this->checkBox_mmf_output_configuration_archive, SIGNAL(stateChanged(int)), this, SLOT(set_parameters_mmf()));
    // Parameters
    connect(this->spinBox_mmf_n_modes, SIGNAL(editingFinished()), this, SLOT(set_parameters_mmf()));
    connect(this->spinBox_mmf_n_mode_follow, SIGNAL(editingFinished()), this, SLOT(set_parameters_mmf()));
    // connect(this->radioButton_mmf_negative_fixed, SIGNAL(clicked()), this, SLOT(set_parameters_mmf()));
    // connect(this->radioButton_mmf_negative_minimum, SIGNAL(clicked()), this, SLOT(set_parameters_mmf()));
    // connect(this->radioButton_mmf_positive_mode_relax, SIGNAL(clicked()), this, SLOT(set_parameters_mmf()));
    // connect(this->radioButton_mmf_positive_mode, SIGNAL(clicked()), this, SLOT(set_parameters_mmf()));
    // connect(this->radioButton_mmf_positive_gradient, SIGNAL(clicked()), this, SLOT(set_parameters_mmf()));
}


void ParametersWidget::Setup_Input_Validators()
{
    //      LLG
    this->lineEdit_Damping->setValidator(this->number_validator_unsigned);
    this->lineEdit_dt->setValidator(this->number_validator_unsigned);
    this->lineEdit_llg_temperature_inclination->setValidator(this->number_validator);
    this->lineEdit_llg_temperature_dir_x->setValidator(this->number_validator);
    this->lineEdit_llg_temperature_dir_y->setValidator(this->number_validator);
    this->lineEdit_llg_temperature_dir_z->setValidator(this->number_validator);
    //      GNEB
    this->lineEdit_gneb_springconstant->setValidator(this->number_validator);
}<|MERGE_RESOLUTION|>--- conflicted
+++ resolved
@@ -57,11 +57,10 @@
 
 void ParametersWidget::Load_Parameters_Contents()
 {
-<<<<<<< HEAD
     float d, vd[3];
     int image_type;
     int i1, i2;
-    bool b1, b2, b3, b4;
+    bool b1, b2, b3, b4, b5;
 
     //		LLG
     // Direct minimization
@@ -97,18 +96,18 @@
     Parameters_Get_LLG_N_Iterations(state.get(), &i1, &i2);
     this->lineEdit_llg_n_iterations->setText(QString::number(i1));
     this->lineEdit_llg_log_steps->setText(QString::number(i2));
-    auto folder_llg = Parameters_Get_LLG_Output_Folder(state.get());
-    this->lineEdit_llg_output_folder->setText(folder_llg);
+    auto folder = Parameters_Get_LLG_Output_Folder(state.get());
+    this->lineEdit_llg_output_folder->setText(folder);
     Parameters_Get_LLG_Output_General(state.get(), &b1, &b2, &b3);
     this->checkBox_llg_output_any->setChecked(b1);
     this->checkBox_llg_output_initial->setChecked(b2);
     this->checkBox_llg_output_final->setChecked(b3);
-    Parameters_Get_LLG_Output_Energy(state.get(), &b1, &b2, &b3, &b4);
+    Parameters_Get_LLG_Output_Energy(state.get(), &b1, &b2, &b3, &b4, &b5);
     this->checkBox_llg_output_energy_step->setChecked(b1);
     this->checkBox_llg_output_energy_archive->setChecked(b2);
     this->checkBox_llg_output_energy_spin_resolved->setChecked(b3);
     this->checkBox_llg_output_energy_divide->setChecked(b4);
-    Parameters_Get_LLG_Output_Configuration(state.get(), &b1, &b2);
+    Parameters_Get_LLG_Output_Configuration(state.get(), &b1, &b2, &i1);
     this->checkBox_llg_output_configuration_step->setChecked(b1);
     this->checkBox_llg_output_configuration_archive->setChecked(b2);
 
@@ -124,18 +123,32 @@
     Parameters_Get_GNEB_N_Iterations(state.get(), &i1, &i2);
     this->lineEdit_gneb_n_iterations->setText(QString::number(i1));
     this->lineEdit_gneb_log_steps->setText(QString::number(i2));
-    auto folder_gneb = Parameters_Get_GNEB_Output_Folder(state.get());
-    this->lineEdit_gneb_output_folder->setText(folder_gneb);
+    folder = Parameters_Get_GNEB_Output_Folder(state.get());
+    this->lineEdit_gneb_output_folder->setText(folder);
     Parameters_Get_GNEB_Output_General(state.get(), &b1, &b2, &b3);
     this->checkBox_gneb_output_any->setChecked(b1);
     this->checkBox_gneb_output_initial->setChecked(b2);
     this->checkBox_gneb_output_final->setChecked(b3);
-    Parameters_Get_GNEB_Output_Energies(state.get(), &b1, &b2, &b3);
+    Parameters_Get_GNEB_Output_Energies(state.get(), &b1, &b2, &b3, &b4);
     this->checkBox_gneb_output_energies_step->setChecked(b1);
     this->checkBox_gneb_output_energies_interpolated->setChecked(b2);
     this->checkBox_gneb_output_energies_divide->setChecked(b3);
-    Parameters_Get_GNEB_Output_Chain(state.get(), &b1);
+    Parameters_Get_GNEB_Output_Chain(state.get(), &b1, &i1);
     this->checkBox_gneb_output_chain_step->setChecked(b1);
+
+    //      EMA
+    // modes to calculate and visualize
+    i1 = Parameters_Get_EMA_N_Modes(state.get());
+    this->spinBox_ema_n_modes->setValue(i1);
+    i2 = Parameters_Get_EMA_N_Mode_Follow(state.get());
+    this->spinBox_ema_n_mode_follow->setValue(i2+1);
+    this->spinBox_ema_n_mode_follow->setMaximum(i1);
+    d = Parameters_Get_EMA_Frequency(state.get());
+    this->doubleSpinBox_ema_frequency->setValue(d);
+    d = Parameters_Get_EMA_Amplitude(state.get());
+    this->doubleSpinBox_ema_amplitude->setValue(d);
+    b1 = Parameters_Get_EMA_Snapshot(state.get());
+    this->checkBox_snapshot_mode->setChecked(b1);
 
     // Convergence
     d = Parameters_Get_GNEB_Convergence(state.get());
@@ -154,20 +167,6 @@
         this->radioButton_FallingImage->setChecked(true);
     else if (image_type == 3)
         this->radioButton_Stationary->setChecked(true);
-
-    //      EMA
-    // modes to calculate and visualize
-   i1 = Parameters_Get_EMA_N_Modes(state.get());
-   this->spinBox_ema_n_modes->setValue(i1);
-   i2 = Parameters_Get_EMA_N_Mode_Follow(state.get());
-   this->spinBox_ema_n_mode_follow->setValue(i2+1);
-   this->spinBox_ema_n_mode_follow->setMaximum(i1);
-   d = Parameters_Get_EMA_Frequency(state.get());
-   this->doubleSpinBox_ema_frequency->setValue(d);
-   d = Parameters_Get_EMA_Amplitude(state.get());
-   this->doubleSpinBox_ema_amplitude->setValue(d);
-   b1 = Parameters_Get_EMA_Snapshot(state.get());
-   this->checkBox_snapshot_mode->setChecked(b1);
 
    //       MMF
    // Parameters
@@ -186,112 +185,14 @@
     this->checkBox_mmf_output_any->setChecked(b1);
     this->checkBox_mmf_output_initial->setChecked(b2);
     this->checkBox_mmf_output_final->setChecked(b3);
-    Parameters_Get_MMF_Output_Energy(state.get(), &b1, &b2, &b3, &b4);
+    Parameters_Get_MMF_Output_Energy(state.get(), &b1, &b2, &b3, &b4, &b5);
     this->checkBox_mmf_output_energy_step->setChecked(b1);
     this->checkBox_mmf_output_energy_archive->setChecked(b2);
     this->checkBox_mmf_output_energy_spin_resolved->setChecked(b3);
     this->checkBox_mmf_output_energy_divide->setChecked(b4);
-    Parameters_Get_MMF_Output_Configuration(state.get(), &b1, &b2);
+    Parameters_Get_MMF_Output_Configuration(state.get(), &b1, &b2, &i1);
     this->checkBox_mmf_output_configuration_step->setChecked(b1);
     this->checkBox_mmf_output_configuration_archive->setChecked(b2);
-=======
-	float d, vd[3];
-	int image_type;
-	int i1, i2;
-	bool b1, b2, b3, b4, b5;
-
-	//		LLG
-	// Direct minimization
-	b1 = Parameters_Get_LLG_Direct_Minimization(state.get());
-	this->checkBox_llg_direct->setChecked(b1);
-	// Damping
-	d = Parameters_Get_LLG_Damping(state.get());
-	this->lineEdit_Damping->setText(QString::number(d));
-	// Converto to PicoSeconds
-	d = Parameters_Get_LLG_Time_Step(state.get());
-	this->lineEdit_dt->setText(QString::number(d));
-	// Spin polarized current
-	Parameters_Get_LLG_STT(state.get(), &b1, &d, vd);
-	this->radioButton_stt_gradient->setChecked(b1);
-	this->doubleSpinBox_llg_stt_magnitude->setValue(d);
-	this->doubleSpinBox_llg_stt_polarisation_x->setValue(vd[0]);
-	this->doubleSpinBox_llg_stt_polarisation_y->setValue(vd[1]);
-	this->doubleSpinBox_llg_stt_polarisation_z->setValue(vd[2]);
-	if (d > 0.0) this->checkBox_llg_stt->setChecked(true);
-	// Temperature
-	d = Parameters_Get_LLG_Temperature(state.get());
-	this->doubleSpinBox_llg_temperature->setValue(d);
-	if (d > 0.0) this->checkBox_llg_temperature->setChecked(true);
-	Parameters_Get_LLG_Temperature_Gradient(state.get(), &d, vd);
-	this->lineEdit_llg_temperature_inclination->setText(QString::number(d));
-	this->lineEdit_llg_temperature_dir_x->setText(QString::number(vd[0]));
-	this->lineEdit_llg_temperature_dir_y->setText(QString::number(vd[1]));
-	this->lineEdit_llg_temperature_dir_z->setText(QString::number(vd[2]));
-	// Convergence
-	d = Parameters_Get_LLG_Convergence(state.get());
-	this->spinBox_llg_convergence->setValue(std::log10(d));
-	// Output
-	Parameters_Get_LLG_N_Iterations(state.get(), &i1, &i2);
-	this->lineEdit_llg_n_iterations->setText(QString::number(i1));
-	this->lineEdit_llg_log_steps->setText(QString::number(i2));
-	auto folder = Parameters_Get_LLG_Output_Folder(state.get());
-	this->lineEdit_llg_output_folder->setText(folder);
-	Parameters_Get_LLG_Output_General(state.get(), &b1, &b2, &b3);
-	this->checkBox_llg_output_any->setChecked(b1);
-	this->checkBox_llg_output_initial->setChecked(b2);
-	this->checkBox_llg_output_final->setChecked(b3);
-	Parameters_Get_LLG_Output_Energy(state.get(), &b1, &b2, &b3, &b4, &b5);
-	this->checkBox_llg_output_energy_step->setChecked(b1);
-	this->checkBox_llg_output_energy_archive->setChecked(b2);
-	this->checkBox_llg_output_energy_spin_resolved->setChecked(b3);
-	this->checkBox_llg_output_energy_divide->setChecked(b4);
-	Parameters_Get_LLG_Output_Configuration(state.get(), &b1, &b2, &i1);
-	this->checkBox_llg_output_configuration_step->setChecked(b1);
-	this->checkBox_llg_output_configuration_archive->setChecked(b2);
-
-	//		MC
-	d = Parameters_Get_MC_Temperature(state.get());
-	this->doubleSpinBox_mc_temperature->setValue(d);
-	if (d > 0.0) this->checkBox_mc_temperature->setChecked(true);
-	d = Parameters_Get_MC_Acceptance_Ratio(state.get());
-	this->doubleSpinBox_mc_acceptance->setValue(d);
-
-	//		GNEB
-	// Output
-	Parameters_Get_GNEB_N_Iterations(state.get(), &i1, &i2);
-	this->lineEdit_gneb_n_iterations->setText(QString::number(i1));
-	this->lineEdit_gneb_log_steps->setText(QString::number(i2));
-	folder = Parameters_Get_GNEB_Output_Folder(state.get());
-	this->lineEdit_gneb_output_folder->setText(folder);
-	Parameters_Get_GNEB_Output_General(state.get(), &b1, &b2, &b3);
-	this->checkBox_gneb_output_any->setChecked(b1);
-	this->checkBox_gneb_output_initial->setChecked(b2);
-	this->checkBox_gneb_output_final->setChecked(b3);
-	Parameters_Get_GNEB_Output_Energies(state.get(), &b1, &b2, &b3, &b4);
-	this->checkBox_gneb_output_energies_step->setChecked(b1);
-	this->checkBox_gneb_output_energies_interpolated->setChecked(b2);
-	this->checkBox_gneb_output_energies_divide->setChecked(b3);
-	Parameters_Get_GNEB_Output_Chain(state.get(), &b1, &i1);
-	this->checkBox_gneb_output_chain_step->setChecked(b1);
-
-	// Convergence
-	d = Parameters_Get_GNEB_Convergence(state.get());
-	this->spinBox_gneb_convergence->setValue(std::log10(d));
-	// GNEB Spring Constant
-	d = Parameters_Get_GNEB_Spring_Constant(state.get());
-	this->lineEdit_gneb_springconstant->setText(QString::number(d));
-
-	// Normal/Climbing/Falling image radioButtons
-	image_type = Parameters_Get_GNEB_Climbing_Falling(state.get());
-	if (image_type == 0)
-		this->radioButton_Normal->setChecked(true);
-	else if (image_type == 1)
-		this->radioButton_ClimbingImage->setChecked(true);
-	else if (image_type == 2)
-		this->radioButton_FallingImage->setChecked(true);
-	else if (image_type == 3)
-		this->radioButton_Stationary->setChecked(true);
->>>>>>> 4ae862a3
 }
 
 
@@ -569,10 +470,10 @@
 
 void ParametersWidget::save_Spin_Configuration_Eigenmodes()
 {
-	// std::cerr << "inside save spins" << std::endl;
+    // std::cerr << "inside save spins" << std::endl;
     auto fileName = QFileDialog::getSaveFileName(this,
         tr("Save Spin Configuration Eigenmodes"), "./output",
-		tr("OOMF Vector Field(*.ovf)"));
+        tr("OOMF Vector Field(*.ovf)"));
     
     int type = IO_Fileformat_OVF_text;
     
@@ -610,9 +511,9 @@
             Log_Send(state.get(), Log_Level_Error, Log_Sender_UI, ("Invalid file ending (only "
                 "txt, csv and ovf allowed) on file " + string_q2std(fileName)).c_str());
         
-	    auto file = string_q2std(fileName);
+        auto file = string_q2std(fileName);
         IO_Eigenmodes_Read(this->state.get(), file.c_str(), type); 
- 
+
         // n_modes parameter might be change by IO_Eigenmodes_Read so update that first
         this->spinBox_ema_n_modes->setValue( Parameters_Get_EMA_N_Modes(state.get()) ); 
         
@@ -685,7 +586,7 @@
     connect(this->checkBox_gneb_output_energies_step, SIGNAL(stateChanged(int)), this, SLOT(set_parameters_gneb()));
     connect(this->checkBox_gneb_output_energies_divide, SIGNAL(stateChanged(int)), this, SLOT(set_parameters_gneb()));
     connect(this->checkBox_gneb_output_chain_step, SIGNAL(stateChanged(int)), this, SLOT(set_parameters_gneb()));
-    
+
     //      EMA
     connect(this->spinBox_ema_n_modes, SIGNAL(editingFinished()), this, SLOT(set_parameters_ema()));
     connect(this->spinBox_ema_n_mode_follow, SIGNAL(editingFinished()), this, SLOT(set_parameters_ema()));
@@ -694,7 +595,7 @@
     connect(this->pushButton_SaveModes, SIGNAL(clicked()), this, SLOT(save_Spin_Configuration_Eigenmodes()));
     connect(this->pushButton_LoadModes, SIGNAL(clicked()), this, SLOT(load_Spin_Configuration_Eigenmodes()));
     connect(this->checkBox_snapshot_mode, SIGNAL(stateChanged(int)), this, SLOT(set_parameters_ema()));
-    
+
     //      MMF
     // Output
     connect(this->lineEdit_mmf_output_n_iterations, SIGNAL(returnPressed()), this, SLOT(set_parameters_mmf()));
