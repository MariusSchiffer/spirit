MESSAGE( STATUS ">> -------------------------------------------------------------------- <<" )
MESSAGE( STATUS ">> --------------------- GL ------------------------------------------- <<" )

######### CMake Version #####################
cmake_minimum_required(VERSION 2.8.11)
#############################################


######### Project Name ######################
project(MonoSpinGL)
#############################################

######### Have the binary placed into the source head
# set(CMAKE_RUNTIME_OUTPUT_DIRECTORY ${PROJECT_SOURCE_DIR})
# set(CMAKE_BINARY_DIR ${CMAKE_SOURCE_DIR}/bin)
# set(PROJECT_BINARY_DIR ${CMAKE_SOURCE_DIR}/bin2)
set(CMAKE_ARCHIVE_OUTPUT_DIRECTORY ${CMAKE_BINARY_DIR})
# set(CMAKE_LIBRARY_OUTPUT_DIRECTORY ${CMAKE_SOURCE_DIR}/lib)
# set(CMAKE_RUNTIME_OUTPUT_DIRECTORY ${CMAKE_BINARY_DIR})
#############################################
set(CMAKE_DISABLE_SOURCE_CHANGES ON)
set(CMAKE_DISABLE_IN_SOURCE_BUILD ON)
#############################################


######### Where to search for library headers
set(GL_INCLUDE_DIRS ${PROJECT_SOURCE_DIR}/include ${PROJECT_SOURCE_DIR}/shaders)
include_directories(
	${GL_INCLUDE_DIRS}
	${CORE_INCLUDE_DIRS}
	${GLAD_INCLUDE_DIRS}
	${GLM_INCLUDE_DIRS})
#############################################


######### Declare File groups ###############
### Header Gropus
set(HEADER_GL_ROOT)
### Source Groups
set(SOURCE_GL_ROOT ${CMAKE_SOURCE_DIR}/thirdparty/glad/src/glad.c)
#############################################

######### Add Subdirectories
add_subdirectory(${PROJECT_SOURCE_DIR}/src)
add_subdirectory(${PROJECT_SOURCE_DIR}/include)
#############################################

######### IDE Folders #######################
### Folder include
source_group("include" FILES ${HEADER_GL_ROOT})
### Folder src
source_group("src" FILES  ${SOURCE_GL_ROOT})
### Folder shaders
source_group("shaders" FILES
	${PROJECT_SOURCE_DIR}/shaders/arrows.vert.glsl
	${PROJECT_SOURCE_DIR}/shaders/arrows.frag.glsl
	${PROJECT_SOURCE_DIR}/shaders/hsv.colormap.glsl
	${PROJECT_SOURCE_DIR}/shaders/redblue.colormap.glsl
	${PROJECT_SOURCE_DIR}/shaders/surface.vert.glsl
	${PROJECT_SOURCE_DIR}/shaders/surface.frag.glsl
	${PROJECT_SOURCE_DIR}/shaders/sphere_points.vert.glsl
	${PROJECT_SOURCE_DIR}/shaders/sphere_points.frag.glsl
	${PROJECT_SOURCE_DIR}/shaders/sphere_background.vert.glsl
	${PROJECT_SOURCE_DIR}/shaders/sphere_background.frag.glsl
	${PROJECT_SOURCE_DIR}/shaders/boundingbox.vert.glsl
	${PROJECT_SOURCE_DIR}/shaders/boundingbox.frag.glsl
	${PROJECT_SOURCE_DIR}/shaders/coordinatesystem.vert.glsl
	${PROJECT_SOURCE_DIR}/shaders/coordinatesystem.frag.glsl)
#############################################

######### Tell CMake to create the executable
add_library( gl STATIC
    ${HEADER_GL_ROOT}
    ${SOURCE_GL_ROOT})
#############################################

<<<<<<< HEAD


### Convert .glsl files to .txt files inside R"()"
=======
######### Create converted shader .txt files
### Convert .shader files to .txt files inside R"()"
>>>>>>> 27a19486
### With this conversion we can read the .txt files into the code statically
add_custom_target (shaders
    ${CMAKE_COMMAND} -D CFG=${PROJECT_SOURCE_DIR}/shaders/shader.in
                     -D SRC=${PROJECT_SOURCE_DIR}/shaders/arrows.vert.glsl
                     -D DST=${PROJECT_SOURCE_DIR}/shaders/arrows.vert.txt
                     -P ${PROJECT_SOURCE_DIR}/shaders/shader.cmake
    ${CMAKE_COMMAND} -D CFG=${PROJECT_SOURCE_DIR}/shaders/shader.in
                     -D SRC=${PROJECT_SOURCE_DIR}/shaders/arrows.frag.glsl
                     -D DST=${PROJECT_SOURCE_DIR}/shaders/arrows.frag.txt
                     -P ${PROJECT_SOURCE_DIR}/shaders/shader.cmake
    ${CMAKE_COMMAND} -D CFG=${PROJECT_SOURCE_DIR}/shaders/shader.in
                     -D SRC=${PROJECT_SOURCE_DIR}/shaders/colormap.hsv.glsl
                     -D DST=${PROJECT_SOURCE_DIR}/shaders/colormap.hsv.txt
                     -P ${PROJECT_SOURCE_DIR}/shaders/shader.cmake
    ${CMAKE_COMMAND} -D CFG=${PROJECT_SOURCE_DIR}/shaders/shader.in
                     -D SRC=${PROJECT_SOURCE_DIR}/shaders/colormap.redblue.glsl
                     -D DST=${PROJECT_SOURCE_DIR}/shaders/colormap.redblue.txt
                     -P ${PROJECT_SOURCE_DIR}/shaders/shader.cmake
    ${CMAKE_COMMAND} -D CFG=${PROJECT_SOURCE_DIR}/shaders/shader.in
                     -D SRC=${PROJECT_SOURCE_DIR}/shaders/surface.vert.glsl
                     -D DST=${PROJECT_SOURCE_DIR}/shaders/surface.vert.txt
                     -P ${PROJECT_SOURCE_DIR}/shaders/shader.cmake
    ${CMAKE_COMMAND} -D CFG=${PROJECT_SOURCE_DIR}/shaders/shader.in
                     -D SRC=${PROJECT_SOURCE_DIR}/shaders/surface.frag.glsl
                     -D DST=${PROJECT_SOURCE_DIR}/shaders/surface.frag.txt
                     -P ${PROJECT_SOURCE_DIR}/shaders/shader.cmake
    ${CMAKE_COMMAND} -D CFG=${PROJECT_SOURCE_DIR}/shaders/shader.in
                     -D SRC=${PROJECT_SOURCE_DIR}/shaders/sphere_points.vert.glsl
                     -D DST=${PROJECT_SOURCE_DIR}/shaders/sphere_points.vert.txt
                     -P ${PROJECT_SOURCE_DIR}/shaders/shader.cmake
    ${CMAKE_COMMAND} -D CFG=${PROJECT_SOURCE_DIR}/shaders/shader.in
                     -D SRC=${PROJECT_SOURCE_DIR}/shaders/sphere_points.frag.glsl
                     -D DST=${PROJECT_SOURCE_DIR}/shaders/sphere_points.frag.txt
                     -P ${PROJECT_SOURCE_DIR}/shaders/shader.cmake
    ${CMAKE_COMMAND} -D CFG=${PROJECT_SOURCE_DIR}/shaders/shader.in
                     -D SRC=${PROJECT_SOURCE_DIR}/shaders/sphere_background.vert.glsl
                     -D DST=${PROJECT_SOURCE_DIR}/shaders/sphere_background.vert.txt
                     -P ${PROJECT_SOURCE_DIR}/shaders/shader.cmake
    ${CMAKE_COMMAND} -D CFG=${PROJECT_SOURCE_DIR}/shaders/shader.in
                     -D SRC=${PROJECT_SOURCE_DIR}/shaders/sphere_background.frag.glsl
                     -D DST=${PROJECT_SOURCE_DIR}/shaders/sphere_background.frag.txt
                     -P ${PROJECT_SOURCE_DIR}/shaders/shader.cmake
    ${CMAKE_COMMAND} -D CFG=${PROJECT_SOURCE_DIR}/shaders/shader.in
                     -D SRC=${PROJECT_SOURCE_DIR}/shaders/boundingbox.vert.glsl
                     -D DST=${PROJECT_SOURCE_DIR}/shaders/boundingbox.vert.txt
                     -P ${PROJECT_SOURCE_DIR}/shaders/shader.cmake
    ${CMAKE_COMMAND} -D CFG=${PROJECT_SOURCE_DIR}/shaders/shader.in
                     -D SRC=${PROJECT_SOURCE_DIR}/shaders/boundingbox.frag.glsl
                     -D DST=${PROJECT_SOURCE_DIR}/shaders/boundingbox.frag.txt
                     -P ${PROJECT_SOURCE_DIR}/shaders/shader.cmake
    ${CMAKE_COMMAND} -D CFG=${PROJECT_SOURCE_DIR}/shaders/shader.in
                     -D SRC=${PROJECT_SOURCE_DIR}/shaders/coordinatesystem.vert.glsl
                     -D DST=${PROJECT_SOURCE_DIR}/shaders/coordinatesystem.vert.txt
                     -P ${PROJECT_SOURCE_DIR}/shaders/shader.cmake
    ${CMAKE_COMMAND} -D CFG=${PROJECT_SOURCE_DIR}/shaders/shader.in
                     -D SRC=${PROJECT_SOURCE_DIR}/shaders/coordinatesystem.frag.glsl
                     -D DST=${PROJECT_SOURCE_DIR}/shaders/coordinatesystem.frag.txt
                     -P ${PROJECT_SOURCE_DIR}/shaders/shader.cmake
    WORKING_DIR ${PROJECT_SOURCE_DIR})
add_dependencies(gl shaders)
#############################################

######### Export
set(GL_LIBRARIES    gl PARENT_SCOPE)
set(GL_INCLUDE_DIRS ${GL_INCLUDE_DIRS} PARENT_SCOPE)
set(HEADER_GL_ROOT  ${HEADER_GL_ROOT} PARENT_SCOPE)
set(SOURCE_GL_ROOT  ${SOURCE_GL_ROOT} PARENT_SCOPE)
#############################################


######### Header and Source messages ########
if ( PRINT_SOURCES )
    MESSAGE( STATUS ">> Headers:                    " ${HEADER_GL_ROOT} )
    MESSAGE( STATUS ">> Sources:                    " ${SOURCE_GL_ROOT} )
endif ()
#############################################


MESSAGE( STATUS ">> --------------------- GL done -------------------------------------- <<" )
MESSAGE( STATUS ">> -------------------------------------------------------------------- <<" )<|MERGE_RESOLUTION|>--- conflicted
+++ resolved
@@ -74,14 +74,8 @@
     ${SOURCE_GL_ROOT})
 #############################################
 
-<<<<<<< HEAD
-
-
+######### Create converted shader .txt files
 ### Convert .glsl files to .txt files inside R"()"
-=======
-######### Create converted shader .txt files
-### Convert .shader files to .txt files inside R"()"
->>>>>>> 27a19486
 ### With this conversion we can read the .txt files into the code statically
 add_custom_target (shaders
     ${CMAKE_COMMAND} -D CFG=${PROJECT_SOURCE_DIR}/shaders/shader.in
